package edu.cmu.cs.ls.keymaerax.btactics

import edu.cmu.cs.ls.keymaerax.Configuration
import edu.cmu.cs.ls.keymaerax.bellerophon._
import edu.cmu.cs.ls.keymaerax.btactics.AnonymousLemmas._
import edu.cmu.cs.ls.keymaerax.infrastruct.Augmentors._
import edu.cmu.cs.ls.keymaerax.infrastruct.ExpressionTraversal.ExpressionTraversalFunction
import edu.cmu.cs.ls.keymaerax.btactics.PropositionalTactics.toSingleFormula
import edu.cmu.cs.ls.keymaerax.btactics.TactixLibrary._
import edu.cmu.cs.ls.keymaerax.btactics.TacticFactory._
import edu.cmu.cs.ls.keymaerax.core._
import edu.cmu.cs.ls.keymaerax.infrastruct._
import edu.cmu.cs.ls.keymaerax.btactics.macros.Tactic
import edu.cmu.cs.ls.keymaerax.parser.StringConverter._
import edu.cmu.cs.ls.keymaerax.pt.ProvableSig
import edu.cmu.cs.ls.keymaerax.tools.{MathematicaComputationAbortedException, MathematicaInapplicableMethodException, SMTQeException, SMTTimeoutException, ToolInternalException}
import edu.cmu.cs.ls.keymaerax.tools.ext.QETacticTool
import edu.cmu.cs.ls.keymaerax.tools.install.ToolConfiguration

import scala.annotation.tailrec
import scala.math.Ordering.Implicits._
import scala.collection.immutable._
import scala.util.{Failure, Success, Try}

/**
 * Implementation: Tactics that execute and use the output of tools.
 * Also contains tactics for pre-processing sequents.
 * @author Nathan Fulton
 * @author Stefan Mitsch
 */
private object ToolTactics {

  private val namespace = "tooltactics"

<<<<<<< HEAD
    @Tactic("useSolver", codeName = "useSolver")
    // NB: anon (Sequent) is necessary even though argument "seq" is not referenced:
    // this ensures that TacticInfo initialization routine can initialize byUSX without executing the body
    def switchSolver(tool: String): InputTactic = inputanon { (_seq: Sequent) => {
      val config = ToolConfiguration.config(tool)
      tool.toLowerCase match {
        case "mathematica" =>
          ToolProvider.setProvider(new MultiToolProvider(new MathematicaToolProvider(config) :: new Z3ToolProvider() :: Nil))
        case "wolframengine" =>
          Configuration.set(Configuration.Keys.MATH_LINK_TCPIP, "true", saveToFile = false)
          ToolProvider.setProvider(new MultiToolProvider(new WolframEngineToolProvider(config) :: new Z3ToolProvider() :: Nil))
        case "z3" => ToolProvider.setProvider(new Z3ToolProvider)
        case _ => throw new InputFormatFailure("Unknown tool " + tool + "; please use one of mathematica|wolframengine|z3")
      }
      nil
    }}

  /** Assert that there is no counter example. skip if none, error if there is. */
  // was  "assertNoCEX"
  lazy val assertNoCex: BelleExpr = anon ((sequent: Sequent) => {
    Try(findCounterExample(sequent.toFormula)) match {
      case Success(Some(cex)) => throw BelleCEX("Counterexample", cex, sequent)
      case Success(None) => skip
      case Failure(_: ProverSetupException) => skip //@note no counterexample tool, so no counterexample
      case Failure(_: MathematicaComputationAbortedException) => skip
      case Failure(ex) => throw ex //@note fail with all other exceptions
=======
  def switchSolver(name: String): BelleExpr = "useSolver" byWithInput(name, {
    val config = ToolConfiguration.config(name)
    name.toLowerCase match {
      case "mathematica" =>
        ToolProvider.setProvider(MultiToolProvider(MathematicaToolProvider(config) :: Z3ToolProvider() :: Nil))
      case "wolframengine" =>
        ToolProvider.setProvider(MultiToolProvider(WolframEngineToolProvider(config) :: Z3ToolProvider() :: Nil))
      case "z3" => ToolProvider.setProvider(Z3ToolProvider())
      case _ => throw new BelleIllFormedError("Unknown tool " + name + "; please use one of mathematica|wolframengine|z3")
>>>>>>> e47308ed
    }
  })

  /** Performs QE and fails if the goal isn't closed. */
  def fullQE(order: Seq[NamedSymbol] = Nil)(qeTool: => QETacticTool): BelleExpr = Idioms.NamedTactic("QE", {
    val doRcf = rcf(qeTool)

    val closure = toSingleFormula & FOQuantifierTactics.universalClosure(order)(1)

    val convertInterpretedSymbols = Configuration.getOption(Configuration.Keys.QE_ALLOW_INTERPRETED_FNS).getOrElse("false").toBoolean
    val expand =
      if (convertInterpretedSymbols) skip
      else EqualityTactics.expandAll &
        assertT(s => !StaticSemantics.symbols(s).exists({ case Function(_, _, _, _, interpreted) => interpreted case _ => false }), "Aborting QE since not all interpreted functions are expanded")

    val plainQESteps =
      if (convertInterpretedSymbols) (closure & doRcf) :: (EqualityTactics.expandAll & closure & doRcf) :: Nil
      else (closure & doRcf) :: Nil // expanded already

    val plainQE = plainQESteps.reduce[BelleExpr](_ | _)

    //@note don't split exhaustively (may explode), but *3 is only a guess
    val splittingQE =
      ArithmeticSimplification.smartHide & onAll(Idioms.?(orL('L) | andR('R)))*3 & onAll(plainQE & done)

    AnonymousLemmas.cacheTacticResult(
      Idioms.doIf(p => !p.isProved && p.subgoals.forall(_.isFOL))(
        assertT(_.isFOL, "QE on FOL only") &
        allTacticChase()(notL, andL, notR, implyR, orR, allR) &
          Idioms.doIf(!_.isProved)(
            close | hidePredicates & EqualityTactics.applyEqualities & hideTrivialFormulas & expand & (TimeoutAlternatives(plainQESteps, 5000) | splittingQE | plainQE))
        ),
      //@note does not evaluate qeTool since NamedTactic's tactic argument is evaluated lazily
      "qecache/" + qeTool.getClass.getSimpleName
    ) & Idioms.doIf(!_.isProved)(anon ((s: Sequent) =>
      if (s.succ.head == False) label(BelleLabels.QECEX)
      else DebuggingTactics.done("QE was unable to prove: invalid formula"))
    )
  })

  /** Hides duplicate formulas (expensive because needs to sort positions). */
  private val hideDuplicates = anon ((seq: Sequent) => {
    val hidePos = seq.zipWithPositions.map(f => (f._1, f._2.isAnte, f._2)).groupBy(f => (f._1, f._2)).
      filter({ case (_, l) => l.size > 1 })
    val tactics = hidePos.values.flatMap({ case _ :: tail => tail.map(t => (t._3, hide(t._3))) }).toList
    tactics.sortBy({ case (pos, _) => pos.index0 }).map(_._2).reverse.reduceOption[BelleExpr](_&_).getOrElse(skip)
  })

  /** Hides useless trivial true/false formulas. */
  private val hideTrivialFormulas = anon ((seq: Sequent) => {
    val hidePos = seq.zipWithPositions.filter({
      case (True, pos) => pos.isAnte
      case (False, pos) => pos.isSucc
      case (Equal(l, r), pos) => pos.isAnte && l == r
      case (LessEqual(l, r), pos) => pos.isAnte && l == r
      case (GreaterEqual(l, r), pos) => pos.isAnte && l == r
      case (NotEqual(l, r), pos) => pos.isSucc && l == r
      case (Less(l, r), pos) => pos.isSucc && l == r
      case (Greater(l, r), pos) => pos.isSucc && l == r
      case _ => false
    }).map(p => hide(p._2)).reverse
    hidePos.reduceOption[BelleExpr](_&_).getOrElse(skip)
  })

  def fullQE(qeTool: => QETacticTool): BelleExpr = fullQE()(qeTool)

  // Follows heuristic in C.W. Brown. Companion to the tutorial: Cylindrical algebraic decomposition, (ISSAC 2004)
  // www.usna.edu/Users/cs/wcbrown/research/ISSAC04/handout.pdf
  //For each variable, we need to compute:
  // 1) max degree of variable in the sequent
  // 2) max total-degree of terms containing that variable
  // 3) number of terms containing that variable
  // "Terms" ~= "monomials"
  // This isn't accurate for divisions (which is treated as a multiplication)
  // Map[String,(Int,Int,Int)]
  private def addy(p1:(Int,Int)=>Int,p2:(Int,Int)=>Int,p3:(Int,Int)=>Int,l:(Int,Int,Int),r:(Int,Int,Int)) : (Int,Int,Int) = {
    (p1(l._1,r._1), p2(l._2,r._2), p3(l._3,r._3) )
  }

  private def merge(m1:Map[Variable,(Int,Int,Int)],m2:Map[Variable,(Int,Int,Int)],p1:(Int,Int)=>Int,p2:(Int,Int)=>Int,p3:(Int,Int)=>Int) : Map[Variable,(Int,Int,Int)] = {
    val matches = m1.keySet.intersect(m2.keySet)
    val updm1 = matches.foldLeft(m1)( (m,s) => m+(s->addy(p1,p2,p3,m1(s),m2(s))))
    updm1 ++ (m2 -- m1.keySet)
  }

  private def termDegs(t:Term) : Map[Variable,(Int,Int,Int)] = {

    t match {
      case v:Variable => Map((v,(1,1,1)))
      case Neg(tt) => termDegs(tt)
      case Plus(l,r) => merge( termDegs(l),termDegs(r),(x,y)=>math.max(x,y),(x,y)=>math.max(x,y),(x,y)=>x+y)
      case Minus(l,r) => termDegs(Plus(l,r))
      case Times(l,r) =>
        val lm = termDegs(l)
        val lmax = lm.values.map(p=>p._2).foldLeft(0)((l,r)=>math.max(l,r))
        val rm = termDegs(r)
        val rmax = rm.values.map(p=>p._2).foldLeft(0)((l,r)=>math.max(l,r))
        val lmap = lm.mapValues(p=>(p._1,p._2+rmax,p._3) )
        val rmap = rm.mapValues(p=>(p._1,p._2+lmax,p._3) ) //Updated max term degrees
        merge(lmap,rmap,(x,y)=>x+y,(x,y)=>math.max(x,y),(x,y)=>x+y) /* The 3rd one probably isn't correct for something like x*x*x */
      case Divide(l,r) => termDegs(Times(l,r))
      case Power(p,n:Number) =>
        val pm = termDegs(p)
        //Assume integer powers
        pm.mapValues( (p:(Int,Int,Int)) => (p._1*n.value.toInt,p._2*n.value.toInt,p._3) )
      case FuncOf(_,tt) => termDegs(tt)
      case Pair(l,r) => merge(termDegs(l),termDegs(r),(x,y)=>math.max(x,y),(x,y)=>math.max(x,y),(x,y)=>x+y)
      case _ => Map[Variable,(Int,Int,Int)]()
    }
  }

  //This just takes the max or sum where appropriate
  private def fmlDegs(f:Formula) : Map[Variable,(Int,Int,Int)] = {
    f match {
      case b:BinaryCompositeFormula => merge(fmlDegs(b.left),fmlDegs(b.right),(x,y)=>math.max(x,y),(x,y)=>math.max(x,y),(x,y)=>x+y)
      case u:UnaryCompositeFormula => fmlDegs(u.child)
      case f:ComparisonFormula => merge(termDegs(f.left),termDegs(f.right),(x,y)=>math.max(x,y),(x,y)=>math.max(x,y),(x,y)=>x+y)
      case q:Quantified => fmlDegs(q.child) -- q.vars
      case m:Modal => fmlDegs(m.child) //QE wouldn't understand this anyway...
      case _ => Map() //todo: pred symbols?
    }
  }

  /** Syntactic approx. of degree of variable x in term t
    *
    * @param t the term t
    * @param x the variable x to compute the degree
    * @return the degree
    */
  def varDegree(t:Term, x:Variable) : Int = {
    val tx = termDegs(t)
    if(tx.contains(x)) tx(x)._1
    else 0
  }

    private def seqDegs(s:Sequent) : Map[Variable,(Int,Int,Int)] = {
    (s.ante++s.succ).foldLeft(Map[Variable,(Int,Int,Int)]())(
      (m:Map[Variable,(Int,Int,Int)],f:Formula) => merge(m,fmlDegs(f),(x,y)=>math.max(x,y),(x,y)=>math.max(x,y),(x,y)=>x+y))
  }

  private def equalityOrder[T] : Ordering[T] = new Ordering[T] {
    def compare(x:T,y:T): Int =  0
  }

  private def orderHeuristic(s:Sequent,po:Ordering[Variable]) : List[Variable] = {
    val m = seqDegs(s)
    val ls = m.keySet.toList.sortWith( (x,y) => {
      val c = po.compare(x,y)
      if (c==0) m(x) < m(y)
      else c < 0
      }
    )
    ls
  }

  private def orderedClosure(po:Ordering[Variable]) = new SingleGoalDependentTactic("ordered closure") {
    override def computeExpr(seq: Sequent): BelleExpr = {
      val order = orderHeuristic(seq,po)
      FOQuantifierTactics.universalClosure(order)(1)
    }
  }

  //Note: the same as fullQE except it uses computes the heuristic order in the middle
  def heuristicQE(qeTool: => QETacticTool, po: Ordering[Variable]=equalityOrder): BelleExpr = {
    require(qeTool != null, "No QE tool available. Use parameter 'qeTool' to provide an instance (e.g., use withMathematica in unit tests)")
    Idioms.NamedTactic("ordered QE",
      //      DebuggingTactics.recordQECall() &
      done | //@note don't fail QE if already proved
        (SaturateTactic(alphaRule) &
        (close |
          (SaturateTactic(EqualityTactics.atomExhaustiveEqL2R('L)) &
          hidePredicates &
          toSingleFormula & orderedClosure(po) & rcf(qeTool) &
            (done | (anon ((s: Sequent) =>
              if (s.succ.head == False) label(BelleLabels.QECEX)
              else DebuggingTactics.done("QE was unable to prove: invalid formula")))
              ))))
    )}

  /** Performs QE and allows the goal to be reduced to something that isn't necessarily true.
    * @note You probably want to use fullQE most of the time, because partialQE will destroy the structure of the sequent
    */
  // was "pQE"
  def partialQE(qeTool: => QETacticTool): BelleExpr = anon ((s: Sequent) => {
    // dependent tactic so that qeTool is evaluated only when tactic is executed, but not when tactic is instantiated
    require(qeTool != null, "No QE tool available. Use parameter 'qeTool' to provide an instance (e.g., use withMathematica in unit tests)")
    hidePredicates & toSingleFormula & rcf(qeTool) &
      (if (s.ante.exists(!_.isInstanceOf[PredOf]))
        Idioms.doIf(!_.isProved)(cut(s.ante.filterNot(_.isInstanceOf[PredOf]).reduceRight(And)) <(
          SaturateTactic(andL('L)) & SimplifierV3.fullSimpTac(),
          QE & done
        ))
       else nil)
  })

  /** Performs Quantifier Elimination on a provable containing a single formula with a single succedent. */
  def rcf(qeTool: => QETacticTool): BelleExpr = anon ((sequent: Sequent) => {
    require(qeTool != null, "No QE tool available. Use parameter 'qeTool' to provide an instance (e.g., use withMathematica in unit tests)")
    assert(sequent.ante.isEmpty && sequent.succ.length == 1, "Provable's subgoal should have only a single succedent.")
    require(sequent.succ.head.isFOL, "QE only on FOL formulas")

    //Run QE and extract the resulting provable and equivalence
    //@todo how about storing the lemma, but also need a way of finding it again
    //@todo for storage purposes, store rcf(lemmaName) so that the proof uses the exact same lemma without
    val qeFact = try {
      qeTool.qe(sequent.succ.head).fact
    } catch {
      case ex: SMTQeException => throw new TacticInapplicableFailure(ex.getMessage, ex)
      case ex: SMTTimeoutException => throw new TacticInapplicableFailure(ex.getMessage, ex)
      case ex: MathematicaInapplicableMethodException => throw new TacticInapplicableFailure(ex.getMessage, ex)
    }
    val Equiv(_, result) = qeFact.conclusion.succ.head

    cutLR(result)(1) & Idioms.<(
      /*use*/ closeT | skip,
      /*show*/ equivifyR(1) & commuteEquivR(1) & by(qeFact) & done
    )
  })

  /** @see [[TactixLibrary.transform()]] */
  def transform(to: Expression): DependentPositionTactic = inputanon {(pos: Position, sequent: Sequent) => {
    require(sequent.sub(pos) match {
      case Some(fml: Formula) => fml.isFOL && to.kind == fml.kind
      case Some(t: Term) => to.kind == t.kind
      case _ => false
    }, "transform only on arithmetic formulas and terms")

    to match {
      case f: Formula => transformFormula(f, sequent, pos)
      case t: Term => transformTerm(t, sequent, pos)
      case _ => assert(false, "Precondition already checked that other types cannot occur " + to); ???
    }
  }}

  /** @see [[TactixLibrary.edit()]] */
  def edit(to: Expression): DependentPositionWithAppliedInputTactic = inputanon {(pos: Position, sequent: Sequent) => {
    val srcExpr = sequent.sub(pos) match {
      case Some(e) if e.kind == to.kind => e
      case Some(e) if e.kind != to.kind => throw new TacticInapplicableFailure("edit only applicable to terms or formulas of same kind, but " + e.prettyString + " of kind " + e.kind + " is not " + to.kind)
      case None => throw new IllFormedTacticApplicationException("Position " + pos + " does not point to a valid position in sequent " + sequent.prettyString)
    }

    val (abbrvTo: Expression, abbrvTactic: BelleExpr) = createAbbrvTactic(to, sequent)
    val (expandTo: Expression, expandTactic: BelleExpr) = createExpandTactic(abbrvTo, sequent, pos)

    val transformTactic = anon (sequent.sub(pos) match {
      case Some(e) =>
        try {
          //@note skip transformation if diff is abbreviations only (better performance on large formulas)
          //@todo find specific transform position based on diff (needs unification for terms like 2+3, 5)
          val diff = UnificationMatch(to, e)
          if (diff.usubst.subsDefsInput.forall(_.what match {
            case FuncOf(Function(name, None, _, _, _), _) => name == "abbrv" || name == "expand"
            case _ => false
          })) skip
          else transform(expandTo)(pos) & DebuggingTactics.assertE(expandTo, "Unexpected edit result", new TacticInapplicableFailure(_))(pos)
        } catch {
          case ex: UnificationException =>
            //@note looks for specific transform position until we have better formula diff
            //@note Exception reports variable unifications and function symbol unifications swapped
            if (ex.input.asExpr.isInstanceOf[FuncOf] && !ex.shape.asExpr.isInstanceOf[FuncOf]) {
              FormulaTools.posOf(e, ex.shape.asExpr) match {
                case Some(pp) => transform(ex.input.asExpr)(pos.topLevel ++ pp) & DebuggingTactics.assertE(expandTo, "Unexpected edit result", new TacticInapplicableFailure(_))(pos) | transform(expandTo)(pos) & DebuggingTactics.assertE(expandTo, "Unexpected edit result", new TacticInapplicableFailure(_))(pos)
                case _ => transform(expandTo)(pos) & DebuggingTactics.assertE(expandTo, "Unexpected edit result", new TacticInapplicableFailure(_))(pos)
              }
            } else {
              FormulaTools.posOf(e, ex.input.asExpr) match {
                case Some(pp) => transform(ex.shape.asExpr)(pos.topLevel ++ pp) & DebuggingTactics.assertE(expandTo, "Unexpected edit result", new TacticInapplicableFailure(_))(pos) | transform(expandTo)(pos) & DebuggingTactics.assertE(expandTo, "Unexpected edit result", new TacticInapplicableFailure(_))(pos)
                case _ => transform(expandTo)(pos) & DebuggingTactics.assertE(expandTo, "Unexpected edit result", new TacticInapplicableFailure(_))(pos)
              }
            }
        }
      case None => throw new IllFormedTacticApplicationException("Position " + pos + " does not point to a valid position in sequent " + sequent.prettyString)
    })

    abbrvTactic & expandTactic & transformTactic
  }}

  /** Parses `to` for occurrences of `abbrv` to create a tactic. Returns `to` with `abbrv(...)` replaced by the
    * abbreviations and the tactic to turn `to` into the returned expression by proof. */
  private def createAbbrvTactic(to: Expression, sequent: Sequent): (Expression, BelleExpr) = {
    var nextAbbrvName: Variable = TacticHelper.freshNamedSymbol(Variable("abbrv"), sequent)
    val abbrvs = scala.collection.mutable.Map[PosInExpr, Term]()

    val traverseFn = new ExpressionTraversalFunction() {
      override def preT(p: PosInExpr, e: Term): Either[Option[ExpressionTraversal.StopTraversal], Term] = e match {
        case FuncOf(Function("abbrv", None, _, _, _), abbrv@Pair(_, v: Variable)) =>
          abbrvs(p) = abbrv
          Right(v)
        case FuncOf(Function("abbrv", None, _, _, _), t) =>
          val abbrv = nextAbbrvName
          nextAbbrvName = Variable(abbrv.name, Some(abbrv.index.getOrElse(-1) + 1))
          abbrvs(p) = Pair(t, abbrv)
          Right(abbrv)
        case _ => Left(None)
      }
    }

    val abbrvTo: Expression =
      if (to.kind == FormulaKind) ExpressionTraversal.traverse(traverseFn, to.asInstanceOf[Formula]).get
      else ExpressionTraversal.traverse(traverseFn, to.asInstanceOf[Term]).get
    //@todo unify to check whether abbrv is valid; may need reassociating, e.g. in x*y*z x*abbrv(y*z)

    val abbrvTactic = abbrvs.values.map({
      case Pair(t, v: Variable) => EqualityTactics.abbrv(t, Some(v))
    }).reduceOption[BelleExpr](_ & _).getOrElse(skip)
    (abbrvTo, abbrvTactic)
  }

  /** Parses `to` for occurrences of `expand` to create a tactic. Returns `to` with `expand(fn)` replaced by the
    * variable corresponding to the expanded fn (abs,min,max) together with the tactic to turn `to` into the returned
    * expression by proof. */
  private def createExpandTactic(to: Expression, sequent: Sequent, pos: Position): (Expression, BelleExpr) = {
    val nextName: scala.collection.mutable.Map[String, Variable] = scala.collection.mutable.Map(
        "abs" -> TacticHelper.freshNamedSymbol(Variable("abs"), sequent),
        "min" -> TacticHelper.freshNamedSymbol(Variable("min"), sequent),
        "max" -> TacticHelper.freshNamedSymbol(Variable("max"), sequent))

    val expandedVars = scala.collection.mutable.Map[PosInExpr, String]()

    def getNextName(s: String, t: Term, p: PosInExpr): Term = {
      val nn = nextName(s)
      nextName.put(s, Variable(nn.name, Some(nn.index.getOrElse(-1) + 1)))
      expandedVars(p) = s
      nn
    }

    val traverseFn = new ExpressionTraversalFunction() {
      override def preT(p: PosInExpr, e: Term): Either[Option[ExpressionTraversal.StopTraversal], Term] = e match {
        case FuncOf(Function("expand", None, _, _, _), t) => t match {
          case FuncOf(Function("abs", _, _, _, _), _) => Right(getNextName("abs", t, p))
          case FuncOf(Function("min", _, _, _, _), _) => Right(getNextName("min", t, p))
          case FuncOf(Function("max", _, _, _, _), _) => Right(getNextName("max", t, p))
        }
        case _ => Left(None)
      }
    }

    val expandTo: Expression =
      if (to.kind == FormulaKind) ExpressionTraversal.traverse(traverseFn, to.asInstanceOf[Formula]).get
      else ExpressionTraversal.traverse(traverseFn, to.asInstanceOf[Term]).get

    val tactic = expandedVars.toIndexedSeq.sortWith((a, b) => a._1.pos < b._1.pos).map({
      case (p, "abs") => EqualityTactics.abs(pos.topLevel ++ p)
      case (p, "min" | "max") => EqualityTactics.minmax(pos.topLevel ++ p)
    }).reduceOption[BelleExpr](_ & _).getOrElse(skip)
    (expandTo, tactic)
  }

  /** Transforms the formula at position `pos` into the formula `to`. */
  private def transformFormula(to: Formula, sequent: Sequent, pos: Position) = {
    val polarity = FormulaTools.polarityAt(sequent(pos.top), pos.inExpr)*(if (pos.isSucc) 1 else -1)

    val (src, tgt) = (sequent.sub(pos), to) match {
      case (Some(src: Formula), tgt: Formula) => if (polarity > 0) (tgt, src) else (src, tgt)
      case (Some(e), _) => throw new TacticInapplicableFailure("transformFormula only applicable to formulas, but got " + e.prettyString)
      case (None, _) => throw new IllFormedTacticApplicationException("Position " + pos + " does not point to a valid position in sequent " + sequent.prettyString)
    }

    val boundVars = StaticSemantics.boundVars(sequent(pos.top))
    val gaFull = if (pos.isSucc) sequent.ante.flatMap(FormulaTools.conjuncts) else sequent.ante.patch(pos.top.getIndex, Nil, 1).flatMap(FormulaTools.conjuncts)

    @tailrec
    def proveFact(assumptions: IndexedSeq[Formula], filters: List[IndexedSeq[Formula]=>IndexedSeq[Formula]]): (ProvableSig, IndexedSeq[Formula]) = {
      val filteredAssumptions = filters.head(assumptions)
      lazy val filteredAssumptionsFml = filteredAssumptions.reduceOption(And).getOrElse(True)
      val pr =
        if (filteredAssumptions.isEmpty) proveBy(Imply(src, tgt), master())
        else if (polarity > 0) proveBy(Imply(And(filteredAssumptionsFml, src), tgt), master())
        else proveBy(Imply(filteredAssumptionsFml, Imply(src, tgt)), master())

      if (pr.isProved || filters.tail.isEmpty) (pr, filteredAssumptions)
      else proveFact(assumptions, filters.tail)
    }
    //@note first try to prove without assumptions, than with non-bound stuff, if all that fails with whole ante
    val (fact, ga) = proveFact(gaFull,
      ((al: IndexedSeq[Formula]) => al.filter(_ => false))::
        ((al: IndexedSeq[Formula]) => al.filter(fml => StaticSemantics.freeVars(fml).intersect(boundVars).isEmpty))::
        ((al: IndexedSeq[Formula]) => al.filter(_ => true))::Nil)

    def propPushLeftIn(op: (Formula, Formula) => Formula) = {
      val p = "p_()".asFormula
      val q = "q_()".asFormula
      val r = "r_()".asFormula
      proveBy(Imply(op(p, Imply(q, r)), Imply(op(p, q), op(p, r))), prop & done)
    }

    def propPushRightIn(op: (Formula, Formula) => Formula) = {
      val p = "p_()".asFormula
      val q = "q_()".asFormula
      val r = "r_()".asFormula
      proveBy(Imply(op(Imply(q, r), p), Imply(op(q, p), op(r, p))), prop & done)
    }

    lazy val implyFact = remember("q_() -> (p_() -> p_()&q_())".asFormula, prop & done, namespace).fact
    lazy val existsDistribute = remember("(\\forall x_ (p(x_)->q(x_))) -> ((\\exists x_ p(x_))->(\\exists x_ q(x_)))".asFormula,
      implyR(1) & implyR(1) & existsL(-2) & allL(-1) & existsR(1) & prop & done, namespace).fact

    def pushIn(remainder: PosInExpr): DependentPositionTactic = anon ((pp: Position, ss: Sequent) => (ss.sub(pp) match {
      case Some(Imply(left: BinaryCompositeFormula, right: BinaryCompositeFormula)) if left.getClass==right.getClass && left.left==right.left =>
        useAt(propPushLeftIn(left.reapply), PosInExpr(1::Nil))(pp)
      case Some(Imply(left: BinaryCompositeFormula, right: BinaryCompositeFormula)) if left.getClass==right.getClass && left.right ==right.right =>
        useAt(propPushRightIn(left.reapply), PosInExpr(1::Nil))(pp)
      case Some(Imply(Box(a, _), Box(b, _))) if a==b => useAt(Ax.K, PosInExpr(1::Nil))(pp)
      case Some(Imply(Forall(lv, _), Forall(rv, _))) if lv==rv => useAt(Ax.allDist)(pp)
      case Some(Imply(Exists(lv, _), Exists(rv, _))) if lv==rv => useAt(existsDistribute, PosInExpr(1::Nil))(pp)
      case Some(Imply(_, _)) => useAt(implyFact, PosInExpr(1::Nil))(pos)
      case _ => skip
    }) & (if (remainder.pos.isEmpty) skip else pushIn(remainder.child)(pp ++ PosInExpr(remainder.head::Nil))))

    val key = if (polarity > 0) PosInExpr(1::Nil) else if (ga.isEmpty) PosInExpr(0::Nil) else PosInExpr(1::0::Nil)

    if (fact.isProved && ga.isEmpty) useAt(fact, key)(pos)
    else if (fact.isProved && ga.nonEmpty) useAt(fact, key)(pos) & (
      if (polarity < 0) Idioms.<(skip, cohideOnlyR('Rlast) & master() & done | master())
      else cutAt(ga.reduce(And))(pos) & Idioms.<(
        //@todo ensureAt only closes branch when original conjecture is true
        ensureAt(pos) & OnAll(cohideOnlyR(pos) & master() & done | master() & done),
        pushIn(pos.inExpr)(pos.top)
      )
      )
    else throw new TacticInapplicableFailure(s"Invalid transformation: cannot transform ${sequent.sub(pos)} to $to")
  }

  /** Transforms the term at position `pos` into the term `to`. */
  private def transformTerm(to: Term, sequent: Sequent, pos: Position) = {
    val src = sequent.sub(pos) match {
      case Some(src: Term) => src
      case Some(e) => throw new TacticInapplicableFailure("transformTerm only applicable to terms, but got " + e.prettyString)
      case None => throw new IllFormedTacticApplicationException("Position " + pos + " does not point to a valid position in sequent " + sequent.prettyString)
    }
    useAt(proveBy(Equal(src, to), QE & done), PosInExpr(0::Nil))(pos)
  }

  /** Ensures that the formula at position `pos` is available at that position from the assumptions. */
  private def ensureAt: DependentPositionTactic = anon ((pos: Position, seq: Sequent) => {
    lazy val ensuredFormula = seq.sub(pos) match {
      case Some(fml: Formula) => fml
      case Some(e) => throw new TacticInapplicableFailure("ensureAt only applicable to formulas, but got " + e.prettyString)
      case None => throw new IllFormedTacticApplicationException("Position " + pos + " does not point to a valid position in sequent " + seq.prettyString)
    }
    lazy val ensuredFree = StaticSemantics.freeVars(ensuredFormula).toSet
    lazy val skipAt = anon ((_: Position, _: Sequent) => skip)

    lazy val step = seq(pos.top) match {
      case Box(ODESystem(_, _), _) => diffInvariant(ensuredFormula)(pos.top) & dW(pos.top) & implyR(pos.top)
      case Box(Loop(_), _) => loop(ensuredFormula)(pos.top) & Idioms.<(master(), skip, master())
      case Box(Test(_), _) => testb(pos.top) & implyR(pos.top)
      case Box(_, _) => TactixLibrary.step(pos.top)
      case Forall(v, _) if pos.isAnte =>
        if (ensuredFree.intersect(v.toSet).isEmpty) ??? //@todo instantiate with something useful
        else allL(v.head)(pos.top)
      case Forall(_, _) if pos.isSucc => allR(pos.top)
      case Exists(v, _) if pos.isSucc =>
        if (ensuredFree.intersect(v.toSet).isEmpty) ???
        else existsR(v.head)(pos.top)
      case Exists(_, _ ) if pos.isAnte => existsL(pos.top)
      //@todo resulting branches may not be provable when starting from wrong question, e.g., a>0&b>0 -> x=2 & a/b>0, even if locally a>0&b>0 -> (a/b>0 <-> a>0*b)
      case e if pos.isAnte => TacticIndex.default.tacticsFor(e)._1.headOption.getOrElse(skipAt)(pos.top)
      case e if pos.isSucc => TacticIndex.default.tacticsFor(e)._2.headOption.getOrElse(skipAt)(pos.top)
    }
    val recurse = if (pos.isTopLevel) skip else ensureAt(pos.top.getPos, pos.inExpr.child)
    if (seq.isFOL) QE else step & onAll(recurse)
  })

  /* Hides all predicates (QE cannot handle predicate symbols) */
  private def hidePredicates: DependentTactic = anon ((sequent: Sequent) =>
    (  sequent.ante.zipWithIndex.filter({ case (_: PredOf, _) => true case _ => false}).reverse.map({ case (fml, i) => hideL(AntePos(i), fml) })
    ++ sequent.succ.zipWithIndex.filter({ case (_: PredOf, _) => true case _ => false}).reverse.map({ case (fml, i) => hideR(SuccPos(i), fml) })
      ).reduceOption[BelleExpr](_ & _).getOrElse(skip)
  )

  /** Hides all non-FOL formulas from the sequent. */
  def hideNonFOL: DependentTactic = anon ((sequent: Sequent) =>
    (  sequent.ante.zipWithIndex.filter({ case (fml, _) => !fml.isFOL }).reverse.map({ case (fml, i) => hideL(AntePos(i), fml) })
    ++ sequent.succ.zipWithIndex.filter({ case (fml, _) => !fml.isFOL }).reverse.map({ case (fml, i) => hideR(SuccPos(i), fml) })
      ).reduceOption[BelleExpr](_ & _).getOrElse(skip)
  )
}<|MERGE_RESOLUTION|>--- conflicted
+++ resolved
@@ -32,23 +32,22 @@
 
   private val namespace = "tooltactics"
 
-<<<<<<< HEAD
-    @Tactic("useSolver", codeName = "useSolver")
-    // NB: anon (Sequent) is necessary even though argument "seq" is not referenced:
-    // this ensures that TacticInfo initialization routine can initialize byUSX without executing the body
-    def switchSolver(tool: String): InputTactic = inputanon { (_seq: Sequent) => {
-      val config = ToolConfiguration.config(tool)
-      tool.toLowerCase match {
-        case "mathematica" =>
-          ToolProvider.setProvider(new MultiToolProvider(new MathematicaToolProvider(config) :: new Z3ToolProvider() :: Nil))
-        case "wolframengine" =>
-          Configuration.set(Configuration.Keys.MATH_LINK_TCPIP, "true", saveToFile = false)
-          ToolProvider.setProvider(new MultiToolProvider(new WolframEngineToolProvider(config) :: new Z3ToolProvider() :: Nil))
-        case "z3" => ToolProvider.setProvider(new Z3ToolProvider)
-        case _ => throw new InputFormatFailure("Unknown tool " + tool + "; please use one of mathematica|wolframengine|z3")
-      }
-      nil
-    }}
+  @Tactic("useSolver", codeName = "useSolver")
+  // NB: anon (Sequent) is necessary even though argument "seq" is not referenced:
+  // this ensures that TacticInfo initialization routine can initialize byUSX without executing the body
+  def switchSolver(tool: String): InputTactic = inputanon { (_seq: Sequent) => {
+    val config = ToolConfiguration.config(tool)
+    tool.toLowerCase match {
+      case "mathematica" =>
+        ToolProvider.setProvider(MultiToolProvider(MathematicaToolProvider(config) :: Z3ToolProvider() :: Nil))
+      case "wolframengine" =>
+        Configuration.set(Configuration.Keys.MATH_LINK_TCPIP, "true", saveToFile = false)
+        ToolProvider.setProvider(MultiToolProvider(WolframEngineToolProvider(config) :: Z3ToolProvider() :: Nil))
+      case "z3" => ToolProvider.setProvider(new Z3ToolProvider)
+      case _ => throw new InputFormatFailure("Unknown tool " + tool + "; please use one of mathematica|wolframengine|z3")
+    }
+    nil
+  }}
 
   /** Assert that there is no counter example. skip if none, error if there is. */
   // was  "assertNoCEX"
@@ -59,17 +58,6 @@
       case Failure(_: ProverSetupException) => skip //@note no counterexample tool, so no counterexample
       case Failure(_: MathematicaComputationAbortedException) => skip
       case Failure(ex) => throw ex //@note fail with all other exceptions
-=======
-  def switchSolver(name: String): BelleExpr = "useSolver" byWithInput(name, {
-    val config = ToolConfiguration.config(name)
-    name.toLowerCase match {
-      case "mathematica" =>
-        ToolProvider.setProvider(MultiToolProvider(MathematicaToolProvider(config) :: Z3ToolProvider() :: Nil))
-      case "wolframengine" =>
-        ToolProvider.setProvider(MultiToolProvider(WolframEngineToolProvider(config) :: Z3ToolProvider() :: Nil))
-      case "z3" => ToolProvider.setProvider(Z3ToolProvider())
-      case _ => throw new BelleIllFormedError("Unknown tool " + name + "; please use one of mathematica|wolframengine|z3")
->>>>>>> e47308ed
     }
   })
 
