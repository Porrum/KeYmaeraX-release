package edu.cmu.cs.ls.keymaerax.btactics

<<<<<<< HEAD
import edu.cmu.cs.ls.keymaerax.bellerophon.BelleExpr
=======
import edu.cmu.cs.ls.keymaerax.bellerophon.{BelleExpr, SaturateTactic, TacticInapplicableFailure}
>>>>>>> 37732153
import edu.cmu.cs.ls.keymaerax.btactics.TactixLibrary._
import edu.cmu.cs.ls.keymaerax.btactics.TaylorModelTactics.{TaylorModel, debugTac}
import edu.cmu.cs.ls.keymaerax.core._
import edu.cmu.cs.ls.keymaerax.infrastruct._
import edu.cmu.cs.ls.keymaerax.parser.StringConverter._
import edu.cmu.cs.ls.keymaerax.pt.ProvableSig
import edu.cmu.cs.ls.keymaerax.tools.ext.{BigDecimalTool, RingsLibrary}
import edu.cmu.cs.ls.keymaerax.tools.qe.BigDecimalQETool
import edu.cmu.cs.ls.keymaerax.btactics.macros.DerivationInfoAugmentors._

import scala.collection.immutable._

trait TaylorModelOptions {
  val precision: Integer
  val order: Integer
}

trait TimeStepOptions {
  def remainderEstimation(i: Integer) : (BigDecimal, BigDecimal)
}

/**
  * Taylor model arithmetic
  *
  * Here, a Taylor model is a data structure maintaining a proof that some term is element of the Taylor model.
  *
  * */
<<<<<<< HEAD
class TaylorModelArith(context: IndexedSeq[Formula],
                       vars: IndexedSeq[Term],
                       prec: Int,
                       order: Int
                      ) {
  val polynomialRing = PolynomialArithV2.ring
  private val ringsLib = new RingsLibrary(vars) // for non-certified computations

  import polynomialRing._
=======
object TaylorModelArith {
  import PolynomialArithV2._
>>>>>>> 37732153
  import PolynomialArithV2Helpers._

  private def tmFormula(elem: Term, poly: Term, lower: Term, upper: Term) = {
    val err = BaseVariable("err_")
    Exists(Seq(err),
      And(Equal(elem, Plus(poly, err)),
        And(LessEqual(lower, err),
          LessEqual(err, upper)
        ))
    )
  }

  /** takes a formula encoding a Taylor model and returns (elem, poly, lower, upper) */
  def destTaylorModelFormula(fml: Formula): (Term, Term, Term, Term) = fml match {
    case Exists(vars, And(Equal(elem, Plus(poly, ivl)), And(LessEqual(l, ivl1), LessEqual(ivl2, u)))) if
    vars.length == 1 && vars(0) == ivl && ivl == ivl1 && ivl == ivl2
    =>
      (elem, poly, l, u)
    case _ => throw new IllegalArgumentException("Taylor model formula of unexpected shape: " + fml)
  }

  private def weakenWith(context: IndexedSeq[Formula], prv: ProvableSig) : ProvableSig = {
    assert(prv.conclusion.ante.isEmpty)
    ProvableSig.startProof(Sequent(context, prv.conclusion.succ)).apply(CoHideRight(SuccPos(0)), 0).apply(prv, 0)
  }

<<<<<<< HEAD
  private val plusPrv = AnonymousLemmas.remember(
    ("((\\exists err_ (elem1_() = poly1_() + err_ & l1_() <= err_ & err_ <= u1_())) &" +
      "(\\exists err_ (elem2_() = poly2_() + err_ & l2_() <= err_ & err_ <= u2_())) &" +
      "poly1_() + poly2_() = poly_() &" +
      "(\\forall i1_ \\forall i2_ (l1_() <= i1_ & i1_ <= u1_() & l2_() <= i2_ & i2_ <= u2_() ->" +
      "  (l_() <= i1_ + i2_ & i1_ + i2_ <= u_())))" +
      ") ->" +
      "\\exists err_ (elem1_() + elem2_() = poly_() + err_ & l_() <= err_ & err_ <= u_())").asFormula, QE & done)

  private val minusPrv = AnonymousLemmas.remember(
    ("((\\exists err_ (elem1_() = poly1_() + err_ & l1_() <= err_ & err_ <= u1_())) &" +
      "(\\exists err_ (elem2_() = poly2_() + err_ & l2_() <= err_ & err_ <= u2_())) &" +
      "poly1_() - poly2_() = poly_() &" +
      "(\\forall i1_ \\forall i2_ (l1_() <= i1_ & i1_ <= u1_() & l2_() <= i2_ & i2_ <= u2_() ->" +
      "  (l_() <= i1_ - i2_ & i1_ - i2_ <= u_())))" +
      ") ->" +
      "\\exists err_ (elem1_() - elem2_() = poly_() + err_ & l_() <= err_ & err_ <= u_())").asFormula, QE & done)

  private val timesPrv = AnonymousLemmas.remember(
    ("((\\exists err_ (elem1_() = poly1_() + err_ & l1_() <= err_ & err_ <= u1_())) &" +
      "(\\exists err_ (elem2_() = poly2_() + err_ & l2_() <= err_ & err_ <= u2_())) &" +
      "poly1_() * poly2_() = polyLow_() + polyHigh_() &" +
      "polyLow_() = poly_() &" +
      "polyHigh_() = rem_() & " +
      "(\\forall i1_ \\forall i2_ (l1_() <= i1_ & i1_ <= u1_() & l2_() <= i2_ & i2_ <= u2_() ->" +
      "  (l_() <= rem_() + i1_ * poly2_() + i2_ * poly1_() + i1_ * i2_ & rem_() + i1_ * poly2_() + i2_ * poly1_() + i1_ * i2_ <= u_())))" + // @todo: horner form for poly1, poly2 ?!
      ") ->" +
      "\\exists err_ (elem1_() * elem2_() = poly_() + err_ & l_() <= err_ & err_ <= u_())").asFormula,
    implyR(1) & andL(-1) & andL(-2) & andL(-3) & andL(-4) & andL(-5) & existsL(-1) & existsL(-1) & allL("err__0".asTerm)(-4) & allL("err_".asTerm)(-4) &
      existsR("rem_() + err__0 * poly2_() + err_ * poly1_() + err__0 * err_".asTerm)(1) & QE & done
  )

  private val squarePrv = AnonymousLemmas.remember(//@todo: is there a better scheme than just multiplication?
    ("((\\exists err_ (elem1_() = poly1_() + err_ & l1_() <= err_ & err_ <= u1_())) &" +
      "poly1_()^2 = polyLow_() + polyHigh_() &" +
      "polyLow_() = poly_() &" +
      "polyHigh_() = rem_() & " +
      "(\\forall i1_ (l1_() <= i1_ & i1_ <= u1_() ->" +
      "  (l_() <= rem_() + 2 * i1_ * poly1_() + i1_^2 & rem_() + 2 * i1_ * poly1_() + i1_^2 <= u_())))" + // @todo: horner form for poly1 ?!
      ") ->" +
      "\\exists err_ (elem1_()^2 = poly_() + err_ & l_() <= err_ & err_ <= u_())").asFormula,
    implyR(1) & andL(-1) & andL(-2) & andL(-3) & andL(-4) & existsL(-1) & allL("err_".asTerm)(-4) &
      existsR("rem_() + 2 * err_ * poly1_() + err_^2".asTerm)(1) & QE & done
  )

  private val powerOne = AnonymousLemmas.remember((
    "(\\exists err_ (elem1_() = poly1_() + err_ & l1_() <= err_ & err_ <= u1_()))" +
    " ->" +
    "\\exists err_ (elem1_()^1 = poly1_() + err_ & l1_() <= err_ & err_ <= u1_())").asFormula, QE & done)

  private val powerEven = AnonymousLemmas.remember((
    "((\\exists err_ (elem1_() = poly1_() + err_ & l1_() <= err_ & err_ <= u1_())) &" +
      "(\\exists err_ ((elem1_()^m_())^2 = poly_() + err_ & l_() <= err_ & err_ <= u_())) &" +
      "(n_() = 2*m_() <-> true)" +
      ")" +
      "->" +
      "\\exists err_ (elem1_()^n_() = poly_() + err_ & l_() <= err_ & err_ <= u_())").asFormula,
    implyR(1) & andL(-1) & andL(-2) & cut("(elem1_()^m_())^2 = elem1_()^(2*m_())".asFormula) & Idioms.<(
      eqL2R(-4)(-2) & hideL(-4) & useAt(DerivedAxioms.equivTrue, PosInExpr(0 :: Nil))(-3) & eqR2L(-3)(-2) & QE & done,
      cohideR(2) & QE & done
    )
  )

  private val powerOdd = AnonymousLemmas.remember((
    "((\\exists err_ (elem1_() = poly1_() + err_ & l1_() <= err_ & err_ <= u1_())) &" +
      "(\\exists err_ ((elem1_()^m_())^2*elem1_() = poly_() + err_ & l_() <= err_ & err_ <= u_())) &" +
      "(n_() = 2*m_() + 1 <-> true)" +
      ")" +
      "->" +
      "\\exists err_ (elem1_()^n_() = poly_() + err_ & l_() <= err_ & err_ <= u_())").asFormula,
    implyR(1) & andL(-1) & andL(-2) & cut("(elem1_()^m_())^2*elem1_() = elem1_()^(2*m_() + 1)".asFormula) & Idioms.<(
      eqL2R(-4)(-2) & hideL(-4) & useAt(DerivedAxioms.equivTrue, PosInExpr(0 :: Nil))(-3) & eqR2L(-3)(-2) & QE & done,
      cohideR(2) & QE & done
    )
  )

  private val negPrv = AnonymousLemmas.remember(
    ("((\\exists err_ (elem1_() = poly1_() + err_ & l1_() <= err_ & err_ <= u1_())) &" +
      "-poly1_() = poly_() &" +
      "(\\forall i1_ (l1_() <= i1_ & i1_ <= u1_() ->" +
      "  (l_() <= -i1_ & -i1_ <= u_())))" +
      ") ->" +
      "\\exists err_ (-elem1_() = poly_() + err_ & l_() <= err_ & err_ <= u_())").asFormula, QE & done)

  private val exactPrv = AnonymousLemmas.remember(
    ("elem_() = poly_() ->" +
      "\\exists err_ (elem_() = poly_() + err_ & 0 <= err_ & err_ <= 0)").asFormula, QE & done
  )

  private val approxPrv = AnonymousLemmas.remember(
    ("(" +
      "\\exists err_ (elem_() = poly_() + err_ & l_() <= err_ & err_ <= u_()) &" +
      "poly_() = poly1_() + poly2_() &" +
      "poly1_() = poly1rep_() &" +
      "poly2_() = poly2rep_() &" +
      "(\\forall i1_ (l_() <= i1_ & i1_ <= u_() ->" +
      "   l2_() <= poly2rep_() + i1_ & poly2rep_() + i1_ <= u2_()))" +
      ") ->" +
      "\\exists err_ (elem_() = poly1rep_() + err_ & l2_() <= err_ & err_ <= u2_())").asFormula,
    QE & done
  )

  private val ringVars = vars.map(ringsLib.toRing).toList
  // proof of "poly.term = horner form"
  // TODO: add to PolynomialLibrary
  def toHorner(poly: Polynomial) : ProvableSig  = {
    val horner = ringsLib.toHorner(ringsLib.toRing(poly.term), ringVars)
    poly.equate(ofTerm(horner)).getOrElse(throw new RuntimeException("zeroTest failed for horner form - this should not happen!"))
  }
=======
  /** @note: these are only here because .provable is horribly slow */
  val taylorModelPlusPrv = Ax.taylorModelPlusPrv.provable
  val taylorModelMinusPrv = Ax.taylorModelMinusPrv.provable
  val taylorModelCollectPrv = Ax.taylorModelCollectPrv.provable
  val taylorModelIntervalPrv = Ax.taylorModelIntervalPrv.provable
  val taylorModelPartitionPrv1 = Ax.taylorModelPartitionPrv1.provable
  val taylorModelEmptyIntervalPrv = Ax.taylorModelEmptyIntervalPrv.provable
  val taylorModelPartitionPrv2 = Ax.taylorModelPartitionPrv2.provable
  val taylorModelTimesPrv = Ax.taylorModelTimesPrv.provable
  val taylorModelDivideExactPrv = Ax.taylorModelDivideExactPrv.provable
  val taylorModelNegPrv = Ax.taylorModelNegPrv.provable
  val taylorModelSquarePrv = Ax.taylorModelSquarePrv.provable
  val taylorModelPowerOne = Ax.taylorModelPowerOne.provable
  val taylorModelPowerEven = Ax.taylorModelPowerEven.provable
  val taylorModelPowerOdd = Ax.taylorModelPowerOdd.provable
  val taylorModelApproxPrv = Ax.taylorModelApproxPrv.provable
  val taylorModelEvalPrv = Ax.taylorModelEvalPrv.provable
  val taylorModelTransElem = Ax.taylorModelTransElem.provable
  val taylorModelExactPrv = Ax.taylorModelExactPrv.provable

>>>>>>> 37732153

  /**
    * data structure with certifying computations
    * maintains the invariant
    *   prv: \exists err. elem = poly + err & err \in [lower; upper]
    *
    * */
  case class TM(elem: Term, poly: Polynomial, lower: Term, upper: Term, prv: ProvableSig) {
    val context = prv.conclusion.ante
    assert(prv.conclusion.succ(0) == tmFormula(elem, rhsOf(poly.representation), lower, upper))
    def checkCompatibleContext(other: TM) =
      if (context != other.context) throw new IllegalArgumentException("Incompatible contexts: " + context + " and " + other.context)

    /** exact addition */
    def +!(other: TM)(implicit options: TaylorModelOptions) : TM = {
      checkCompatibleContext(other)
      val newPoly = poly.resetTerm + other.poly.resetTerm

      val (newIvlPrv, l, u) = IntervalArithmeticV2.proveBinop(new BigDecimalTool)(options.precision)(IndexedSeq())(Plus)(lower, upper)(other.lower, other.upper)
      val newPrv = useDirectlyConst(weakenWith(context, taylorModelPlusPrv), Seq(
        ("elem1_", elem),
        ("poly1_", rhsOf(poly.representation)),
        ("l1_", lower),
        ("u1_", upper),
        ("elem2_", other.elem),
        ("poly2_", rhsOf(other.poly.representation)),
        ("l2_", other.lower),
        ("u2_", other.upper),
        ("poly_", rhsOf(newPoly.representation)),
        ("l_", l),
        ("u_", u)
      ), Seq(prv, other.prv, weakenWith(context, newPoly.representation), weakenWith(context, newIvlPrv)))
      TM(Plus(elem, other.elem), (poly + other.poly).resetTerm, l, u, newPrv)
    }

    /** approximate addition */
    def +(other: TM)(implicit options: TaylorModelOptions) : TM = (this +! other).approx

    /** exact subtraction */
    def -!(other: TM)(implicit options: TaylorModelOptions) : TM = {
      checkCompatibleContext(other)
      val newPoly = poly.resetTerm - other.poly.resetTerm

      val (newIvlPrv, l, u) = IntervalArithmeticV2.proveBinop(new BigDecimalTool)(options.precision)(IndexedSeq())(Minus)(lower, upper)(other.lower, other.upper)
      val newPrv = useDirectlyConst(weakenWith(context, taylorModelMinusPrv), Seq(
        ("elem1_", elem),
        ("poly1_", rhsOf(poly.representation)),
        ("l1_", lower),
        ("u1_", upper),
        ("elem2_", other.elem),
        ("poly2_", rhsOf(other.poly.representation)),
        ("l2_", other.lower),
        ("u2_", other.upper),
        ("poly_", rhsOf(newPoly.representation)),
        ("l_", l),
        ("u_", u)
      ), Seq(prv, other.prv, weakenWith(context, newPoly.representation), weakenWith(context, newIvlPrv)))
      TM(Minus(elem, other.elem), (poly - other.poly).resetTerm, l, u, newPrv)
    }
    /** approximate subtraction */
    def -(other: TM)(implicit options: TaylorModelOptions) : TM = (this -!other).approx

    private def hornerForm(poly: Polynomial) : ProvableSig = {
      // poly.hornerForm() // @note this fails too often because denominators get out of range
      poly.representation // fallback
    }

    /** collect terms of higher order in interval remainder */
    def collectHigherOrderTerms(implicit options: TaylorModelOptions) : TM = {
      val (polyLow, polyHigh, partitionPrv) = poly.resetTerm.partition{case (n, d, powers) => powers.degree <= options.order}
      val hornerPrv = hornerForm(polyHigh)
      val rem = rhsOf(hornerPrv)
      val poly1 = rhsOf(poly.representation)
      val (newIvlPrv, l, u) = IntervalArithmeticV2.proveUnop(new BigDecimalTool)(options.precision)(context)(i => Plus(rem, i))(lower, upper)
      val newPrv = useDirectlyConst(weakenWith(context, taylorModelCollectPrv), Seq(
        ("elem1_", elem),
        ("poly1_", poly1),
        ("l1_", lower),
        ("u1_", upper),

        ("polyLow_", polyLow.term),
        ("poly_", rhsOf(polyLow.representation)),
        ("polyHigh_", polyHigh.term),
        ("rem_", rem),
        ("l_", l),
        ("u_", u)
      ), Seq(prv,
        weakenWith(context, partitionPrv),
        weakenWith(context, polyLow.representation),
        weakenWith(context, hornerPrv),
        newIvlPrv))
      TM(elem, polyLow.resetTerm, l, u, newPrv)
    }

    /** prove interval enclosure of Taylor model */
    def interval(implicit options: TaylorModelOptions) : (Term, Term, ProvableSig) = {
      val hornerPrv = if(poly.variables.isEmpty) poly.resetTerm.representation else hornerForm(poly.resetTerm)
      val rem = rhsOf(hornerPrv)
      val poly1 = rhsOf(poly.representation)
      val (newIvlPrv, l, u) = IntervalArithmeticV2.proveUnop(new BigDecimalTool)(options.precision)(context)(i => Plus(rem, i))(lower, upper)
      (l, u,
        useDirectlyConst(weakenWith(context, taylorModelIntervalPrv), Seq(
        ("elem1_", elem),
        ("poly1_", poly1),
        ("l1_", lower),
        ("u1_", upper),

        ("rem_", rem),
        ("l_", l),
        ("u_", u)
      ), Seq(prv,
        weakenWith(context, hornerPrv),
        newIvlPrv)))
    }

    /** introduce new Taylor model (newElem) to partition this, formula required for weakening:
      * @return
      *   (elem = newElem + poly.filter(P) + [0, 0],
      *    newElem = poly.filter(!P) + [lower, upper],
      *    "newElem = ..."
      *    )
      * */
    def partition(newElem: Term, P: (BigDecimal, BigDecimal, PowerProduct) => Boolean)(implicit options: TaylorModelOptions) : (TM, TM, Equal) = {
      val (polyTrue, polyFalse, partitionPrv) = poly.resetTerm.partition(P)
      val poly1 = ofTerm(newElem) + polyTrue
      val poly2 = polyFalse
      val newElemEq = Equal(newElem, Minus(elem, polyTrue.term))
      val newContext = context:+newElemEq
      val newElemPrv = ProvableSig.startProof(Sequent(newContext, IndexedSeq(newElemEq)))(Close(AntePos(context.length), SuccPos(0)), 0)
      val inst = Seq(
        ("elem_", elem),
        ("poly_", rhsOf(poly.representation)),
        ("l_", lower),
        ("u_", upper),

        ("polyTrue_", polyTrue.term),
        ("polyFalse_", polyFalse.term),

        ("newElem_", newElem),
        ("poly1_", rhsOf(poly1.representation)),
        ("poly2_", rhsOf(poly2.representation))
      )
      val assms = Seq(this.weakenContext(newElemEq).prv,
        weakenWith(newContext, partitionPrv),
        newElemPrv,
        weakenWith(newContext, poly1.representation),
        weakenWith(newContext, poly2.representation))
      val newPrv1 = useDirectlyConst(weakenWith(newContext, taylorModelPartitionPrv1), inst, assms)
      val newPrv2 = useDirectlyConst(weakenWith(newContext, taylorModelPartitionPrv2), inst, assms)
      (TM(elem, poly1.resetTerm, Number(0), Number(0), newPrv1),
        TM(newElem, poly2.resetTerm, lower, upper, newPrv2),
        newElemEq)
    }

    /** returns an equality, no quantifiers */
    def dropEmptyInterval: Option[ProvableSig] = if (lower == Number(0) && upper == Number(0)) Some {
      val poly1 = rhsOf(poly.representation)
      useDirectlyConst(weakenWith(context, taylorModelEmptyIntervalPrv), Seq(
        ("elem1_", elem),
        ("poly1_", poly1)
      ), Seq(prv))
    } else None

    /** exact multiplication */
<<<<<<< HEAD
    def *!(other: TM) : TM = {
      val (polyLow, polyHigh, partitionPrv) = (poly.resetTerm * other.poly.resetTerm).partition{case (n, d, powers) => powers.map(_._2).sum <= order}
=======
    def *!(other: TM)(implicit options: TaylorModelOptions) : TM = {
      checkCompatibleContext(other)
      val (polyLow, polyHigh, partitionPrv) = (poly.resetTerm * other.poly.resetTerm).partition{case (n, d, powers) => powers.degree <= options.order}
>>>>>>> 37732153

      val hornerPrv = hornerForm(polyHigh)
      val rem = rhsOf(hornerPrv)
      val poly1 = rhsOf(poly.representation)
      val poly2 = rhsOf(other.poly.representation)
      def intervalBounds(i1: Term, i2: Term) : Term = Seq(rem, Times(i1, poly2), Times(i2, poly1), Times(i1, i2)).reduceLeft(Plus)
      val (newIvlPrv, l, u) = IntervalArithmeticV2.proveBinop(new BigDecimalTool)(options.precision)(context)(intervalBounds)(lower, upper)(other.lower, other.upper)
      val newPrv = useDirectlyConst(weakenWith(context, taylorModelTimesPrv), Seq(
        ("elem1_", elem),
        ("poly1_", poly1),
        ("l1_", lower),
        ("u1_", upper),
        ("elem2_", other.elem),
        ("poly2_", poly2),
        ("l2_", other.lower),
        ("u2_", other.upper),

        ("polyLow_", polyLow.term),
        ("poly_", rhsOf(polyLow.representation)),
        ("polyHigh_", polyHigh.term),
        ("rem_", rem),
        ("l_", l),
        ("u_", u)
      ), Seq(prv, other.prv,
        weakenWith(context, partitionPrv),
        weakenWith(context, polyLow.representation),
        weakenWith(context, hornerPrv),
        newIvlPrv))
      TM(Times(elem, other.elem), polyLow.resetTerm, l, u, newPrv)
    }
    /** approximate multiplication */
    def *(other: TM)(implicit options: TaylorModelOptions) : TM = (this *! other).approx

    /** exact division by constant */
    def /!(const: BigDecimal)(implicit options: TaylorModelOptions) : TM = {
      val inv = Divide(Number(1), Number(const))
      val q = Number(const)
      val r = Times(elem, inv)
      val numberPrv = useDirectly(divideNumber, Seq(
        ("p_", elem),
        ("q_", q),
        ("i_", q),
        ("r_", r)
        ), Seq(equalReflex(q), equalReflex(r)))
      val other = Exact(ofTerm(inv), context)
      val res = this *! other
      val newPrv = useDirectlyConst(weakenWith(context, taylorModelDivideExactPrv), Seq(
        ("elem1_", elem),
        ("inv_", inv),
        ("poly_", rhsOf(res.poly.representation)),
        ("l_", res.lower),
        ("u_", res.upper),
        ("elem2_", q)
      ), Seq(res.prv,
        weakenWith(context, numberPrv)))
      TM(Divide(elem, q), res.poly.resetTerm, res.lower, res.upper, newPrv)
    }
    /** approximate division */
    def /(const: BigDecimal)(implicit options: TaylorModelOptions) : TM = (this /! const).approx

    /** exact negation */
    def unary_-(implicit options: TaylorModelOptions) : TM = {
      val newPoly = -(poly.resetTerm)

      val (newIvlPrv, l, u) = IntervalArithmeticV2.proveUnop(new BigDecimalTool)(options.precision)(IndexedSeq())(Neg)(lower, upper)
      val newPrv = useDirectlyConst(weakenWith(context, taylorModelNegPrv), Seq(
        ("elem1_", elem),
        ("poly1_", rhsOf(poly.representation)),
        ("l1_", lower),
        ("u1_", upper),
        ("poly_", rhsOf(newPoly.representation)),
        ("l_", l),
        ("u_", u)
      ), Seq(prv, weakenWith(context, newPoly.representation), weakenWith(context, newIvlPrv)))
      TM(Neg(elem), (-poly).resetTerm, l, u, newPrv)
    }

    /** exact square */
<<<<<<< HEAD
    def squareExact : TM = {
      val (polyLow, polyHigh, partitionPrv) = (poly.resetTerm^2).partition{case (n, d, powers) => powers.map(_._2).sum <= order}
      val hornerPrv = toHorner(polyHigh)
=======
    def squareExact(implicit options: TaylorModelOptions) : TM = {
      val (polyLow, polyHigh, partitionPrv) = (poly.resetTerm^2).partition{case (n, d, powers) => powers.degree <= options.order}
      val hornerPrv = hornerForm(polyHigh)
>>>>>>> 37732153
      val rem = rhsOf(hornerPrv)
      val poly1 = rhsOf(poly.representation)
      def intervalBounds(i1: Term) : Term = Seq(rem, Times(Times(Number(2), i1), poly1), Power(i1, Number(2))).reduceLeft(Plus)
      val (newIvlPrv, l, u) = IntervalArithmeticV2.proveUnop(new BigDecimalTool)(options.precision)(context)(intervalBounds)(lower, upper)
      val newPrv = useDirectlyConst(weakenWith(context, taylorModelSquarePrv), Seq(
        ("elem1_", elem),
        ("poly1_", poly1),
        ("l1_", lower),
        ("u1_", upper),
        ("polyLow_", polyLow.term),
        ("polyHigh_", polyHigh.term),
        ("rem_", rem),
        ("poly_", rhsOf(polyLow.representation)),
        ("l_", l),
        ("u_", u)
      ), Seq(prv, weakenWith(context, partitionPrv),
        weakenWith(context, polyLow.representation),
        weakenWith(context, hornerPrv),
        newIvlPrv))
      TM(Power(elem, Number(2)), (polyLow).resetTerm, l, u, newPrv)
    }
    /** approximate square */
    def square(implicit options: TaylorModelOptions) : TM = this.squareExact.approx

    /** approximate exponentiation */
    def ^(n: Int)(implicit options: TaylorModelOptions) : TM = n match {
      case 1 =>
        val newPrv = useDirectlyConst(weakenWith(context, taylorModelPowerOne), Seq(
          ("elem1_", elem),
          ("poly1_", rhsOf(poly.representation)),
          ("l1_", lower),
          ("u1_", upper)),
          Seq(prv))
        TM(Power(elem, Number(1)), poly.resetTerm, lower, upper, newPrv)
      case n if n>0 && n%2 == 0 =>
        val m = n / 2
        val mPrv = ProvableSig.proveArithmetic(BigDecimalQETool, Equal(Number(n), Times(Number(2), Number(m))))
        val p = (this ^ m).square(options)
        val newPrv =
          useDirectlyConst(weakenWith(context, taylorModelPowerEven), Seq(
            ("elem1_", elem),
            ("poly1_", rhsOf(poly.representation)),
            ("l1_", lower),
            ("u1_", upper),
            ("m_", Number(m)),
            ("n_", Number(n)),
            ("l_", p.lower),
            ("u_", p.upper),
            ("poly_", rhsOf(p.poly.representation))
          ),
            Seq(prv, p.prv, weakenWith(context, mPrv)))
        TM(Power(elem, Number(n)), p.poly.resetTerm, p.lower, p.upper, newPrv)
      case n if n>0 =>
        val m = n / 2
        val mPrv = ProvableSig.proveArithmetic(BigDecimalQETool, Equal(Number(n), Plus(Times(Number(2), Number(m)), Number(1))))
        val p = (this ^ m).square * this
        val newPrv =
          useDirectlyConst(weakenWith(context, taylorModelPowerOdd), Seq(
            ("elem1_", elem),
            ("poly1_", rhsOf(poly.representation)),
            ("l1_", lower),
            ("u1_", upper),
            ("m_", Number(m)),
            ("n_", Number(n)),
            ("l_", p.lower),
            ("u_", p.upper),
            ("poly_", rhsOf(p.poly.representation))
          ),
            Seq(prv, p.prv, weakenWith(context, mPrv)))
        TM(Power(elem, Number(n)), p.poly.resetTerm, p.lower, p.upper, newPrv)
      case _ => throw new IllegalArgumentException("Taylor model ^ n requires n > 0, not n = " + n)
    }

    /** round coefficients of polynomial part, incorporate error in interval */
    def approx(implicit options: TaylorModelOptions) : TM = {
      val (polyApproxPrv, poly1, poly2) = poly.resetTerm.approx(options.precision)
      val poly1rep = rhsOf(poly1.representation)
      val poly2repPrv = hornerForm(poly2)
      val poly2rep = rhsOf(poly2repPrv)
      val (ivlPrv, l2, u2) = IntervalArithmeticV2.proveUnop(new BigDecimalTool)(options.precision)(context)(i1 => Plus(poly2rep, i1))(lower, upper)
      val newPrv = useDirectlyConst(weakenWith(context, taylorModelApproxPrv),
        Seq(
          ("elem_", elem),
          ("poly_", rhsOf(poly.representation)),
          ("l_", lower),
          ("u_", upper),
          ("poly1_", poly1.term),
          ("poly1rep_", poly1rep),
          ("poly2_", poly2.term),
          ("poly2rep_", poly2rep),
          ("l2_", l2),
          ("u2_", u2)
        ),
        Seq(prv, weakenWith(context, polyApproxPrv), weakenWith(context, poly1.representation), weakenWith(context, poly2repPrv), ivlPrv)
      )
      TM(elem, poly1.resetTerm, l2, u2, newPrv)
    }

    /** theorem with a "prettier" representation of the certificate */
    def prettyPrv(implicit options: TaylorModelOptions): ProvableSig = {
      val (l1, l2) = IntervalArithmeticV2.eval_ivl(options.precision)(HashMap(), HashMap())(lower)
      val (u1, u2) = IntervalArithmeticV2.eval_ivl(options.precision)(HashMap(), HashMap())(upper)
      val prettyLower = if (l1 == l2) Number(l1) else lower
      val prettyUpper = if (u1 == u2) Number(u1) else upper
      val prettyRepresentation = poly.resetTerm.prettyRepresentation
      proveBy(ProvableSig.startProof(Sequent(context, IndexedSeq(tmFormula(elem, rhsOf(prettyRepresentation),
        prettyLower, prettyUpper)))).apply(CutRight(prv.conclusion.succ(0), SuccPos(0)), 0).
        apply(CoHideRight(SuccPos(0)), 1).
        apply(ImplyRight(SuccPos(0)), 1),
        Idioms.<(
          by(prv),
          existsL(-1) & existsR("err_".asTerm)(1) & andL(-1) & andL(-2) & andR(1) &
          Idioms.<(
            cohideOnlyL(-1) &
              useAt(prettyRepresentation, PosInExpr(1::Nil))(1, 1::0::Nil) & id
            ,
            hideL(-1) & IntervalArithmeticV2.intervalArithmeticBool(options.precision, new BigDecimalTool)(1)
          )
        )
      )
    }

    /** insert arguments (arguments(i).elem must be a variable of this Taylor model) into this Taylor model */
    def evaluate(arguments: Seq[TM])(implicit options: TaylorModelOptions) : TM = {
      val vars = poly.variables
      val argumentMap = arguments.map(tm => (tm.elem, tm)).toMap
      val horner = hornerForm(poly.resetTerm)

      val evalPoly : TM = evalTerm(rhsOf(horner), context, argumentMap)
      val (ivlPrv, l, u) = IntervalArithmeticV2.proveBinop(new BigDecimalTool)(options.precision)(IndexedSeq())(Plus)(lower, upper)(evalPoly.lower, evalPoly.upper)
      val newPrv = useDirectlyConst(weakenWith(context, taylorModelEvalPrv),
        Seq(
          ("elem_", elem),
          ("poly1_", rhsOf(poly.representation)),
          ("l1_", lower),
          ("u1_", upper),
          ("polyrep_", rhsOf(horner)),
          ("poly2_", rhsOf(evalPoly.poly.representation)),
          ("l2_", evalPoly.lower),
          ("u2_", evalPoly.upper),
          ("l_", l),
          ("u_", u)
        ),
        Seq(prv, weakenWith(context, horner), evalPoly.prv, weakenWith(context, ivlPrv))
      )
      TM(elem, evalPoly.poly, l, u, newPrv)
    }

    def weakenContext(formula: Formula) = {
      val l = prv.conclusion.ante.length
      val newPrv = ProvableSig.startProof(Sequent(prv.conclusion.ante++Seq(formula), prv.conclusion.succ)).
        apply(HideLeft(AntePos(l)), 0).
        apply(prv, 0)
      TM(elem, poly, lower, upper, newPrv)
    }

    def transElem(eqPrv: ProvableSig): TM = {
      require(eqPrv.isProved && eqPrv.conclusion.ante == context, "transElem requires proved equality with compatible context")
      val elem1 = lhsOf(eqPrv)
      val newPrv = useDirectlyConst(weakenWith(context, taylorModelTransElem),
        Seq(
          ("elem_", elem),
          ("elem1_", elem1),
          ("poly_", rhsOf(poly.representation)),
          ("l_", lower),
          ("u_", upper)
        ),
        Seq(prv, eqPrv)
      )
      TM(elem1, poly, lower, upper, newPrv)
    }

  }

  /** evaluate a Term in Taylor model arithmetic
    *  @note: this must be somewhat compatible with [[PolynomialArithV2.ofTerm]] */
  def evalTerm(t: Term, context: IndexedSeq[Formula], argumentMap: Map[Term, TM])(implicit options: TaylorModelOptions): TM = {
    require(argumentMap.forall{case (_, tm) => tm.context == context}, "require compatible contexts for evalTerm")
    def doEval(t: Term) : TM = t match {
      case Plus(a, b) => doEval(a) + doEval(b)
      case Minus(a, b) => doEval(a) - doEval(b)
      case Times(a, b) => doEval(a) * doEval(b)
      case Neg(a) => -doEval(a)
      case Power(a, Number(i)) if i.isValidInt && i >= 0 => doEval(a) ^ i.toIntExact
      case Power(_, _) => throw new IllegalArgumentException("Taylor model in exponent is not supported")
      case Divide(a, Number(i)) => doEval(a) / i
      case Divide(_, _) => throw new IllegalArgumentException("Taylor model in denominator is not supported")
      case Number(n) => Exact(ofTerm(Number(n)), context)
      case term: Term => argumentMap.get(term).getOrElse(Exact(ofTerm(term), context))
    }
    doEval(t)
  }

  val taylorModelIntervalLe = anyArgify(Ax.taylorModelIntervalLe.provable)
  val taylorModelIntervalGe = anyArgify(Ax.taylorModelIntervalGe.provable)
  val taylorModelIntervalLt = anyArgify(Ax.taylorModelIntervalLt.provable)
  val taylorModelIntervalGt = anyArgify(Ax.taylorModelIntervalGt.provable)

  /** try to prove a formula using Taylor model arithmetic */
  def evalFormula(fml: Formula, context: IndexedSeq[Formula], argumentMap: Map[Term, TM])(implicit options: TaylorModelOptions): Option[ProvableSig] = {
    require(argumentMap.forall{case (_, tm) => tm.context == context}, "require compatible contexts for evalFormula")
    def doEval(fml: Formula) : Option[ProvableSig] = fml match {
      case cmp: ComparisonFormula =>
        val f = cmp.left
        val g = cmp.right
        val diff = Minus(f, g)
        val (l, u, fgIvlPrv) = evalTerm(diff, context, argumentMap).interval
        val (cond, lemma) = cmp match {
          case LessEqual(_, _) => (LessEqual(u, Number(0)), taylorModelIntervalLe)
          case Less(_, _) => (Less(u, Number(0)), taylorModelIntervalLt)
          case GreaterEqual(_, _) => (GreaterEqual(l, Number(0)), taylorModelIntervalGe)
          case Greater(_, _) => (Greater(l, Number(0)), taylorModelIntervalGt)
        }
        try {
          val prv = ProvableSig.proveArithmetic(BigDecimalQETool, cond)
          prv.conclusion.succ(0) match {
            case Equiv(_, True) =>
              Some(useDirectly(weakenWith(context, lemma), Seq(("l_", l), ("u_", u), ("f_", f), ("g_", g)), Seq(fgIvlPrv, weakenWith(context, prv))))
            case _ => None
          }
        } catch {
          case _: IllegalArgumentException => None
        }
      case And(a, b) =>
        doEval(a) match {
          case Some(prva) =>
            doEval(b) match {
              case Some(prvb) =>
                Some(proveBy(Sequent(context, IndexedSeq(fml)), andR(1) & Idioms.<(by(prva), by(prvb))))
              case None => None
            }
          case None => None
        }
      case Or(a, b) =>
        doEval(a) match {
          case Some(prv) =>
            Some(proveBy(Sequent(context, IndexedSeq(fml)), orR(1) & hideR(2) & by(prv)))
          case None =>
            doEval(b) match {
              case Some(prv) =>
                Some(proveBy(Sequent(context, IndexedSeq(fml)), orR(1) & hideR(1) & by(prv)))
              case None => None
            }
        }
      case _ => throw new IllegalArgumentException("evalFormula does currently not support this formula: " + fml)
    }
    doEval(fml)
  }

  /** constructs a Taylor model by proving the required certificate with a tactic */
  def TM(elem: Term, poly: Polynomial, lower: Term, upper: Term, context: IndexedSeq[Formula], be: BelleExpr): TM = {
    TM(elem, poly, lower, upper,
      proveBy(Sequent(context, IndexedSeq(tmFormula(elem, rhsOf(poly.representation), lower, upper))), be & done))
  }

  /** constructs a Taylor model with zero interval part */
  def Exact(elem: Polynomial, context: IndexedSeq[Formula]): TM = {
    val newPrv = useDirectlyConst(weakenWith(context, taylorModelExactPrv),
      Seq(("elem_", elem.term), ("poly_", rhsOf(elem.representation))),
      Seq(weakenWith(context, elem.representation))
    )
    TM(elem.term, elem.resetTerm, Number(0), Number(0), newPrv)
  }

  // combines provables
  private def mkAndPrv(p1: ProvableSig, p2: ProvableSig) : ProvableSig = {
    assert(p1.conclusion.succ.length==1, "mkAndPrv singleton succedent 1")
    assert(p2.conclusion.succ.length==1, "mkAndPrv singleton succedent 2")
    assert(p1.conclusion.ante == p2.conclusion.ante, "mkAndPrv same antes")
    proveBy(Sequent(p1.conclusion.ante, IndexedSeq(And(p1.conclusion.succ(0), p2.conclusion.succ(0)))),
      andR(1) & Idioms.<(by(p1), by(p2))
    )
  }

  // combines provables
  private def equalTrans(p1: ProvableSig, p2: ProvableSig) : ProvableSig = {
    assert(p1.conclusion.succ.length==1, "mkAndPrv singleton succedent 1")
    assert(p2.conclusion.succ.length==1, "mkAndPrv singleton succedent 2")
    assert(p1.conclusion.ante == p2.conclusion.ante, "mkAndPrv same antes")
    val Llast = -p1.conclusion.ante.length - 1
    proveBy(Sequent(p1.conclusion.ante, IndexedSeq(Equal(lhsOf(p1), rhsOf(p2)))),
        cutR(p1.conclusion.succ(0))(1) &
        Idioms.<(
          by(p1),
            implyR(1) &
            eqL2R(Llast)(1) &
            hideL(Llast) &
            by(p2)
        )
    )
  }

  /** t subterm of s ? */
  def subtermOf(t: Term, s: Term) : Boolean =
    if (s == t)
      true
    else
      s match {
        case binop: BinaryCompositeTerm => subtermOf(t, binop.left) || subtermOf(t, binop.right)
        case unop: UnaryCompositeTerm => subtermOf(t, unop.child)
        case app: FuncOf => subtermOf(t, app.child)
        case a: AtomicTerm => false
        case _ => ???
      }
  /** t subterm of fml ? */
  def subtermOf(t: Term, fml: Formula) : Boolean = fml match {
    case cmp: ComparisonFormula => subtermOf(t, cmp.left) || subtermOf(t, cmp.right)
    case binop: BinaryCompositeFormula => subtermOf(t, binop.left) || subtermOf(t, binop.right)
    case unop: UnaryCompositeFormula => subtermOf(t, unop.child)
    case app: PredOf => subtermOf(t, app.child)
    case app: PredicationalOf => subtermOf(t, app.child)
    case m: Modal => throw new IllegalArgumentException("not expecting modal formula here")
    case q: Quantified => subtermOf(t, q.child)
    case a: AtomicFormula => false
    case _ => ???
  }

  val refineTmExists = Ax.refineTmExists.provable
  val refineConjunction = Ax.refineConjunction.provable
  val refineLe1 = Ax.refineLe1.provable
  val refineLe2 = Ax.refineLe2.provable

  def refineTaylorModelFormula(fml: Formula, assms: IndexedSeq[Formula])(implicit options: TaylorModelOptions) = {
    val case2 = assms.length == 2
    require(case2 || assms.length == 0, "only implemented for two cases")
    val (e, p, l, u) = destTaylorModelFormula(fml)
    val poly = PolynomialArithV2.ofTerm(p)
    val polyPrettyPrv = poly.prettyRepresentation
    val bounds = IntervalArithmeticV2.proveBounds(options.precision)(new BigDecimalTool)(assms)(true)(
      IntervalArithmeticV2.BoundMap(),
      IntervalArithmeticV2.BoundMap(),
      Map())(Seq(l, u))
    val lPrv = bounds._1(l)
    val l2 = lPrv.conclusion.succ(0).asInstanceOf[LessEqual].left
    val uPrv = bounds._2(u)
    val u2 = uPrv.conclusion.succ(0).asInstanceOf[LessEqual].right
    val tmFml = tmFormula(e, rhsOf(polyPrettyPrv), l2, u2)
    val imply = Imply(fml, tmFml)

    // @todo: performance critical?
    val implyPrv = proveBy(if (case2) Imply(assms.reduce(And), imply) else imply,
      (if (case2)(implyR(1) & andL(-1)) else skip) &
        useAt(refineTmExists, PosInExpr(1::Nil))(1) &
        allR(1) &
        useAt(refineConjunction, PosInExpr(1::Nil))(1) & andR(1) & Idioms.<(
        useAt(polyPrettyPrv, PosInExpr(0::Nil))(1, 0:: 1 :: 0 :: Nil) & implyR(1) & id,
        useAt(refineConjunction, PosInExpr(1 :: Nil))(1) & andR(1) & Idioms.<(
          useAt(refineLe2, PosInExpr(1 :: Nil))(1) & by(lPrv),
          useAt(refineLe1, PosInExpr(1 :: Nil))(1) & by(uPrv)
        )
      )
    )
    val tmRepFml = tmFormula(e, rhsOf(poly.representation), l2, u2)
    val iffPrv = proveBy(Equiv(tmFml, tmRepFml),
      useAt(polyPrettyPrv, PosInExpr(1::Nil))(1, 0::0::0::1::0::Nil) &
        useAt(poly.representation, PosInExpr(0::Nil))(1, 0::0::0::1::0::Nil) &
        byUS(Ax.equivReflexive)
    )
    (tmFml, tmRepFml, implyPrv, (e, poly.resetTerm, l2, u2, iffPrv))
  }

  /** delete formulas that contain ts from context, written "context \ ts" */
  def trimContext(context: Seq[Formula], ts: Seq[Term]) : Seq[Formula] =
    context.filter(fml => !ts.exists(subtermOf(_, fml)))

  /**
    * generic lemmas for evolution of ODE [[ode]] with Taylor model approiximations of order [[order]]
    * */
  class TemplateLemmas(ode: DifferentialProgram, order: Int) extends TaylorModel(ode, order) {

    /** Infrastructure for a concrete Taylor model time step:
      *
      * Input: (linearly) preconditioned Taylor model (TM_l o RM_r), initial time t0,
      * x0.provable: context |- x = TM_l(r) (zero interval term)
      * r0.provable: context |- r = TM_r(e)
      * t0:          context |- t = t0
      * (implicitly) context |- e \in [-1, 1] (suitable for IntervalArithmeticV2) // @todo: make these assumptions more explicit
      *
      * */
    class TimeStep(x0: Seq[TM], r0: Seq[TM], t0: ProvableSig, h: BigDecimal)(implicit options: TaylorModelOptions, timeStepOptions: TimeStepOptions) {
      val qeTool = new BigDecimalTool
      // x0 is the initial state of the ODE
      require(x0.map(_.elem) == state, "require x0 to be the initial state of the ODE")
      // x0 is the *linear* preconditioning, without interval uncertainty
      require(x0.forall(_.poly.degree() <= 1), "require x0 to be linear")
      require(x0.forall(_.lower == Number(0)), "require zero interval uncertainty(lower)")
      require(x0.forall(_.upper == Number(0)), "require zero interval uncertainty(upper)")

      val context = x0(0).context
      require(x0.forall(_.context == context), "require compatible contexts")

      require(lhsOf(t0) == time)

      val rvars = r0.map(_.elem).toIndexedSeq
      val rIntervals = r0.map(_.interval).toIndexedSeq

      def mkTerm(coeff: (BigDecimal, BigDecimal)): Term = Divide(Number(coeff._1), Number(coeff._2))

      val instantiation: USubstOne = instantiateLemma(options.precision,
        rhsOf(t0),
        Number(h),
        (i, j) => mkTerm(x0(i).poly.coefficient(ofSparse((rvars(j), 1)))),
        i => mkTerm(x0(i).poly.coefficient(ofSparse())),
        i => rIntervals(i)._1,
        i => rIntervals(i)._2,
        timeStepOptions.remainderEstimation
      ) ++ USubst(rvars.zipWithIndex.map { case (r, i) => SubstitutionPair(names.right(i), r) })

      // the suffix 1 somehow stands for instantiation
      val initialCondition1 = instantiation(initial_condition)
      val initialConditionFmls1 = FormulaTools.conjuncts(initialCondition1)
      val boxTMEnclosure1 = instantiation(boxTMEnclosure)
      val numbericCondition1 = instantiation(numbericCondition)

      val initialStateEqs = (x0, initialConditionFmls1.tail).zipped.map { case (x, Equal(y, t)) if x.elem == y =>
        val eq1 = x.dropEmptyInterval.getOrElse(throw new RuntimeException("intervals have been checked for emptiness"))
        val eq2 = weakenWith(x.context, x.poly.resetTerm.equate(ofTerm(t)).getOrElse(throw new RuntimeException("this equality should hold by construction: " +
          x.poly.resetTerm.term + " = " + ofTerm(t).term)))
        equalTrans(eq1, eq2)
      case e => throw new RuntimeException("Taylor model lemma (initial condition) not of expected shape: " + e)
      }
      val initialConditionPrv = (Seq(t0) ++ initialStateEqs).reduceRight(mkAndPrv)
      val rightTmDomainPrv = rIntervals.map(rIvl => rIvl._3).reduceRight(mkAndPrv)
      val numbericConditionPrv = proveBy(Sequent(context, IndexedSeq(numbericCondition1)),
        andR(1) & Idioms.<(
          debugTac("Initial Numberic condition") &
            SaturateTactic(andL('L)) &
            IntervalArithmeticV2.intervalArithmeticBool(options.precision, qeTool)(1) &
            done,
          SaturateTactic(allR(1)) &
            SaturateTactic(implyR(1)) &
            SaturateTactic(andL('L)) &
            debugTac("Numberic condition") &
            IntervalArithmeticV2.intervalArithmeticBool(options.precision, qeTool)(1) &
            done
        ))
      val numericAssumptionPrv = mkAndPrv(mkAndPrv(initialConditionPrv, rightTmDomainPrv), numbericConditionPrv)

      /*** computes a concrete Taylor Model in the variables r of the right Taylor model
        * [{x'=ode(x)&t0<=t&t<=t0+h}]x=TM(r)
        */
      def timeStepLemma : ProvableSig = proveBy(Sequent(context, IndexedSeq(boxTMEnclosure1)),
        useAt(lemma(instantiation), PosInExpr(1 :: Nil))(1) & by(numericAssumptionPrv)
      )

      require(0 <= h, "nonnegative time step")
      val nonnegativeTimeStep = {
        val fml = LessEqual(Number(0), Number(h))
        weakenWith(context, proveBy(fml,
          useAt(ProvableSig.proveArithmetic(BigDecimalQETool, fml), PosInExpr(0::Nil))(1) & closeT))
      }

      val (timeFml, taylorModelsFml) = boxTMEnclosure1 match {
        case Box(program, Exists(s, And(timeFml, taylorModelsFml))) if s.length == 1 => (timeFml, taylorModelsFml)
        case _ => throw new RuntimeException("timeStepLemma of unexpected shape")
      }
      val (timeEq, localTime, timebounds) = timeFml match {
        case And(telt@Equal(a, Plus(b, lt)), And(l@LessEqual(Number(c), d), u@LessEqual(e, Number(f))))
          if a == time && b == rhsOf(t0) && c.compareTo(0) == 0 && d == lt && e == lt && f.compareTo(h) == 0 =>
          (telt, lt, IndexedSeq(l, u))
        case _ => throw new RuntimeException("timeFml of unexpected shape: " + timeFml)
      }

      val t1Prv = ofTerm(Plus(rhsOf(t0), Number(h))).prettyRepresentation
      val t1 = rhsOf(t1Prv)
      val t1Eq = Equal(time, t1)

      val taylorModelsIvl = FormulaTools.conjuncts(taylorModelsFml).map(refineTaylorModelFormula(_, timebounds))

      /**
        * Computes concrete Taylor models to perform a time step on an (unbounded time) ode evolution:
        * @return (provable, TM_ivl, (TM_h, t1_eq))
        * where provable:
        *
        *             ivlContext          |-                                          eqContext      |-
        *                 "                                                              "
        * Γ, s ∈ [0, h], x = TM_ivl(s, r) |- P()              ;;              Γ, t=t0+h, x = TM_h(r) |- [{x'=ode(x)}]P
        * --------------------------------------------------------------------------------------------------------------
        *                                   Γ, t=t0, x=TM0(r) |- [{x'=ode(x)}]P
        *
        * TM_ivl.context = ivlContext
        * TM_h.context = eqContext
        * t1_eq: eqContext |- t=t0+h
        *
        */
      def timeStepLemma(P: Formula) : (ProvableSig, Seq[TM], Seq[TM], (Seq[TM], Seq[TM], ProvableSig)) = {
        val timeStepLemma1 = timestepLemma(instantiation)
        val taylorModelsFml1 = SubstitutionHelper.replaceFree(taylorModelsFml)(localTime, Number(h))
        val taylorModelsEq = FormulaTools.conjuncts(taylorModelsFml1).map (refineTaylorModelFormula(_, IndexedSeq()))
        val hideOldInitialState =
          context.zipWithIndex.flatMap{ case(fml, i) => if(vars.exists(subtermOf(_, fml))) Some(hideL(-i-1)) else None }.
            reverse.reduceLeftOption[BelleExpr](_ & _).getOrElse(skip)
        val saveRightTaylorModels = cut(r0.map(_.prv.conclusion.succ(0)).reduceRight(And)) & Idioms.<(skip, hideR(1) & by(r0.map(_.prv).reduceRight(mkAndPrv)))
        val prv = proveBy(Sequent(context, IndexedSeq(Box(ODESystem(ode, True), P))),
          useAt(timeStepLemma1, PosInExpr(1::Nil))(1) &
            andR(1) & Idioms.<(
            andR(1) & Idioms.<(
              andR(1) & Idioms.<(
                by(numericAssumptionPrv),
                by(nonnegativeTimeStep)
              ),
              cut(t0.conclusion.succ(0)) & Idioms.<(eqL2R(-context.length - 1)(1) & hideL('Llast), hideR(1) & by(t0)) &
                // "save" information about right Taylor models
                saveRightTaylorModels &
                // new initial state
                hideOldInitialState &
                allR(1) * vars.length &
                implyR(1) &
                andL('Llast) &
                cutL(taylorModelsIvl.map(_._1).reduceRight(And))('Llast) &
                Idioms.<(
                  SaturateTactic(andL('L)) & skip,
                  cohideOnlyR(2) &
                    taylorModelsIvl.init.foldRight[BelleExpr](
                      useAt(taylorModelsIvl.last._3, PosInExpr(1::Nil))(1) & id){ case ((_, _, implyPrv, _), tac) =>
                      useAt(refineConjunction, PosInExpr(1::Nil))(1) & andR(1) & Idioms.<(
                        useAt(implyPrv, PosInExpr(1::Nil))(1) & id,
                        tac
                      )
                    } & done
                )
            ),
            saveRightTaylorModels &
            // property throughout the time interval
            hideOldInitialState &
              allR(1) * vars.length &
              implyR(1) &
              cutL((t1Eq+:taylorModelsEq.map(_._1)).reduceRight(And))('Llast) & Idioms.<(
                SaturateTactic(andL('L)) & skip,
                cohideR(2) &
                  useAt(refineConjunction, PosInExpr(1::Nil))(1) & andR(1) & Idioms.<(
                    implyR(1) & useAt(t1Prv, PosInExpr(1::Nil))(1, 1::Nil) & id,
                    taylorModelsEq.init.foldRight[BelleExpr](
                      by(taylorModelsEq.last._3)){ case ((_, _, implyPrv, _), tac) =>
                      useAt(refineConjunction, PosInExpr(1::Nil))(1) & andR(1) & Idioms.<(
                        by(implyPrv),
                        tac
                      )
                    }
                  )
              )
          )
        )
        val contextIvl = prv.subgoals(0).ante
        val contextEq = prv.subgoals(1).ante
        val tmIvls = taylorModelsIvl.map{case (tmFml, tmRepFml, _, (elem, poly, l, u, iffPrv)) =>
          TM(elem, poly, l, u, proveBy(Sequent(contextIvl, IndexedSeq(tmRepFml)), useAt(iffPrv, PosInExpr(1::Nil))(1) & id))}
        val rTmIvls = r0.map(tm => TM(tm.elem, tm.poly, tm.lower, tm.upper, contextIvl, id))
        val tmEqs = taylorModelsEq.map{case (tmFml, tmRepFml, _, (elem, poly, l, u, iffPrv)) =>
          TM(elem, poly, l, u, proveBy(Sequent(contextEq, IndexedSeq(tmRepFml)), useAt(iffPrv, PosInExpr(1::Nil))(1) & id))}
        val rTmEqs = r0.map(tm => TM(tm.elem, tm.poly, tm.lower, tm.upper, contextEq, id))
        val t1 = proveBy(Sequent(contextEq, IndexedSeq(t1Eq)), id)
        (prv, tmIvls, rTmIvls, (tmEqs, rTmEqs, t1))
      }

    }

    /**
      * @param (x0, r0, t0) like for [[TimeStep]]
      *        prv: Provable with one subgoal of the form
      *           x = x0 o r0, t=t0 |- [{x'=ode(x)}]P(x)
      * @return (x1, r1, t1) suitable input to iterate this function (identity preconditioned)
      *         t1: proof of "t = t0 + h"
      *         prv1: Provable with one subgoal of the form
      *           x = x1 o r1, t = t0 +h |- [{x'=ode(x)}]P(x)
      * */
    def timeStepAndPrecondition(x0: Seq[TM], r0: Seq[TM], t0: ProvableSig, h: BigDecimal, prv: ProvableSig)(implicit options: TaylorModelOptions, timeStepOptions: TimeStepOptions) :
      (Seq[TM], Seq[TM], ProvableSig, ProvableSig) = {
      require(prv.subgoals.length==1, "timeStepAndPrecondition requires one subgoal")
      val subgoal = prv.subgoals(0)
      require(subgoal.succ.length==1, "timeStepAndPrecondition requires one succedent")
      val timestep = new TimeStep(x0, r0, t0, h)
      val P = subgoal.succ(0) match {
        case Box(ODESystem(prog, True), p) if prog == ode => p
        case _ => throw new IllegalArgumentException("timeStepAndPrecondition must be applied on a suitable unconstrained ODE evolution")
      }
      val (prv2, tmIvls, rIvls, (tmEqs, rEqs, tEq)) = timestep.timeStepLemma(P)
      val prvIvl = prv2.sub(0)
      val prvEq = prv2.sub(1)

      // prepare next step with preconditioning
      val (x1, r1, prvEq1) = identityPrecondition(tmEqs, rEqs, prvEq)
      val tEq1 = proveBy(Sequent(prvEq1.subgoals(0).ante, IndexedSeq(tEq.conclusion.succ(0))), id)
      val prv3 = prv.apply(prv2, 0).apply(prvEq1, 1)

      // solve safety for the last step
      val tms = tmIvls.map(_.evaluate(rIvls))
      val prv4 = evalFormula(prvIvl.conclusion.succ(0), prvIvl.subgoals(0).ante, tms.map(t=>(t.elem, t)).toMap) match {
        case Some(safetyPrv) => prv3.apply(safetyPrv, 0)
        case None => throw new TacticInapplicableFailure("Could not prove safety for the past time step: " + prvIvl.subgoals(0))
      }
      (x1, r1, tEq1, prv4)
    }

    /** the iteration of [[timeStepAndPrecondition]] */
    def iterateTimeSteps(x0: Seq[TM], r0: Seq[TM], t0: ProvableSig, h: BigDecimal, prv: ProvableSig, n: Int)(implicit options: TaylorModelOptions, timeStepOptions: TimeStepOptions) :
      (Seq[TM], Seq[TM], ProvableSig, ProvableSig) =
    if (n == 0) (x0, r0, t0, prv: ProvableSig)
    else {
      val (x1, r1, t1, prv1) = iterateTimeSteps(x0, r0, t0, h, prv, n - 1)
      timeStepAndPrecondition(x1, r1, t1, h, prv1)
    }

  }

  /**
    * partition and weaken a sequence of Taylor models
    * */
  def partition(xs: Seq[TM], newElems: Seq[Term], P: (BigDecimal, BigDecimal, PowerProduct)=>Boolean)(implicit options: TaylorModelOptions) : (Seq[TM], Seq[TM], Seq[Equal]) = {
    def doPartition(xs: Seq[TM], rs: Seq[TM], newElemEqs: Seq[Equal], x0s: Seq[TM], newElems: Seq[Term]) : (Seq[TM], Seq[TM], Seq[Equal]) =
      if(x0s.length == 0) (xs.reverse, rs.reverse, newElemEqs.reverse)
      else {
        val (x, r, newElemEq) = x0s.head.partition(newElems.head, (n: BigDecimal, d: BigDecimal, pp: PowerProduct) => pp.degree == 0)
        def weakenSeq(seq: Seq[TM]): Seq[TM] = seq.map(_.weakenContext(newElemEq))
        val newXs = x+:weakenSeq(xs)
        val newRs = r+:weakenSeq(rs)
        val newX0s = weakenSeq(x0s.tail)
        doPartition(newXs, newRs, newElemEq+:newElemEqs, newX0s, newElems.tail)
      }
    doPartition(Seq(), Seq(), Seq(), xs, newElems)
  }

  def cutEq(prv: ProvableSig, eq: Formula) = eq match {
    case Equal(v: Variable, rhs) =>
      val exEq = proveBy(Exists(Seq(v), eq), existsR(rhs)(1) & byUS(equalReflexive))
      proveBy(prv.apply(Cut(exEq.conclusion.succ(0)), 0)(HideRight(SuccPos(0)), 1)(CoHideRight(SuccPos(0)), 1)(exEq, 1),
        existsL('Llast)
      )
    case _ => throw new IllegalArgumentException("cutEq not with equality: " + eq)
  }
  def cutSeq(prvs: Seq[ProvableSig], prv: ProvableSig) : ProvableSig = {
    val cutEvals = prvs.init.foldLeft(prv(Cut(prvs.map(_.conclusion.succ(0)).reduceRight(And)), 0)(HideRight(SuccPos(0)), 1)){case (prv, x) =>
      prv(AndRight(SuccPos(0)), 1)(x, 1)
    }(prvs.last, 1)
    val L = cutEvals.subgoals(0).ante.length
    (L - 1 until L + prvs.length - 2).foldLeft(cutEvals){ case (prv, i) => prv(AndLeft(AntePos(i)), 0) }
  }

  def hideAntes(hides: Seq[Int], prv: ProvableSig) = {
    hides.foldLeft(prv){case (p, i) => p(HideLeft(AntePos(i)), 0) }
  }

  /**
    * @param x = lTM(r) ... (left) Taylor model with variables in r
    *        r = rTM(e) ... (right) Taylor model with variables in e
    * @return (x1, r1) ...
    *         x1 = r + c ... identity part of (lTM o rTM)
    *         r1 = rTM'(e, i) ... higher order terms + a fresh variable for symbolic remainders
    *
    * x = r + c
    * r0 = TM(e, i)
    * */
  def identityPrecondition(x: Seq[TM], r: Seq[TM], prv: ProvableSig)(implicit options: TaylorModelOptions) : (Seq[TM], Seq[TM], ProvableSig) = {
    require(prv.subgoals.length==1, "identityPrecondition requires one subgoal")
    val subgoal = prv.subgoals(0)
    val context = x(0).context // @note could check for compatibility of all contexts?
    require(subgoal.ante == context)

    // Evaluate (x o r)
    val x1 = x.map(_.evaluate(r))
    val hidevars = x.map(_.elem) ++ r.map(_.elem)
    val hides = context.zipWithIndex.reverse.flatMap{ case (fml, i) =>
      if (hidevars.exists(subtermOf(_, fml))) Some(i)
      else None
    }
    val prv2 = cutSeq(x1.map(_.prv), prv)
    val onlyEvals = hideAntes(hides, prv2)

    // partition x = Id(r) & r = ...
    val context2 = onlyEvals.subgoals(0).ante
    val r1s = r.map(_.elem)
    val x1s = x1.map(tm => TM(tm.elem, tm.poly, tm.lower, tm.upper, context2, id))
    val (nxs, nrs, newEqs) = partition(x1s, r1s,  (n: BigDecimal, d: BigDecimal, pp: PowerProduct) => pp.degree == 0)

    val prv3 = newEqs.foldLeft(onlyEvals)(cutEq)
    val context3 = prv3.subgoals(0).ante

    val prv4 = cutSeq((nxs++nrs).map(_.prv), prv3)
    val context4 = prv4.subgoals(0).ante

    val x4s = x1.map(tm => TM(tm.elem, tm.poly, tm.lower, tm.upper, context4, id))
    val argumentMap = x4s.map(tm => (tm.elem, tm)).toMap
    val intervals = newEqs.map{fml =>
      val i = context4.indexOf(fml)
      val eqPrv = proveBy(Sequent(context4, IndexedSeq(fml)), cohideOnlyL(-i - 1) & id)
      (i, evalTerm(fml.right, context4, argumentMap).transElem(eqPrv).interval)
    }.sortBy{case (i, _) => -i}.toIndexedSeq
    val prv5 = hideAntes(intervals.map(_._1), cutSeq(intervals.map(_._2._3), prv4))
    val context5 = prv5.subgoals(0).ante
    val prv6 = (context5.length - x1.length until context5.length).reverse.foldLeft(prv5){case (prv, i) =>
      prv(AndLeft(AntePos(i)), 0)
    }
    val prv7 = hideAntes((context2.length - x1.length until context2.length).reverse, prv6)
    val context7 = prv7.subgoals(0).ante

    (nxs.map(tm => TM(tm.elem, tm.poly, tm.lower, tm.upper, context7, id)),
      nrs.map(tm => TM(tm.elem, tm.poly, tm.lower, tm.upper, context7, id)),
      prv7)
  }

}<|MERGE_RESOLUTION|>--- conflicted
+++ resolved
@@ -1,10 +1,6 @@
 package edu.cmu.cs.ls.keymaerax.btactics
 
-<<<<<<< HEAD
-import edu.cmu.cs.ls.keymaerax.bellerophon.BelleExpr
-=======
 import edu.cmu.cs.ls.keymaerax.bellerophon.{BelleExpr, SaturateTactic, TacticInapplicableFailure}
->>>>>>> 37732153
 import edu.cmu.cs.ls.keymaerax.btactics.TactixLibrary._
 import edu.cmu.cs.ls.keymaerax.btactics.TaylorModelTactics.{TaylorModel, debugTac}
 import edu.cmu.cs.ls.keymaerax.core._
@@ -32,20 +28,8 @@
   * Here, a Taylor model is a data structure maintaining a proof that some term is element of the Taylor model.
   *
   * */
-<<<<<<< HEAD
-class TaylorModelArith(context: IndexedSeq[Formula],
-                       vars: IndexedSeq[Term],
-                       prec: Int,
-                       order: Int
-                      ) {
-  val polynomialRing = PolynomialArithV2.ring
-  private val ringsLib = new RingsLibrary(vars) // for non-certified computations
-
-  import polynomialRing._
-=======
 object TaylorModelArith {
   import PolynomialArithV2._
->>>>>>> 37732153
   import PolynomialArithV2Helpers._
 
   private def tmFormula(elem: Term, poly: Term, lower: Term, upper: Term) = {
@@ -72,117 +56,6 @@
     ProvableSig.startProof(Sequent(context, prv.conclusion.succ)).apply(CoHideRight(SuccPos(0)), 0).apply(prv, 0)
   }
 
-<<<<<<< HEAD
-  private val plusPrv = AnonymousLemmas.remember(
-    ("((\\exists err_ (elem1_() = poly1_() + err_ & l1_() <= err_ & err_ <= u1_())) &" +
-      "(\\exists err_ (elem2_() = poly2_() + err_ & l2_() <= err_ & err_ <= u2_())) &" +
-      "poly1_() + poly2_() = poly_() &" +
-      "(\\forall i1_ \\forall i2_ (l1_() <= i1_ & i1_ <= u1_() & l2_() <= i2_ & i2_ <= u2_() ->" +
-      "  (l_() <= i1_ + i2_ & i1_ + i2_ <= u_())))" +
-      ") ->" +
-      "\\exists err_ (elem1_() + elem2_() = poly_() + err_ & l_() <= err_ & err_ <= u_())").asFormula, QE & done)
-
-  private val minusPrv = AnonymousLemmas.remember(
-    ("((\\exists err_ (elem1_() = poly1_() + err_ & l1_() <= err_ & err_ <= u1_())) &" +
-      "(\\exists err_ (elem2_() = poly2_() + err_ & l2_() <= err_ & err_ <= u2_())) &" +
-      "poly1_() - poly2_() = poly_() &" +
-      "(\\forall i1_ \\forall i2_ (l1_() <= i1_ & i1_ <= u1_() & l2_() <= i2_ & i2_ <= u2_() ->" +
-      "  (l_() <= i1_ - i2_ & i1_ - i2_ <= u_())))" +
-      ") ->" +
-      "\\exists err_ (elem1_() - elem2_() = poly_() + err_ & l_() <= err_ & err_ <= u_())").asFormula, QE & done)
-
-  private val timesPrv = AnonymousLemmas.remember(
-    ("((\\exists err_ (elem1_() = poly1_() + err_ & l1_() <= err_ & err_ <= u1_())) &" +
-      "(\\exists err_ (elem2_() = poly2_() + err_ & l2_() <= err_ & err_ <= u2_())) &" +
-      "poly1_() * poly2_() = polyLow_() + polyHigh_() &" +
-      "polyLow_() = poly_() &" +
-      "polyHigh_() = rem_() & " +
-      "(\\forall i1_ \\forall i2_ (l1_() <= i1_ & i1_ <= u1_() & l2_() <= i2_ & i2_ <= u2_() ->" +
-      "  (l_() <= rem_() + i1_ * poly2_() + i2_ * poly1_() + i1_ * i2_ & rem_() + i1_ * poly2_() + i2_ * poly1_() + i1_ * i2_ <= u_())))" + // @todo: horner form for poly1, poly2 ?!
-      ") ->" +
-      "\\exists err_ (elem1_() * elem2_() = poly_() + err_ & l_() <= err_ & err_ <= u_())").asFormula,
-    implyR(1) & andL(-1) & andL(-2) & andL(-3) & andL(-4) & andL(-5) & existsL(-1) & existsL(-1) & allL("err__0".asTerm)(-4) & allL("err_".asTerm)(-4) &
-      existsR("rem_() + err__0 * poly2_() + err_ * poly1_() + err__0 * err_".asTerm)(1) & QE & done
-  )
-
-  private val squarePrv = AnonymousLemmas.remember(//@todo: is there a better scheme than just multiplication?
-    ("((\\exists err_ (elem1_() = poly1_() + err_ & l1_() <= err_ & err_ <= u1_())) &" +
-      "poly1_()^2 = polyLow_() + polyHigh_() &" +
-      "polyLow_() = poly_() &" +
-      "polyHigh_() = rem_() & " +
-      "(\\forall i1_ (l1_() <= i1_ & i1_ <= u1_() ->" +
-      "  (l_() <= rem_() + 2 * i1_ * poly1_() + i1_^2 & rem_() + 2 * i1_ * poly1_() + i1_^2 <= u_())))" + // @todo: horner form for poly1 ?!
-      ") ->" +
-      "\\exists err_ (elem1_()^2 = poly_() + err_ & l_() <= err_ & err_ <= u_())").asFormula,
-    implyR(1) & andL(-1) & andL(-2) & andL(-3) & andL(-4) & existsL(-1) & allL("err_".asTerm)(-4) &
-      existsR("rem_() + 2 * err_ * poly1_() + err_^2".asTerm)(1) & QE & done
-  )
-
-  private val powerOne = AnonymousLemmas.remember((
-    "(\\exists err_ (elem1_() = poly1_() + err_ & l1_() <= err_ & err_ <= u1_()))" +
-    " ->" +
-    "\\exists err_ (elem1_()^1 = poly1_() + err_ & l1_() <= err_ & err_ <= u1_())").asFormula, QE & done)
-
-  private val powerEven = AnonymousLemmas.remember((
-    "((\\exists err_ (elem1_() = poly1_() + err_ & l1_() <= err_ & err_ <= u1_())) &" +
-      "(\\exists err_ ((elem1_()^m_())^2 = poly_() + err_ & l_() <= err_ & err_ <= u_())) &" +
-      "(n_() = 2*m_() <-> true)" +
-      ")" +
-      "->" +
-      "\\exists err_ (elem1_()^n_() = poly_() + err_ & l_() <= err_ & err_ <= u_())").asFormula,
-    implyR(1) & andL(-1) & andL(-2) & cut("(elem1_()^m_())^2 = elem1_()^(2*m_())".asFormula) & Idioms.<(
-      eqL2R(-4)(-2) & hideL(-4) & useAt(DerivedAxioms.equivTrue, PosInExpr(0 :: Nil))(-3) & eqR2L(-3)(-2) & QE & done,
-      cohideR(2) & QE & done
-    )
-  )
-
-  private val powerOdd = AnonymousLemmas.remember((
-    "((\\exists err_ (elem1_() = poly1_() + err_ & l1_() <= err_ & err_ <= u1_())) &" +
-      "(\\exists err_ ((elem1_()^m_())^2*elem1_() = poly_() + err_ & l_() <= err_ & err_ <= u_())) &" +
-      "(n_() = 2*m_() + 1 <-> true)" +
-      ")" +
-      "->" +
-      "\\exists err_ (elem1_()^n_() = poly_() + err_ & l_() <= err_ & err_ <= u_())").asFormula,
-    implyR(1) & andL(-1) & andL(-2) & cut("(elem1_()^m_())^2*elem1_() = elem1_()^(2*m_() + 1)".asFormula) & Idioms.<(
-      eqL2R(-4)(-2) & hideL(-4) & useAt(DerivedAxioms.equivTrue, PosInExpr(0 :: Nil))(-3) & eqR2L(-3)(-2) & QE & done,
-      cohideR(2) & QE & done
-    )
-  )
-
-  private val negPrv = AnonymousLemmas.remember(
-    ("((\\exists err_ (elem1_() = poly1_() + err_ & l1_() <= err_ & err_ <= u1_())) &" +
-      "-poly1_() = poly_() &" +
-      "(\\forall i1_ (l1_() <= i1_ & i1_ <= u1_() ->" +
-      "  (l_() <= -i1_ & -i1_ <= u_())))" +
-      ") ->" +
-      "\\exists err_ (-elem1_() = poly_() + err_ & l_() <= err_ & err_ <= u_())").asFormula, QE & done)
-
-  private val exactPrv = AnonymousLemmas.remember(
-    ("elem_() = poly_() ->" +
-      "\\exists err_ (elem_() = poly_() + err_ & 0 <= err_ & err_ <= 0)").asFormula, QE & done
-  )
-
-  private val approxPrv = AnonymousLemmas.remember(
-    ("(" +
-      "\\exists err_ (elem_() = poly_() + err_ & l_() <= err_ & err_ <= u_()) &" +
-      "poly_() = poly1_() + poly2_() &" +
-      "poly1_() = poly1rep_() &" +
-      "poly2_() = poly2rep_() &" +
-      "(\\forall i1_ (l_() <= i1_ & i1_ <= u_() ->" +
-      "   l2_() <= poly2rep_() + i1_ & poly2rep_() + i1_ <= u2_()))" +
-      ") ->" +
-      "\\exists err_ (elem_() = poly1rep_() + err_ & l2_() <= err_ & err_ <= u2_())").asFormula,
-    QE & done
-  )
-
-  private val ringVars = vars.map(ringsLib.toRing).toList
-  // proof of "poly.term = horner form"
-  // TODO: add to PolynomialLibrary
-  def toHorner(poly: Polynomial) : ProvableSig  = {
-    val horner = ringsLib.toHorner(ringsLib.toRing(poly.term), ringVars)
-    poly.equate(ofTerm(horner)).getOrElse(throw new RuntimeException("zeroTest failed for horner form - this should not happen!"))
-  }
-=======
   /** @note: these are only here because .provable is horribly slow */
   val taylorModelPlusPrv = Ax.taylorModelPlusPrv.provable
   val taylorModelMinusPrv = Ax.taylorModelMinusPrv.provable
@@ -203,7 +76,6 @@
   val taylorModelTransElem = Ax.taylorModelTransElem.provable
   val taylorModelExactPrv = Ax.taylorModelExactPrv.provable
 
->>>>>>> 37732153
 
   /**
     * data structure with certifying computations
@@ -368,14 +240,9 @@
     } else None
 
     /** exact multiplication */
-<<<<<<< HEAD
-    def *!(other: TM) : TM = {
-      val (polyLow, polyHigh, partitionPrv) = (poly.resetTerm * other.poly.resetTerm).partition{case (n, d, powers) => powers.map(_._2).sum <= order}
-=======
     def *!(other: TM)(implicit options: TaylorModelOptions) : TM = {
       checkCompatibleContext(other)
       val (polyLow, polyHigh, partitionPrv) = (poly.resetTerm * other.poly.resetTerm).partition{case (n, d, powers) => powers.degree <= options.order}
->>>>>>> 37732153
 
       val hornerPrv = hornerForm(polyHigh)
       val rem = rhsOf(hornerPrv)
@@ -454,15 +321,9 @@
     }
 
     /** exact square */
-<<<<<<< HEAD
-    def squareExact : TM = {
-      val (polyLow, polyHigh, partitionPrv) = (poly.resetTerm^2).partition{case (n, d, powers) => powers.map(_._2).sum <= order}
-      val hornerPrv = toHorner(polyHigh)
-=======
     def squareExact(implicit options: TaylorModelOptions) : TM = {
       val (polyLow, polyHigh, partitionPrv) = (poly.resetTerm^2).partition{case (n, d, powers) => powers.degree <= options.order}
       val hornerPrv = hornerForm(polyHigh)
->>>>>>> 37732153
       val rem = rhsOf(hornerPrv)
       val poly1 = rhsOf(poly.representation)
       def intervalBounds(i1: Term) : Term = Seq(rem, Times(Times(Number(2), i1), poly1), Power(i1, Number(2))).reduceLeft(Plus)
