/**
  * Copyright (c) Carnegie Mellon University. CONFIDENTIAL
  * See LICENSE.txt for the conditions of this license.
  */
package edu.cmu.cs.ls.keymaerax.btactics

import edu.cmu.cs.ls.keymaerax.btactics.ToolProvider.Configuration
import edu.cmu.cs.ls.keymaerax.core.QETool
import edu.cmu.cs.ls.keymaerax.tools._


/** Central repository providing access to arithmetic tools.
  * @note Never keep references to the tools, the tool provider may decide to shutdown/switch out tools and thereby
  *       render all tool references invalid.
  * @note Do especially not keep references in singletons, the tool provider will hand out nulls until properly
  *       initialized.
  * @author Stefan Mitsch
  * @see [[edu.cmu.cs.ls.keymaerax.tools]]
  * @see [[edu.cmu.cs.ls.keymaerax.tools.ToolInterface]]
  */
object ToolProvider extends ToolProvider {

  /** Configuration options for tools. */
  type Configuration = Map[String, String]

  /* @note mutable state for switching out default tool providers, which defaults to just returning None */
  private[this] var f: ToolProvider = new NoneToolProvider()

  /** Returns the current tool provider. */
  def provider: ToolProvider = f

  /**
    * Set a new tool provider to be used from now on.
    * @param provider the tool provider to use in KeYmaera X from now on.
    */
  def setProvider(provider: ToolProvider): Unit = {
    if (provider!=this) {
      f.shutdown()
      f = provider
    } else throw new IllegalArgumentException("Provide a concrete tool provider, not this repository.")
  }

  // convenience methods forwarding to the current factory

  def defaultTool(): Option[Tool] = f.defaultTool()

  def qeTool(name: Option[String] = None): Option[QETool] = f.qeTool(name)

  def invGenTool(name: Option[String] = None): Option[InvGenTool] = f.invGenTool(name)

  def odeTool(): Option[ODESolverTool] = f.odeTool()

  def pdeTool(): Option[PDESolverTool] = f.pdeTool()

  def simplifierTool(): Option[SimplificationTool] = f.simplifierTool()

  def solverTool(): Option[EquationSolverTool] = f.solverTool()

  def algebraTool(): Option[AlgebraTool] = f.algebraTool()

  def cexTool(): Option[CounterExampleTool] = f.cexTool()

  def simulationTool(): Option[SimulationTool] = f.simulationTool()

  def shutdown(): Unit = f.shutdown()

  def tools(): List[Tool] = f.tools()

}

/** A tool factory creates various arithmetic and simulation tools.
  * @author Stefan Mitsch
  * @see [[edu.cmu.cs.ls.keymaerax.tools.ToolInterface]]
  */
trait ToolProvider {
  /** The provided tools. */
  def tools(): List[Tool]

  /** Returns the default tool */
  def defaultTool(): Option[Tool]

  /** Returns the tool with `name` */
  def tool(name: String): Option[Tool] = tools().find(_.name.equalsIgnoreCase(name))

  /** Returns a QE tool. */
  def qeTool(name: Option[String] = None): Option[QETool]

  def invGenTool(name: Option[String] = None): Option[InvGenTool]

  /** Returns an ODE tool. */
  def odeTool(): Option[ODESolverTool]

  /** Returns a PDE tool. */
  def pdeTool(): Option[PDESolverTool]

  /** Returns an equation solver tool. */
  def solverTool(): Option[EquationSolverTool]

  /** Returns an algebra tool for algebraic computations. */
  def algebraTool(): Option[AlgebraTool]

  /** Returns an arithmetic/logical simplification tool */
  def simplifierTool(): Option[SimplificationTool]

  /** Returns a counterexample tool. */
  def cexTool(): Option[CounterExampleTool]

  /** Returns a simulation tool. */
  def simulationTool(): Option[SimulationTool]

  /** Shutdown the tools provided by this provider. After shutdown, the provider hands out None only. */
  def shutdown(): Unit
}

/** A tool provider that picks appropriate special tools from the list of preferences, i.e., if multiple tools with
  * the same trait appear in `toolPreferences`, the first will be picked for that trait.
  * @author Stefan Mitsch
  */
class PreferredToolProvider[T <: Tool](val toolPreferences: List[T]) extends ToolProvider {
  require(toolPreferences != null && toolPreferences.nonEmpty && toolPreferences.forall(_.isInitialized), "Initialized tool expected")

  private[this] lazy val qe: Option[Tool with QETool] = toolPreferences.find(_.isInstanceOf[QETool]).map(_.asInstanceOf[Tool with QETool])
  private[this] lazy val invgen: Option[Tool with InvGenTool] = toolPreferences.find(_.isInstanceOf[InvGenTool]).map(_.asInstanceOf[Tool with InvGenTool])
  private[this] lazy val ode: Option[Tool with ODESolverTool] = toolPreferences.find(_.isInstanceOf[ODESolverTool]).map(_.asInstanceOf[Tool with ODESolverTool])
  private[this] lazy val pde: Option[Tool with PDESolverTool] = toolPreferences.find(_.isInstanceOf[PDESolverTool]).map(_.asInstanceOf[Tool with PDESolverTool])
  private[this] lazy val cex: Option[Tool with CounterExampleTool] = toolPreferences.find(_.isInstanceOf[CounterExampleTool]).map(_.asInstanceOf[Tool with CounterExampleTool])
  private[this] lazy val simplifier: Option[Tool with SimplificationTool] = toolPreferences.find(_.isInstanceOf[SimplificationTool]).map(_.asInstanceOf[Tool with SimplificationTool])
  private[this] lazy val simulator: Option[Tool with SimulationTool] = toolPreferences.find(_.isInstanceOf[SimulationTool]).map(_.asInstanceOf[Tool with SimulationTool])
  private[this] lazy val solver: Option[Tool with EquationSolverTool] = toolPreferences.find(_.isInstanceOf[EquationSolverTool]).map(_.asInstanceOf[Tool with EquationSolverTool])
  private[this] lazy val algebra: Option[Tool with AlgebraTool] = toolPreferences.find(_.isInstanceOf[AlgebraTool]).map(_.asInstanceOf[Tool with AlgebraTool])

  override def tools(): List[Tool] = toolPreferences
  override def defaultTool(): Option[Tool] = toolPreferences.headOption
  override def qeTool(name: Option[String] = None): Option[QETool] = ensureInitialized[Tool with QETool](name match {
    case Some(qeToolName) => toolPreferences.find(t => t.isInstanceOf[QETool] && t.name == qeToolName).map(_.asInstanceOf[Tool with QETool])
    case None => qe
  })
  override def invGenTool(name: Option[String] = None): Option[InvGenTool] = ensureInitialized[Tool with InvGenTool](name match {
    case Some(invGenToolName) => toolPreferences.find(t => t.isInstanceOf[InvGenTool] && t.name == invGenToolName).map(_.asInstanceOf[Tool with InvGenTool])
    case None => invgen
  })
  override def odeTool(): Option[ODESolverTool] = ensureInitialized(ode)
  override def pdeTool(): Option[PDESolverTool] = ensureInitialized(pde)
  override def cexTool(): Option[CounterExampleTool] = ensureInitialized(cex)
  override def simplifierTool(): Option[SimplificationTool] = ensureInitialized(simplifier)
  override def simulationTool(): Option[SimulationTool] = ensureInitialized(simulator)
  override def solverTool(): Option[EquationSolverTool] = ensureInitialized(solver)
  override def algebraTool(): Option[AlgebraTool] = ensureInitialized(algebra)
  override def shutdown(): Unit = toolPreferences.foreach(_.shutdown())

  /** Ensures that the tool `t` is initialized (= not yet shutdown) before returning it; returns None for uninitialized tools. */
  private def ensureInitialized[S <: Tool](tool: Option[S]): Option[S] = tool match {
    case Some(t) if t.isInitialized => tool
    case _ => None
  }
}

/** A tool provider without tools.
  * @author Stefan Mitsch
  */
class NoneToolProvider extends ToolProvider {
  override def tools(): List[Tool] = Nil
  override def defaultTool(): Option[Tool] = None
  override def qeTool(name: Option[String] = None): Option[QETool] = None
  override def invGenTool(name: Option[String] = None): Option[InvGenTool] = None
  override def odeTool(): Option[ODESolverTool] = None
  override def pdeTool(): Option[PDESolverTool] = None
  override def simplifierTool(): Option[SimplificationTool] = None
  override def cexTool(): Option[CounterExampleTool] = None
  override def simulationTool(): Option[SimulationTool] = None
  override def solverTool(): Option[EquationSolverTool] = None
  override def algebraTool(): Option[AlgebraTool] = None
  override def shutdown(): Unit = {}
}

/** Combines multiple tool providers. */
class MultiToolProvider(providers: List[ToolProvider]) extends PreferredToolProvider(providers.flatMap(_.tools())) {
  // wolfram tool providers know alternative names to supply named tools
  override def qeTool(name: Option[String]): Option[QETool] = providers.flatMap(_.qeTool(name)).headOption
  override def invGenTool(name: Option[String]): Option[InvGenTool] = providers.flatMap(_.invGenTool(name)).headOption
}

/** A tool provider that provides Polya as a QE tools, everything else is None.
  * @author Stefan Mitsch
  */
class PolyaToolProvider extends PreferredToolProvider({ val p = new Polya; p.init(Map()); p :: Nil }) {
  def tool(): Polya = tools().head.asInstanceOf[Polya]
}

/** Base class for Wolfram tools with alternative names. */
abstract class WolframToolProvider(tool: Tool, alternativeNames: List[String]) extends PreferredToolProvider(tool :: Nil) {
  protected def alternativeTool[T](name: Option[String], factory: Option[String] => Option[T]): Option[T] = factory(name) match {
    case None => name match {
      case Some(t) if alternativeNames.contains(t) => defaultTool().filter(_.isInstanceOf[T]).map(_.asInstanceOf[Tool with T])
      case _ => None
    }
    case t => t
  }
  override def qeTool(name: Option[String] = None): Option[QETool] = alternativeTool(name, super.qeTool)
  override def invGenTool(name: Option[String] = None): Option[InvGenTool] = alternativeTool(name, super.invGenTool)
}


/** A tool provider that initializes tools to Mathematica.
  * @param config The Mathematica configuration (linkName, libDir).
  * @author Stefan Mitsch
  */
class MathematicaToolProvider(config: Configuration) extends WolframToolProvider({ val m = new Mathematica(new JLinkMathematicaLink, "Mathematica"); m.init(config); m }, "WolframEngine" :: "WolframScript" :: "M" :: Nil) {
  def tool(): Mathematica = tools().head.asInstanceOf[Mathematica]
}

/** A tool provider that initializes tools to Wolfram Engine.
  * @author Stefan Mitsch
  */
class WolframEngineToolProvider(config: Configuration) extends WolframToolProvider({ val m = new Mathematica(new JLinkMathematicaLink, "WolframEngine"); m.init(config); m }, "Mathematica" :: "WolframScript" :: "M" :: Nil) {
  def tool(): Mathematica = tools().head.asInstanceOf[Mathematica]
}

/** A tool provider that initializes tools to Wolfram Script backend.
  * @author Stefan Mitsch
  */
class WolframScriptToolProvider extends WolframToolProvider({ val m = new Mathematica(new WolframScript, "WolframScript"); m.init(Map.empty); m}, "Mathematica" :: "WolframEngine" :: "M" :: Nil) {
  def tool(): Mathematica = tools().head.asInstanceOf[Mathematica]
}

/** A tool provider that provides Z3 as QE tool and KeYmaera's own bundled diff. solution tool, everything else is None.
  * @author Stefan Mitsch
  */
class Z3ToolProvider extends PreferredToolProvider({ val z = new Z3; z.init(Map()); val ode = new IntegratorODESolverTool; ode.init(Map()); z :: ode :: Nil }) {
  def tool(): Z3 = tools().head.asInstanceOf[Z3]
}

/** A tool provider that favors Mathematica tools, but supplies Z3 when specifically asked.
  * @author Stefan Mitsch
  */
class MathematicaZ3ToolProvider(config: Configuration) extends PreferredToolProvider(
<<<<<<< HEAD
  { val m = new Mathematica(new JLinkMathematicaLink, "Mathematica"); m.init(config); val z = new Z3; z.init(Map()); z :: m :: Nil }) { }
=======
  { val m = new Mathematica(); m.init(config); val z = new Z3; z.init(Map()); m :: z :: Nil }) { }

/** A tool provider that provides all Mathematica tools, but favors Z3 for QE unless specifically asked to provide Mathematica.
  * @author Stefan Mitsch
  */
class Z3MathematicaToolProvider(config: Configuration) extends PreferredToolProvider(
  { val m = new Mathematica(); m.init(config); val z = new Z3; z.init(Map()); z :: m :: Nil }) { }
>>>>>>> 36fb6dc2
<|MERGE_RESOLUTION|>--- conflicted
+++ resolved
@@ -234,14 +234,10 @@
   * @author Stefan Mitsch
   */
 class MathematicaZ3ToolProvider(config: Configuration) extends PreferredToolProvider(
-<<<<<<< HEAD
-  { val m = new Mathematica(new JLinkMathematicaLink, "Mathematica"); m.init(config); val z = new Z3; z.init(Map()); z :: m :: Nil }) { }
-=======
-  { val m = new Mathematica(); m.init(config); val z = new Z3; z.init(Map()); m :: z :: Nil }) { }
+  { val m = new Mathematica(new JLinkMathematicaLink, "Mathematica"); m.init(config); val z = new Z3; z.init(Map()); m :: z :: m :: Nil }) { }
 
 /** A tool provider that provides all Mathematica tools, but favors Z3 for QE unless specifically asked to provide Mathematica.
   * @author Stefan Mitsch
   */
 class Z3MathematicaToolProvider(config: Configuration) extends PreferredToolProvider(
-  { val m = new Mathematica(); m.init(config); val z = new Z3; z.init(Map()); z :: m :: Nil }) { }
->>>>>>> 36fb6dc2
+  { val m = new Mathematica(new JLinkMathematicaLink, "Mathematica"); m.init(config); val z = new Z3; z.init(Map()); z :: m :: Nil }) { }