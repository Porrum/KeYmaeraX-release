/*
 * Copyright (c) Carnegie Mellon University.
 * See LICENSE.txt for the conditions of this license.
 */

package edu.cmu.cs.ls.keymaerax.btactics

import edu.cmu.cs.ls.keymaerax.bellerophon.{OnAll, RenUSubst, _}
import edu.cmu.cs.ls.keymaerax.core.{Assign, Variable, _}
import edu.cmu.cs.ls.keymaerax.parser.StringConverter._
import edu.cmu.cs.ls.keymaerax.btactics.TactixLibrary._
import edu.cmu.cs.ls.keymaerax.btactics.Idioms._
import edu.cmu.cs.ls.keymaerax.btactics.DebuggingTactics.print
import edu.cmu.cs.ls.keymaerax.btactics.SimplifierV2._
import edu.cmu.cs.ls.keymaerax.btactics.Augmentors._

import scala.collection.immutable._

/**
  * Tactics for introducing interval arithmetic.
  *
  * @author Yong Kiam Tan
  */
object IntervalArithmetic {

  private val ubPrefix = "u"
  private val lbPrefix = "l"
  private val DEBUG = false

  //Things that are considered variable inputs (no upper and lower bounds)
  //This is used to optimize calculation for times,power
  private def isVar(t:Term) : Boolean = {
    t match {
      case _ :AtomicTerm | _ :FuncOf =>
        true
      case _ =>
        false
    }
  }

  private def getVarName(t:Term) : String = {
    //todo: Ensure freshness?
    t match {
      case at:AtomicTerm  =>
        at.prettyString
      case f:FuncOf =>
        f.func.prettyString
      case Plus(l,r) =>
        "pL"+getVarName(l)+"C"+getVarName(r)+"R"
      case Times(l,r) =>
        "tL"+getVarName(l)+"C"+getVarName(r)+"R"
      case Minus(l,r) =>
        "mL"+getVarName(l)+"C"+getVarName(r)+"R"
      case Power(l,r) =>
        "powL"+getVarName(l)+"C"+getVarName(r)+"R"
      case Divide(l,r) =>
        "dL"+getVarName(l)+"C"+getVarName(r)+"R"
      case Neg(l) =>
        "nL"+getVarName(l)+"R"
      case _ => {
        if (DEBUG) println("Unknown term: "+t);
        ???}
    }
  }

  //Check if the context program already calculates the bound variable
  private def contextContains(prog:Program,v:String) : Boolean = {
    prog match
    {
      case Assign(nvar,t) => nvar.name.equals(v)
      case Compose(lp,rp) =>
        contextContains(lp,v) | contextContains(rp,v)
      case Choice(lp,rp) =>
        contextContains(lp,v) & contextContains(rp,v)
      case _ => ???
    }
  }

  //Encoding of no-op
  private val nop = Assign(Variable("x_"),Variable("x_"))

  //Axiomatization of op-with-rounding functions
  val intervalAxiomContext = IndexedSeq(
    "\\forall x \\forall y (x + y <= PlusU(x,y))".asFormula,
    "\\forall x \\forall y (PlusL(x,y) <= x + y)".asFormula,

    "\\forall x \\forall y (x - y <= MinusU(x,y))".asFormula,
    "\\forall x \\forall y (MinusL(x,y) <= x - y)".asFormula,

    "\\forall x \\forall y (x * y <= TimesU(x,y))".asFormula,
    "\\forall x \\forall y (TimesL(x,y) <= x * y)".asFormula,

    "\\forall x \\forall y (x / y <= DivU(x,y))".asFormula,
    "\\forall x \\forall y (DivL(x,y) <= x / y)".asFormula
  )

  private val PlusU = Function("PlusU", None, Tuple(Real, Real), Real)
  private val PlusL = Function("PlusL", None, Tuple(Real, Real), Real)
  private val MinusU = Function("MinusU", None, Tuple(Real, Real), Real)
  private val MinusL = Function("MinusL", None, Tuple(Real, Real), Real)
  private val TimesU = Function("TimesU", None, Tuple(Real, Real), Real)
  private val TimesL = Function("TimesL", None, Tuple(Real, Real), Real)
  private val DivU = Function("DivU", None, Tuple(Real, Real), Real)
  private val DivL = Function("DivL", None, Tuple(Real, Real), Real)
  private val maxF = Function("max", None, Tuple(Real, Real), Real, interpreted=true)
  private val minF = Function("min", None, Tuple(Real, Real), Real, interpreted=true)

  //Arithmetic lemmas involving the interval axioms
<<<<<<< HEAD
  private val uPlusLem = proveBy(("((\\forall x \\forall y (x + y <= uPlus(x,y))) & f_() <= F_() & g_() <= G_()) ->" +
    "f_() + g_() <= uPlus(F_(),G_())").asFormula,
    useAt("all instantiate",(us:Option[Subst])=>us.getOrElse(throw BelleUserGeneratedError("IV expected (partial) substitution"))++RenUSubst(("f()".asTerm,"F_()".asTerm )::Nil))(SuccPosition(1,0::0::Nil)) &
      useAt("all instantiate",(us:Option[Subst])=>us.getOrElse(throw BelleUserGeneratedError("IV expected (partial) substitution"))++RenUSubst(("f()".asTerm,"G_()".asTerm )::Nil))(SuccPosition(1,0::0::Nil)) &
      useAt("+<= up",PosInExpr(1::Nil))(SuccPosition(1,1::Nil)) & prop)

  private val lPlusLem = proveBy(("((\\forall x \\forall y (lPlus(x,y) <= x + y)) & ff_() <= f_() & gg_() <= g_()) ->" +
    "lPlus(ff_(),gg_()) <= f_() + g_()").asFormula,
    useAt("all instantiate",(us:Option[Subst])=>us.getOrElse(throw BelleUserGeneratedError("IV expected (partial) substitution"))++RenUSubst(("f()".asTerm,"ff_()".asTerm )::Nil))(SuccPosition(1,0::0::Nil)) &
      useAt("all instantiate",(us:Option[Subst])=>us.getOrElse(throw BelleUserGeneratedError("IV expected (partial) substitution"))++RenUSubst(("f()".asTerm,"gg_()".asTerm )::Nil))(SuccPosition(1,0::0::Nil)) &
      useAt("<=+ down",PosInExpr(1::Nil))(SuccPosition(1,1::Nil)) & prop)

  private val uMinusLem = proveBy(("((\\forall x \\forall y (x - y <= uMinus(x,y))) & f_() <= F_() & gg_() <= g_()) ->" +
    "f_() - g_() <= uMinus(F_(),gg_())").asFormula,
    useAt("all instantiate",(us:Option[Subst])=>us.getOrElse(throw BelleUserGeneratedError("Unexpected missing substitution"))++RenUSubst(("f()".asTerm,"F_()".asTerm )::Nil))(SuccPosition(1,0::0::Nil)) &
      useAt("all instantiate",(us:Option[Subst])=>us.getOrElse(throw BelleUserGeneratedError("Unexpected missing substitution"))++RenUSubst(("f()".asTerm,"gg_()".asTerm )::Nil))(SuccPosition(1,0::0::Nil)) &
      useAt("-<= up",PosInExpr(1::Nil))(SuccPosition(1,1::Nil)) & prop)

  private val lMinusLem = proveBy(("((\\forall x \\forall y (lMinus(x,y) <= x - y)) & ff_() <= f_() & g_() <= G_()) ->" +
    "lMinus(ff_(),G_()) <= f_() - g_()").asFormula,
    useAt("all instantiate",(us:Option[Subst])=>us.getOrElse(throw BelleUserGeneratedError("Unexpected missing substitution"))++RenUSubst(("f()".asTerm,"ff_()".asTerm )::Nil))(SuccPosition(1,0::0::Nil)) &
      useAt("all instantiate",(us:Option[Subst])=>us.getOrElse(throw BelleUserGeneratedError("Unexpected missing substitution"))++RenUSubst(("f()".asTerm,"G_()".asTerm )::Nil))(SuccPosition(1,0::0::Nil)) &
=======
  private val PlusULem = proveBy(("((\\forall x \\forall y (x + y <= PlusU(x,y))) & f_() <= F_() & g_() <= G_()) ->" +
    "f_() + g_() <= PlusU(F_(),G_())").asFormula,
    useAt("all instantiate",(us:Subst)=>us++RenUSubst(("f()".asTerm,"F_()".asTerm )::Nil))(SuccPosition(1,0::0::Nil)) &
      useAt("all instantiate",(us:Subst)=>us++RenUSubst(("f()".asTerm,"G_()".asTerm )::Nil))(SuccPosition(1,0::0::Nil)) &
      useAt("+<= up",PosInExpr(1::Nil))(SuccPosition(1,1::Nil)) & prop)

  private val PlusLLem = proveBy(("((\\forall x \\forall y (PlusL(x,y) <= x + y)) & ff_() <= f_() & gg_() <= g_()) ->" +
    "PlusL(ff_(),gg_()) <= f_() + g_()").asFormula,
    useAt("all instantiate",(us:Subst)=>us++RenUSubst(("f()".asTerm,"ff_()".asTerm )::Nil))(SuccPosition(1,0::0::Nil)) &
      useAt("all instantiate",(us:Subst)=>us++RenUSubst(("f()".asTerm,"gg_()".asTerm )::Nil))(SuccPosition(1,0::0::Nil)) &
      useAt("<=+ down",PosInExpr(1::Nil))(SuccPosition(1,1::Nil)) & prop)

  private val MinusULem = proveBy(("((\\forall x \\forall y (x - y <= MinusU(x,y))) & f_() <= F_() & gg_() <= g_()) ->" +
    "f_() - g_() <= MinusU(F_(),gg_())").asFormula,
    useAt("all instantiate",(us:Subst)=>us++RenUSubst(("f()".asTerm,"F_()".asTerm )::Nil))(SuccPosition(1,0::0::Nil)) &
      useAt("all instantiate",(us:Subst)=>us++RenUSubst(("f()".asTerm,"gg_()".asTerm )::Nil))(SuccPosition(1,0::0::Nil)) &
      useAt("-<= up",PosInExpr(1::Nil))(SuccPosition(1,1::Nil)) & prop)

  private val MinusLLem = proveBy(("((\\forall x \\forall y (MinusL(x,y) <= x - y)) & ff_() <= f_() & g_() <= G_()) ->" +
    "MinusL(ff_(),G_()) <= f_() - g_()").asFormula,
    useAt("all instantiate",(us:Subst)=>us++RenUSubst(("f()".asTerm,"ff_()".asTerm )::Nil))(SuccPosition(1,0::0::Nil)) &
      useAt("all instantiate",(us:Subst)=>us++RenUSubst(("f()".asTerm,"G_()".asTerm )::Nil))(SuccPosition(1,0::0::Nil)) &
>>>>>>> f11dd57c
      useAt("<=- down",PosInExpr(1::Nil))(SuccPosition(1,1::Nil)) & prop)

  //Bad -- causes splitting
  private val maxLem = proveBy( "h_() <= f_() | h_() <= g_() -> h_() <= max(f_(),g_()) ".asFormula,QE)
  private val minLem = proveBy( "f_() <= H_() | g_() <= H_() -> min(f_(),g_()) <= H_()".asFormula,QE)

  //Specialization of both arguments
  private val TimesULemSpec = proveBy(("(\\forall x \\forall y (x * y <= TimesU(x,y))) ->" +
    "f_() * g_() <= TimesU(f_(),g_())").asFormula,
    implyR(1) & allL("f_()".asTerm)(-1) & allL("g_()".asTerm)(-1) & close)

  private val TimesLLemSpec = proveBy(("(\\forall x \\forall y (TimesL(x,y) <= x * y)) -> " +
    "TimesL(f_(),g_()) <= f_()*g_()").asFormula,
    implyR(1) & allL("f_()".asTerm)(-1) & allL("g_()".asTerm)(-1) & close)

  //todo: specialization of one or arg only (reduce the number of maxes to calculate to 1 instead of 3)

  private val TimesULem = proveBy(
    ("((\\forall x \\forall y (x * y <= TimesU(x,y))) & f_() <= F_() & ff_() <= f_() & g_() <= G_() & gg_() <= g_() ->" +
      "f_() * g_() <= max((max((TimesU((F_(),G_())),TimesU((F_(),gg_())))),max((TimesU((ff_(),G_())),TimesU((ff_(),gg_())))))))").asFormula,
    implyR(1) &
      useAt("*<= up",PosInExpr(1::Nil))(1) & prop &
      (OnAll((useAt("maxLem",maxLem,PosInExpr(1::Nil))(1)) & prop)*)
        <(allL("ff_()".asTerm)(-1) & allL("gg_()".asTerm)(-1),
        allL("ff_()".asTerm)(-1) & allL("G_()".asTerm)(-1),
        allL("F_()".asTerm)(-1) & allL("gg_()".asTerm)(-1),
        allL("F_()".asTerm)(-1) & allL("G_()".asTerm)(-1)) &
      OnAll(close))

  private val TimesLLem = proveBy(
    ("((\\forall x \\forall y (TimesL(x,y) <= x * y)) & f_() <= F_() & ff_() <= f_() & g_() <= G_() & gg_() <= g_() ->" +
      "min((min((TimesL((F_(),G_())),TimesL((F_(),gg_())))),min((TimesL((ff_(),G_())),TimesL((ff_(),gg_())))))) <= f_() * g_())").asFormula,
    implyR(1) &
      useAt("<=* down",PosInExpr(1::Nil))(1) & prop &
      (OnAll((useAt("minLem",minLem,PosInExpr(1::Nil))(1)) & prop)*)
        <(allL("ff_()".asTerm)(-1) & allL("gg_()".asTerm)(-1),
        allL("ff_()".asTerm)(-1) & allL("G_()".asTerm)(-1),
        allL("F_()".asTerm)(-1) & allL("gg_()".asTerm)(-1),
        allL("F_()".asTerm)(-1) & allL("G_()".asTerm)(-1)) &
      OnAll(close))

  private val rwPow2 = proveBy("f_()^2 = f_() * f_()".asFormula,QE)

  //specific bounds

  private val uPowLemSpec = proveBy(("(\\forall x \\forall y (x * y <= TimesU(x,y))) ->" +
    "f_()^2 <= TimesU(f_(),f_())").asFormula,
    implyR(1) & useAt(rwPow2,PosInExpr(0::Nil))(SuccPosition(1,0::Nil)) &
      allL("f_()".asTerm)(-1) & allL("f_()".asTerm)(-1) & close)

  private val lPowLemSpec = proveBy(("(\\forall x \\forall y (TimesL(x,y) <= x * y)) -> " +
    "TimesL(f_(),f_()) <= f_()^2").asFormula,
    implyR(1) & useAt(rwPow2,PosInExpr(0::Nil))(SuccPosition(1,1::Nil)) &
      allL("f_()".asTerm)(-1) & allL("f_()".asTerm)(-1) & close)

  //generic upper bound^2 lemmas
  private val uPowLem = proveBy(("((\\forall x \\forall y (x * y <= TimesU(x,y))) & ff_() <= f_() & f_() <= F_()) -> " +
    "f_()^2 <= max((TimesU(F_(),F_()),TimesU(ff_(),ff_())))").asFormula,
    implyR(1) & useAt("pow<= up",PosInExpr(1::Nil))(1) & prop &
      (OnAll(useAt(rwPow2,PosInExpr(0::Nil))(SuccPosition(1,0::Nil)))) &
      (OnAll((useAt("maxLem",maxLem,PosInExpr(1::Nil))(1)) & prop)*) &
      <(allL("ff_()".asTerm)(-1) & allL("ff_()".asTerm)(-1),
        allL("F_()".asTerm)(-1) & allL("F_()".asTerm)(-1)) &
      OnAll(close))

  //generic lower bound ^2 lemmas
  //When the interval is entirely positive
  private val lpowLem1 = proveBy("(0<=ff_() & ff_() <= f_() & h_() <= ff_()*ff_()) -> h_() <= f_()^2".asFormula,QE)
  private val poslPowLem = proveBy(
    ("((\\forall x \\forall y (TimesL(x,y) <= x * y)) & 0 <= ff_() & ff_() <= f_()) -> " +
      "TimesL(ff_(),ff_()) <= f_()^2").asFormula,
    implyR(1) &
      useAt(lpowLem1,PosInExpr(1::Nil))(1) & prop &
      allL("ff_()".asTerm)(-1) &
      allL("ff_()".asTerm)(-1) & close)
  //When the interval is entirely negative
  private val lpowLem2 = proveBy("(F_()<=0 & f_() <= F_() & h_() <= F_()*F_()) -> h_() <= f_()^2".asFormula,QE)
  private val neglPowLem = proveBy(
    ("((\\forall x \\forall y (TimesL(x,y) <= x * y)) & F_() <= 0 & f_() <= F_()) -> " +
      "TimesL(F_(),F_()) <= f_()^2").asFormula,
    implyR(1) &
      useAt(lpowLem2,PosInExpr(1::Nil))(1) & prop &
      allL("F_()".asTerm)(-1) &
      allL("F_()".asTerm)(-1) & close)
  //When it is inconclusive
  private val bothlPowLem = proveBy("0 <= F_()^2".asFormula,QE)

  //Optimized divison checking
  //Divisor >0 upper bound division
  //  private val udivLem1 = proveBy(("gg_() <= g_() & g_() <= G_() & f_() <= F_() & 0<gg_() &" +
  //    "F_()/G_() <= h_() & F_()/gg_() <= h_() -> f_()/g_() <= h_()").asFormula,QE)
  //  //Divisor >0 lower bound division
  //  private val udivLem2 = proveBy(("gg_() <= g_() & g_() <= G_() & ff_() <= f_() & 0<gg_() &" +
  //    "h_() <= ff_()/G_() & h_() <= ff_()/gg_() -> h_() <= f_()/g_()").asFormula,QE)
  //  //Divisor <0 upper bound division
  //  private val udivLem3 = proveBy(("gg_() <= g_() & g_() <= G_() & ff_() <= f_() & G_() < 0 &" +
  //    "ff_()/gg_() <= h_() & ff_()/G_() <= h_() -> f_()/g_() <= h_()").asFormula,QE)
  //  //Divisor <0 lower bound division
  //  private val udivLem4 = proveBy(("gg_() <= g_() & g_() <= G_() & f_() <= F_() & G_() < 0 &" +
  //    "h_() <= F_()/G_() & h_() <= F_()/gg_() -> h_() <= f_()/g_()").asFormula,QE)

  //todo: the specifications of DivU and DivL seem slightly off, because this doesn't require !(y=0),
  // but the full lemma does (because of appeal to QE)
  //Specialization of both arguments
  private val DivULemSpec = proveBy(("(\\forall x \\forall y (x / y <= DivU(x,y))) ->" +
    "f_() / g_() <= DivU(f_(),g_())").asFormula,
    implyR(1) & allL("f_()".asTerm)(-1) & allL("g_()".asTerm)(-1) & close)

  private val DivLLemSpec = proveBy(("(\\forall x \\forall y (DivL(x,y) <= x / y)) -> " +
    "DivL(f_(),g_()) <= f_() / g_()").asFormula,
    implyR(1) & allL("f_()".asTerm)(-1) & allL("g_()".asTerm)(-1) & close)

  private val DivULem = proveBy(("((\\forall x \\forall y (x / y <= DivU(x,y))) &" +
    "f_() <= F_() & ff_() <= f_() & g_() <= G_() & gg_() <= g_() & (G_()<0 | 0 < gg_()) -> " +
    "f_() / g_() <= max((max((DivU((F_(),G_())),DivU((F_(),gg_())))),max((DivU((ff_(),G_())),DivU((ff_(),gg_())))))))").asFormula,
    implyR(1) & (andL('Llast)*)&
      useAt("Div<= up",PosInExpr(1::Nil))(1) & simpTac(1) & hideL('Llast) & prop &
      (OnAll((useAt("maxLem",maxLem,PosInExpr(1::Nil))(1)) & prop)*) &
      <(allL("ff_()".asTerm)(-1) & allL("gg_()".asTerm)(-1),
        allL("ff_()".asTerm)(-1) & allL("G_()".asTerm)(-1),
        allL("F_()".asTerm)(-1) & allL("gg_()".asTerm)(-1),
        allL("F_()".asTerm)(-1) & allL("G_()".asTerm)(-1)) &
      OnAll(close))

  private val DivLLem = proveBy(("((\\forall x \\forall y (DivL(x,y) <= x / y)) &" +
    "f_() <= F_() & ff_() <= f_() & g_() <= G_() & gg_() <= g_() & (G_()<0 | 0<gg_()) -> " +
    "min((min((DivL((F_(),G_())),DivL((F_(),gg_())))),min((DivL((ff_(),G_())),DivL((ff_(),gg_())))))) <= f_() / g_() )").asFormula,
    implyR(1) & (andL('Llast)*)&
      useAt("<=Div down",PosInExpr(1::Nil))(1) & simpTac(1) & hideL('Llast) & prop &
      (OnAll((useAt("minLem",minLem,PosInExpr(1::Nil))(1)) & prop)*) &
      <(allL("ff_()".asTerm)(-1) & allL("gg_()".asTerm)(-1),
        allL("ff_()".asTerm)(-1) & allL("G_()".asTerm)(-1),
        allL("F_()".asTerm)(-1) & allL("gg_()".asTerm)(-1),
        allL("F_()".asTerm)(-1) & allL("G_()".asTerm)(-1)) &
      OnAll(close))

  private def ifThenElse(f:Formula,p1:Program,p2:Program): Program =
  {
    Choice(Compose(Test(f),p1), Compose(Test(Not(f)),p2))
  }
  /**
    * @param dir direction of bound (true = upper, false = lower)
    * @param vars bounds already generated
    * @param t the term to bound (atomics,appOf, +, - , *)
    * @return list of new vars bound, program and a bounding term calculated by that program
    */
  def deriveTermProgram(dir:Boolean,vars:List[String],t:Term) : (List[String],Program,Term) =
  {
    val varname = (if(dir) ubPrefix else lbPrefix) ++ getVarName(t)
    val nvar = Variable(varname)
    if (vars.contains(varname)) return (vars,nop,nvar)
    t match {
      case at:AtomicTerm =>
        return (vars,nop,at)
      case at:ApplicationOf =>
        return (vars,nop,at)
      //return (varname::vars,Assign(nvar,at),nvar)
      case Plus(l,r) =>
        val (lvars,lp,lbound) = deriveTermProgram(dir,vars,l)
        val (rvars,rp,rbound) = deriveTermProgram(dir,lvars,r)
        val func = if(dir) PlusU else PlusL
        return (varname :: rvars,Compose(Compose(lp,rp),Assign(nvar,FuncOf(func,Pair(lbound,rbound)))),nvar)
      case Minus(l,r) =>
        val (lvars,lp,lbound) = deriveTermProgram(dir,vars,l)
        val (rvars,rp,rbound) = deriveTermProgram(!dir,lvars,r)
        val func = if(dir) MinusU else MinusL
        return (varname :: rvars,Compose(Compose(lp,rp),Assign(nvar,FuncOf(func,Pair(lbound,rbound)))),nvar)
      case Times(l,r) =>
        //Specific implementation if both l and r are known
        // (no need to calculate upper/lower bound)
        val func = if(dir) TimesU else TimesL
        if(isVar(l) & isVar(r)){
          val asg = Assign(nvar,FuncOf(func,Pair(l,r)))
          return (varname :: vars,asg,nvar)
        }

        //Upper bounds
        val (luvars,lup,lubound) = deriveTermProgram(true,vars,l)
        val (ruvars,rup,rubound) = deriveTermProgram(true,luvars,r)
        val (llvars,llp,llbound) = deriveTermProgram(false,ruvars,l)
        val (rlvars,rlp,rlbound) = deriveTermProgram(false,llvars,r)
        val bound = if(dir) maxF else minF
        val boundstr = if(dir) "max" else "min"
        //todo: all the variables used here can be skipped if they were already calculated elsewhere (e.g. by a divide)
        val uuasg = Assign(Variable(varname+"uu"),FuncOf(func,Pair(lubound,rubound)))
        val ulasg = Assign(Variable(varname+"ul"),FuncOf(func,Pair(lubound,rlbound)))
        val luasg = Assign(Variable(varname+"lu"),FuncOf(func,Pair(llbound,rubound)))
        val llasg = Assign(Variable(varname+"ll"),FuncOf(func,Pair(llbound,rlbound)))

        val ubvar = Variable(varname+"u"+boundstr)
        val lbvar = Variable(varname+"l"+boundstr)

        val umax = Assign(ubvar,FuncOf(bound,Pair(Variable(varname+"uu"),Variable(varname+"ul"))))
        val lmax = Assign(lbvar,FuncOf(bound,Pair(Variable(varname+"lu"),Variable(varname+"ll"))))
        //Existing progs
        val prog1 = Compose(Compose(lup,rup),Compose(llp,rlp))
        val prog2 = Compose(Compose(Compose(uuasg,ulasg),Compose(luasg,llasg)),Compose(umax,lmax))
        //Final program
        val prog = Compose(Compose(prog1,prog2),Assign(nvar,FuncOf(bound,Pair(ubvar,lbvar))))
        return (varname :: rlvars,prog,nvar)
      case Divide(l,r) =>
        val func = if(dir) DivU else DivL

        if(isVar(l) & isVar(r)){
          val asg = Assign(nvar,FuncOf(func,Pair(l,r)))
          return (varname :: vars,asg,nvar)
        }
        //Note: The interval must not cross 0
        val (luvars,lup,lubound) = deriveTermProgram(true,vars,l)
        val (ruvars,rup,rubound) = deriveTermProgram(true,luvars,r)
        val (llvars,llp,llbound) = deriveTermProgram(false,ruvars,l)
        val (rlvars,rlp,rlbound) = deriveTermProgram(false,llvars,r)
        val bound = if(dir) maxF else minF
        val boundstr = if(dir) "max" else "min"
        val uuasg = Assign(Variable(varname+"uu"),FuncOf(func,Pair(lubound,rubound)))
        val ulasg = Assign(Variable(varname+"ul"),FuncOf(func,Pair(lubound,rlbound)))
        val luasg = Assign(Variable(varname+"lu"),FuncOf(func,Pair(llbound,rubound)))
        val llasg = Assign(Variable(varname+"ll"),FuncOf(func,Pair(llbound,rlbound)))

        val ubvar = Variable(varname+"u"+boundstr)
        val lbvar = Variable(varname+"l"+boundstr)

        val umax = Assign(ubvar,FuncOf(bound,Pair(Variable(varname+"uu"),Variable(varname+"ul"))))
        val lmax = Assign(lbvar,FuncOf(bound,Pair(Variable(varname+"lu"),Variable(varname+"ll"))))
        //Existing progs
        val prog1 = Compose(Compose(lup,rup),Compose(llp,rlp))
        val prog2 = Compose(Compose(Compose(uuasg,ulasg),Compose(luasg,llasg)),Compose(umax,lmax))
        //Bounds check
        //todo: we can avoid repeating this check
        val test = Test(Or(Less(rubound,Number(0)),Less(Number(0),rlbound)))
        //Final program
        val prog = Compose(Compose(Compose(prog1,test),prog2),Assign(nvar,FuncOf(bound,Pair(ubvar,lbvar))))
        return (varname :: rlvars,prog,nvar)
      case Power(l,n:Number) if n.value == 2 =>
        val func = if(dir) TimesU else TimesL
        val boundstr = if(dir) "max" else "min"

        //Specific implementation if the variable is already known
        // (no need to split the variable between upper/lower bound)
        if(isVar(l)){
          val asg = Assign(nvar,FuncOf(func,Pair(l,l)))
          return (varname :: vars,asg,nvar)
        }

        //Generic implementation for squaring to test out if-then-else
        val (luvars,lup,lubound) = deriveTermProgram(true,vars,l)
        val (llvars,llp,llbound) = deriveTermProgram(false,luvars,l)

        val prog1 = Compose(lup,llp)

        //Upper bound is standard
        if (dir){
          val uuasg = Assign(Variable(varname+"uu"),FuncOf(func,Pair(lubound,lubound)))
          val llasg = Assign(Variable(varname+"ll"),FuncOf(func,Pair(llbound,llbound)))
          val prog2 = Compose(uuasg,llasg)
          val lmax = Assign(nvar,FuncOf(maxF,Pair(Variable(varname+"uu"),Variable(varname+"ll"))))
          val prog = Compose(Compose(prog1,prog2),lmax)
          return(varname :: llvars,prog,nvar)
        }
        else
        {
          //If the U(x) <= 0 then U(x)^2 is a lower bound
          //else if the l(x) >= 0 then l(x)^2 is a lower bound
          //else 0 is the lower bound
          val luasg = Assign(nvar,FuncOf(func,Pair(lubound,lubound)))
          val llasg = Assign(nvar,FuncOf(func,Pair(llbound,llbound)))
          val zasg = Assign(nvar,Number(0))
          val innerTest = ifThenElse( LessEqual(Number(0),llbound), llasg, zasg )
          val outerTest = ifThenElse(LessEqual(lubound,Number(0)),luasg,innerTest)
          val prog = Compose(prog1,outerTest)
          return(varname :: llvars,prog,nvar)
        }
      case _ => return(vars,nop,t)

    }
  }

  def deriveFormulaProgram(vars:List[String],f:Formula) : (List[String],Program,Formula) = {
    f match {
      case LessEqual(l,r) =>
      {
        val (luvars,lup,lubound) = deriveTermProgram(true,vars,l)
        val (rlvars,rlp,rlbound) = deriveTermProgram(false,luvars,r)
        return (rlvars, Compose(lup,rlp),LessEqual(lubound,rlbound))
      }
      case Less(l,r) =>
      {
        val (luvars,lup,lubound) = deriveTermProgram(true,vars,l)
        val (rlvars,rlp,rlbound) = deriveTermProgram(false,luvars,r)
        return (rlvars, Compose(lup,rlp),Less(lubound,rlbound))
      }
      //Note that the r,l args are flipped for >= and >
      case GreaterEqual(r,l) =>
      {
        val (luvars,lup,lubound) = deriveTermProgram(true,vars,l)
        val (rlvars,rlp,rlbound) = deriveTermProgram(false,luvars,r)
        return (rlvars, Compose(lup,rlp),GreaterEqual(rlbound,lubound))
      }
      case Greater(r,l) =>
      {
        val (luvars,lup,lubound) = deriveTermProgram(true,vars,l)
        val (rlvars,rlp,rlbound) = deriveTermProgram(false,luvars,r)
        return (rlvars, Compose(lup,rlp),Greater(rlbound,lubound))
      }
      //Not sure what to do for equality, especially if it is on non-trivial sub-terms
      case Equal(l,r) =>
        return(vars,nop,Equal(l,r))
      //NotEqual can be translated to Greater or Less, but maybe it should have special meaning w.r.t. to Equal
      case NotEqual(l,r) =>
        return(vars,nop,NotEqual(l,r))
      case And(l,r) =>
      {
        val (lvars,lp,lf) = deriveFormulaProgram(vars,l)
        val (rvars,rp,rf) = deriveFormulaProgram(lvars,r)
        return (rvars, Compose(lp,rp),And(lf,rf))
      }
      case Or(l,r) =>
      {
        val (lvars,lp,lf) = deriveFormulaProgram(vars,l)
        val (rvars,rp,rf) = deriveFormulaProgram(lvars,r)
        return (rvars, Compose(lp,rp),Or(lf,rf))
      }
    }
  }

  def isNop(p:Program) : Boolean = {
    p match {
      case Assign(x,y) => {
        y match { case v:Variable =>
          v.name.equals(x.name) case _ => false}
      }
      case _ => false
    }
  }
  def stripNoOp(p:Program) : Program = {
    p match {
      case Compose(p,pp) =>
        val sp = stripNoOp(p)
        val spp = stripNoOp(pp)
        if(isNop(sp)) spp
        else if(isNop(spp)) sp
        else Compose(sp,spp)
      case _ => p
    }
  }

  //Decompose across Imply
  //These are single sided implications
  private val decomposeAnd = proveBy("((P_() -> PP_()) & (Q_() -> QQ_())) -> (P_() & Q_() -> PP_() & QQ_())".asFormula,prop)
  private val decomposeOr = proveBy("((P_() -> PP_()) & (Q_() -> QQ_())) -> (P_() | Q_() -> PP_() | QQ_())".asFormula,prop)
  private val decomposeLE = proveBy("(f_() <= F_() & gg_() <= g_() ) -> (F_() <= gg_() -> f_() <= g_())".asFormula,QE)
  private val decomposeLT = proveBy("(f_() <= F_() & gg_() <= g_() ) -> (F_() < gg_() -> f_() < g_())".asFormula,QE)
  private val decomposeGE = proveBy("(f_() <= F_() & gg_() <= g_() ) -> (gg_() >= F_() -> g_() >= f_())".asFormula,QE)
  private val decomposeGT = proveBy("(f_() <= F_() & gg_() <= g_() ) -> (gg_() > F_() -> g_() > f_())".asFormula,QE)


  // These can be used to decompose the big formula generated at the end
  //private val decomposeDiamTestAnd = proveBy("<?p_() & q_();>r_() <-> <?p_();?q_();>r_()".asFormula,
  //  chase(SuccPosition(1,0::Nil)) & chase(SuccPosition(1,1::Nil)) & prop)
  //private val decomposeDiamTestOr = proveBy("<?p_() | q_();>r_() <-> <?p_(); ++ ?q_();>r_()".asFormula,
  //  chase(SuccPosition(1,0::Nil)) & chase(SuccPosition(1,1::Nil)) & prop)

  private def hideDiamond(e:Expression) : List[String] =
  {
    e match {
      //This hides hte final diamond
      case Diamond(Test(_),True) => Nil
      case Diamond(_,_) =>  AxiomIndex.axiomsFor(e)
      case  _ => Nil //AxiomIndex.axiomsFor(e)
    }
  }

  private def chaseAtomic(e:Expression) : List[String] =
  {
    e match {
      //This hides hte final diamond
      case Diamond(Test(_),True) => Nil
      case Diamond(Assign(_,_),_) =>  Nil
      case Diamond(_,_) => AxiomIndex.axiomsFor(e)
      case  _ => Nil //AxiomIndex.axiomsFor(e)
    }
  }

  private val lastImplyRi: DependentTactic  = new SingleGoalDependentTactic("lastImplyRi") {
    override def computeExpr(sequent: Sequent): BelleExpr = {
      assert(sequent.ante.length > 0)
      implyRi(AntePos(sequent.ante.length-1),SuccPos(0))
    }
  }

  //Explicitly pattern match to apply the correct lemmas for each arithmetic goal shape
  val patmatchArith :DependentTactic = new SingleGoalDependentTactic("patmatchArith") {
    override def computeExpr(sequent:Sequent): BelleExpr = {
      sequent.succ(0) match {
        case LessEqual(a,b) => (a,b) match{
          case (_,Plus(_,_)) => useAt(PlusLLem,PosInExpr(1::Nil))(1) & andR('_) < (close, andR('_))
          case (Plus(_,_),_) => useAt(PlusULem,PosInExpr(1::Nil))(1) & andR('_) < (close, andR('_))
          case (_,Minus(_,_)) => useAt(MinusLLem,PosInExpr(1::Nil))(1) & andR('_) < (close, andR('_))
          case (Minus(_,_),_) => useAt(MinusULem,PosInExpr(1::Nil))(1) & andR('_) < (close, andR('_))
          case (_,Times(l,r)) => {
            if(isVar(l) & isVar(r)){
              useAt(TimesLLemSpec,PosInExpr(1::Nil))(1)
            }
            else useAt(TimesLLem,PosInExpr(1::Nil))(1) & andR('_) < (close, (OnAll(?(andR('_)))*))
          }
          case (Times(l,r),_) => {
            if(isVar(l) & isVar(r)){
              useAt(TimesULemSpec,PosInExpr(1::Nil))(1)
            }
            else useAt(TimesULem,PosInExpr(1::Nil))(1) & andR('_) < (close, (OnAll(?(andR('_)))*))
          }
          case (_,Divide(l,r)) => {
            if(isVar(l) & isVar(r)){
              useAt(DivLLemSpec,PosInExpr(1::Nil))(1)
            }
            else {
              useAt(DivLLem,PosInExpr(1::Nil))(1) & andR('_)  < (close, (OnAll(?(andR('_)))*))
            }
          }
          case (Divide(l,r),_) => {
            if(isVar(l) & isVar(r)){
              useAt(DivULemSpec,PosInExpr(1::Nil))(1)
            }
            else {
              useAt(DivULem,PosInExpr(1::Nil))(1) & andR('_) < (close, (OnAll(?(andR('_)))*))
            }
          }
          case (_,Power(n,_)) =>
            if(isVar(n)) {
              useAt(lPowLemSpec,PosInExpr(1::Nil))(1)
            }
            else
              (useAt(poslPowLem,PosInExpr(1::Nil))(1) & andR('_) <(close, andR('_) <(close,ident))) |
                (useAt(neglPowLem,PosInExpr(1::Nil))(1) & andR('_) <(close, andR('_) <(close,ident))) |
                (cohideR(1) & byUS(bothlPowLem))
          case (Power(n,_),_) =>
            if(isVar(n)){
              useAt(uPowLemSpec,PosInExpr(1::Nil))(1)
            }
            else useAt(uPowLem,PosInExpr(1::Nil))(1) & andR('_) <(close, andR('_))
          case f => ident
        }
        case _ => ident
      }
    }
  }

  def debugPrint(str:String) : BelleExpr =
    if (DEBUG) print(str) else ident

  def deriveFormulaProof(f:Formula) : Provable =
  {
    //todo: f should be converted to nnf
    val(_,pinit,ff) = deriveFormulaProgram(Nil,f)
    val prog = Compose(stripNoOp(pinit),Test(ff))
    
    val pf = proveBy(Sequent(intervalAxiomContext,IndexedSeq(Imply(Diamond(prog,True),f))),
      //Turn the program part into a formula first, preserving the test part using hideDiamond
      debugPrint("Chasing away formula") &
        useAt("<;> compose")(SuccPosition(1,0::Nil)) &
        //        chase(3,3, (e:Expression)=>chaseAtomic(e))(SuccPosition(1,0::Nil)) & ident)
        chase(3,3, (e:Expression)=>hideDiamond(e))(SuccPosition(1,0::Nil)) &
        //Strip off all accumulated side conditions
        implyR(1) &
        //This is really slow if the goal splits a lot...
        debugPrint("splitting") &
        (OnAll(?(andL('Llast) | orL('Llast) ))*) &
        debugPrint("solve") &
        //Conditional bounds like those found in squares might lead to splitting
        OnAll(
          lastImplyRi &
            //Now clear up the diamond for the test part
            chase(SuccPosition(1,0::Nil)) &
            useAt("&true")(SuccPosition(1,0::Nil)) &
            //print("decompose f") &
            //Repeatedly decompose w.r.t. shape of formula
            (OnAll(?(
              (useAt(decomposeAnd,PosInExpr(1::Nil))(1) & andR('_)) |
                (useAt(decomposeOr,PosInExpr(1::Nil))(1) & andR('_))))*) &
            //Decompose inequalities
            debugPrint("deompose ineq") &
            (OnAll(?(
              (useAt(decomposeLE,PosInExpr(1::Nil))(1) & andR('_)) |
                (useAt(decomposeLT,PosInExpr(1::Nil))(1) & andR('_)) |
                (useAt(decomposeGE,PosInExpr(1::Nil))(1) & andR('_)) |
                (useAt(decomposeGT,PosInExpr(1::Nil))(1) & andR('_))
            )) *) &
            debugPrint("arith") &
            //single step removal of the rounding arithmetic axioms
            ((OnAll(debugPrint("arith step") &patmatchArith & debugPrint("done")))*) &
            //reflexivity
            OnAll(simpTac(1) & ?(closeT))
        )
    )
    //Decompose the big formula if desired here
    pf
  }

  private val axFuncs = List(PlusU,PlusL,TimesU,TimesL) //MinusU,MinusL,DivU,DivL
  private val builtinFuncs = List(maxF,minF)

  def prettyTerm(t:Term) : String = {
    t match {
      case n:Number => n.value.toString()
      case FuncOf(f,Pair(l,r)) if (axFuncs.contains(f)) =>
        //If f is an arith function, then print the arguments
        f.name+" "+prettyTerm(l) +" "+ prettyTerm(r)
      case FuncOf(f,Pair(l,r)) if (builtinFuncs.contains(f)) =>
        //For max,min (and later,abs, we need to capitalize...)
        if (f.equals(maxF)) "Max "+prettyTerm(l) +" "+ prettyTerm(r)
        else if (f.equals(minF)) "Min "+prettyTerm(l) +" "+ prettyTerm(r)
        else ???
      case FuncOf(f,Nothing) => "func_"+f.name
      case v:Variable => v.name
      case _ => "UNAVAILABLE"+t.toString
    }
  }

  def prettyFormula(f:Formula) : String = {
    f match {
      case And(l,r) => "And ("+prettyFormula(l)+") ("+prettyFormula(r)+")"
      case Or(l,r) => "Or ("+prettyFormula(l)+") ("+prettyFormula(r)+")"
      case LessEqual(l,r) => "LessEqual ("+prettyTerm(l)+") ("+prettyTerm(r)+")"
      case Less(l,r) => "Less ("+prettyTerm(l)+") ("+prettyTerm(r)+")"
      case Equal(l,r) => "Equal ("+prettyTerm(l)+") ("+prettyTerm(r)+")"
      case NotEqual(l,r) => "NotEqual ("+prettyTerm(l)+") ("+prettyTerm(r)+")"
      case _ => "Unimplemented"+f.prettyString
    }
  }

  def prettyProg(p:Program) : String = {

    p match {
      //If-then-else encoding
      case Choice(Compose(Test(f),e1),Compose(Test(Not(ff)),e2)) if ff.equals(f) =>
        "If ("+prettyFormula(f)+") ("+prettyProg(e1)+") ("+prettyProg(e2)+")"
      case Compose(a,b) =>
        "Seq ("+prettyProg(a)+") ("+prettyProg(b)+")"
        //prettyProg(a)+";\n"+prettyProg(b)
      case Assign(x,e) =>
        "Assign ("+x.name+") ("+prettyTerm(e)+")"
      case Test(f) =>
        "Test ("+prettyFormula(f)+")"
      case _ => p.toString
    }

  }

  /*
  //dir gives direction of bound, true = upper, false = lower
  def derive(dir:Boolean,ctxprog:Program,t:Term) : (Provable,Program,Formula,Term) = {
    //If the context program already calculates the required bound, then we do a no-op
    val varname = (if(dir) ubPrefix else lbPrefix) ++ getVarName(t)
    //Tricky -- may need to match against axioms for interval arith
    if(contextContains(ctxprog,varname))
    {
      val pr = proveBy(Sequent(intervalAxiomContext,IndexedSeq(Box(Compose(ctxprog,nop),conc))),
        chase(1) & (closeT partial)
      )
      return (pr,nop,conc,nvar)
    }
    t match {
      case at:AtomicTerm =>
        //Treat atomics as variable arguments i.e. already known
        val conc2 = LessEqual(at,at)
        return (proveBy(Sequent(intervalAxiomContext,IndexedSeq(Box(Compose(ctxprog,nop),conc2))),
          useAt("V vacuous")(1) & cohideR(1) & QE),nop,conc2,at)
//        val prog = Assign(nvar,at)
//        (proveBy(Box(Compose(ctxprog,prog),conc),
//          useAt("[;] compose")(1) &
//          useAt("[:=] assign")(SuccPosition(1,1::Nil)) &
//          useAt("V vacuous")(1) &
//          simpTac(1) &
//          closeT),
//        prog,conc,nvar)

      case at:ApplicationOf =>
        val prog = Assign(nvar,at)
        (proveBy(Sequent(intervalAxiomContext,IndexedSeq(Box(Compose(ctxprog,prog),conc))),
          useAt("[;] compose")(1) &
          useAt("[:=] assign")(SuccPosition(1,1::Nil)) &
          useAt("V vacuous")(1) &
          simpTac(1) &
          closeT),
        prog,conc,nvar)

      case Plus(l,r) =>
        val (lpf,lprog,lconc,lbound) = derive(dir,ctxprog,l)
        val (rpf,rprog,rconc,rbound) = derive(dir,Compose(ctxprog,lprog),r)
        val func = if(dir) PlusU else PlusL
        val asg = Assign(nvar,FuncOf(func,Pair(lbound,rbound)))
        val prog = Compose(Compose(lprog,rprog),asg)
        val plusLem = if(dir) PlusULem else PlusLLem
        val antepos = if(dir) 0 else 1 //The position in the context axioms
        println(lpf)
        println(rpf)
        //[P;((a;b);c)]
        (proveBy(Sequent(intervalAxiomContext,IndexedSeq(Box(Compose(ctxprog,prog),conc))),
          useAt(composeAssoc)(1) &
          //[(P;(a;b));c)]
          useAt("[;] compose")(1) &
          useAt("[:=] assign")(SuccPosition(1,1::Nil)) &
          //[P;(a;b)]
          useAt(composeAssoc)(1) &
          useAt("plusLem",plusLem,PosInExpr(1::Nil), (us:Subst)=>fixSubst(us,lbound,rbound))(SuccPosition(1,1::Nil))&
          //[(P;a);b]
          useAt("[] split")(1) & andR(1)
          <(useAt("[;] compose")(1) & chase(SuccPosition(1,1::Nil)) & by(lpf),
          useAt("[] split")(1) & andR(1)
          <(by(rpf),
            useAt("V Vacuous",(us:Subst)=>us++RenUSubst(("a;".asProgram, Compose(Compose(ctxprog,lprog),rprog))::Nil))
              (AntePos(antepos)) &
            implyRi(AntePos(antepos),SuccPos(0)) &
//            //cohideR(1) &
            useAt("K modal modus ponens",PosInExpr(1::Nil))(1)&
            //Somehow, substituting x here breaks??
            useAt("all instantiate",(us:Subst)=>us++RenUSubst(("f()".asTerm, lbound)::Nil))(SuccPosition(1,1::0::Nil)) &
            useAt("all instantiate",(us:Subst)=>us++RenUSubst(("f()".asTerm, rbound)::Nil))(SuccPosition(1,1::0::Nil)) &
            simpTac(SuccPosition(1,1::Nil)) &
            useAt("V Vacuous",PosInExpr(1::Nil))(1) &
            closeT))),
          prog,conc,nvar)
    }


  }
  */


//  def getBounds(f:Formula) =
//    symbols(f).map(t => List(LessEqual(FuncOf(Function(lbPrefix,None,Real,Real),t),t),
//      LessEqual(t,FuncOf(Function(ubPrefix,None,Real,Real),t)))).flatten
//
//  //Same as symbols in TacticHelper, returns the set of vars and nullary function symbols
//  //todo: Ensure that the upper and lower bound prefixes do not appear inside
//  def symbols(f: Formula): Set[Term] = {
//    var symbols = Set[Term]()
//    ExpressionTraversal.traverse(new ExpressionTraversal.ExpressionTraversalFunction {
//      override def preT(p: PosInExpr, e: Term): Either[Option[ExpressionTraversal.StopTraversal], Term] = e match {
//        case v: Variable => symbols += v; Left(None)
//        case FuncOf(fn: Function, u:AtomicTerm) => if(u==Nothing) symbols += e; Left(None)
//        case _ => Left(None)
//      }
//    }, f)
//    symbols
//  }
//
//  //Flips >= and >, and splits < and <= into two interval checks
//  lazy val splitGreaterEqual: DependentPositionTactic = chaseI(5, 5, (exp: Expression) => exp match {
//    case And(_,_) => "& recursor" :: Nil
//    case Or(_,_) => "| recursor" :: Nil
//    case GreaterEqual(_,_) => ">= flip" :: Nil
//    case Greater(_,_) => "> flip" :: Nil
//    case LessEqual(_,_) => "<= both" :: Nil
//    case Less(_,_) => "< both" :: Nil
//    case _ => Nil
//  },
//    (ax:String) => (us:Subst) => ax match {
//      case "<= both" | "< both" => us ++ RenUSubst(
//        ("F_()".asTerm, FuncOf(Function(ubPrefix,None,Real,Real), us("f_()".asTerm))) ::
//          ("G_()".asTerm, FuncOf(Function(ubPrefix,None,Real,Real), us("g_()".asTerm))) ::
//          ("ff_()".asTerm, FuncOf(Function(lbPrefix,None,Real,Real), us("f_()".asTerm))) ::
//          ("gg_()".asTerm, FuncOf(Function(lbPrefix,None,Real,Real), us("g_()".asTerm))) ::
//          Nil)
//      case _ => us
//    })

  //"NNF" by pushing negations into equations/inequations
//  lazy val toNNF: DependentPositionTactic = chaseI(5, 5, (exp: Expression) => exp match {
//    case And(_,_) => "& recursor" :: Nil
//    case Or(_,_) => "| recursor" :: Nil
//    case Imply(_,_) => "-> expand" :: Nil
//    case Not(_) => AxiomIndex.axiomsFor(exp)
//    case Greater(l,r) => "> flip"::Nil
//    case GreaterEqual(l,r) => ">= flip"::Nil
//    case _ => Nil
//  },
//    ax => us => us
//  )

  //Chases intervals inwards
//  lazy val intervalify: DependentPositionTactic = chaseI(5, 5, (exp: Expression) => exp match {
//    case And(_,_) => "& recursor" :: Nil
//    case Or(_,_) => "| recursor" :: Nil
//    case LessEqual(FuncOf(Function(lbPrefix,_,_,_,_),_),rhs) =>
//      rhs match{
//        case Plus(_,_) => "<=+ down" :: Nil
//        case Minus(_,_) => "<=- down" :: Nil
//        case Times(_,_) => "<=* down" :: Nil
//        case Divide(_,_) => "<=Div down" :: Nil
//        case Power(_,_) => "<=pow down" :: Nil
//        case FuncOf(Function("abs",_,_,_,_),_) => "<=abs down" :: Nil
//        case _ => Nil
//      }
//    case LessEqual(lhs,FuncOf(Function(ubPrefix,_,_,_,_),_)) =>
//      lhs match{
//        case Plus(_,_) => "+<= up" :: Nil
//        case Minus(_,_) => "-<= up" :: Nil
//        case Times(_,_) => "*<= up" :: Nil
//        case Divide(_,_) => "Div<= up" :: Nil
//        case Power(_,_) => "pow<= up" :: Nil
//        case FuncOf(Function("abs",_,_,_,_),_) => "abs<= up" :: Nil
//        case _ => Nil
//      }
//    case _ => Nil
//  },
//    (ax:String) => (us:Subst) => ax match {
//      case "+<= up" | "-<= up" | "<=+ down" | "<=- down" | "<= both" | "*<= up" | "<=* down" | "Div<= up" | "<=Div down" | "pow<= up" | "<=pow down" | "abs<= up" | "<=abs down" => us ++ RenUSubst(
//        ("F_()".asTerm, FuncOf(Function(ubPrefix,None,Real,Real), us("f_()".asTerm))) ::
//          ("G_()".asTerm, FuncOf(Function(ubPrefix,None,Real,Real), us("g_()".asTerm))) ::
//          ("ff_()".asTerm, FuncOf(Function(lbPrefix,None,Real,Real), us("f_()".asTerm))) ::
//          ("gg_()".asTerm, FuncOf(Function(lbPrefix,None,Real,Real), us("g_()".asTerm))) ::
//          Nil)
//      case _ => us
//    }
//  )

}<|MERGE_RESOLUTION|>--- conflicted
+++ resolved
@@ -106,53 +106,28 @@
   private val minF = Function("min", None, Tuple(Real, Real), Real, interpreted=true)
 
   //Arithmetic lemmas involving the interval axioms
-<<<<<<< HEAD
-  private val uPlusLem = proveBy(("((\\forall x \\forall y (x + y <= uPlus(x,y))) & f_() <= F_() & g_() <= G_()) ->" +
-    "f_() + g_() <= uPlus(F_(),G_())").asFormula,
-    useAt("all instantiate",(us:Option[Subst])=>us.getOrElse(throw BelleUserGeneratedError("IV expected (partial) substitution"))++RenUSubst(("f()".asTerm,"F_()".asTerm )::Nil))(SuccPosition(1,0::0::Nil)) &
-      useAt("all instantiate",(us:Option[Subst])=>us.getOrElse(throw BelleUserGeneratedError("IV expected (partial) substitution"))++RenUSubst(("f()".asTerm,"G_()".asTerm )::Nil))(SuccPosition(1,0::0::Nil)) &
+  private val PlusULem = proveBy(("((\\forall x \\forall y (x + y <= PlusU(x,y))) & f_() <= F_() & g_() <= G_()) ->" +
+    "f_() + g_() <= PlusU(F_(),G_())").asFormula,
+    useAt("all instantiate",(us:Option[Subst])=>us.getOrElse(throw BelleUserGeneratedError("Unexpected missing substitution"))++RenUSubst(("f()".asTerm,"F_()".asTerm )::Nil))(SuccPosition(1,0::0::Nil)) &
+      useAt("all instantiate",(us:Option[Subst])=>us.getOrElse(throw BelleUserGeneratedError("Unexpected missing substitution"))++RenUSubst(("f()".asTerm,"G_()".asTerm )::Nil))(SuccPosition(1,0::0::Nil)) &
       useAt("+<= up",PosInExpr(1::Nil))(SuccPosition(1,1::Nil)) & prop)
 
-  private val lPlusLem = proveBy(("((\\forall x \\forall y (lPlus(x,y) <= x + y)) & ff_() <= f_() & gg_() <= g_()) ->" +
-    "lPlus(ff_(),gg_()) <= f_() + g_()").asFormula,
-    useAt("all instantiate",(us:Option[Subst])=>us.getOrElse(throw BelleUserGeneratedError("IV expected (partial) substitution"))++RenUSubst(("f()".asTerm,"ff_()".asTerm )::Nil))(SuccPosition(1,0::0::Nil)) &
-      useAt("all instantiate",(us:Option[Subst])=>us.getOrElse(throw BelleUserGeneratedError("IV expected (partial) substitution"))++RenUSubst(("f()".asTerm,"gg_()".asTerm )::Nil))(SuccPosition(1,0::0::Nil)) &
+  private val PlusLLem = proveBy(("((\\forall x \\forall y (PlusL(x,y) <= x + y)) & ff_() <= f_() & gg_() <= g_()) ->" +
+    "PlusL(ff_(),gg_()) <= f_() + g_()").asFormula,
+    useAt("all instantiate",(us:Option[Subst])=>us.getOrElse(throw BelleUserGeneratedError("Unexpected missing substitution"))++RenUSubst(("f()".asTerm,"ff_()".asTerm )::Nil))(SuccPosition(1,0::0::Nil)) &
+      useAt("all instantiate",(us:Option[Subst])=>us.getOrElse(throw BelleUserGeneratedError("Unexpected missing substitution"))++RenUSubst(("f()".asTerm,"gg_()".asTerm )::Nil))(SuccPosition(1,0::0::Nil)) &
       useAt("<=+ down",PosInExpr(1::Nil))(SuccPosition(1,1::Nil)) & prop)
 
-  private val uMinusLem = proveBy(("((\\forall x \\forall y (x - y <= uMinus(x,y))) & f_() <= F_() & gg_() <= g_()) ->" +
-    "f_() - g_() <= uMinus(F_(),gg_())").asFormula,
+  private val MinusULem = proveBy(("((\\forall x \\forall y (x - y <= MinusU(x,y))) & f_() <= F_() & gg_() <= g_()) ->" +
+    "f_() - g_() <= MinusU(F_(),gg_())").asFormula,
     useAt("all instantiate",(us:Option[Subst])=>us.getOrElse(throw BelleUserGeneratedError("Unexpected missing substitution"))++RenUSubst(("f()".asTerm,"F_()".asTerm )::Nil))(SuccPosition(1,0::0::Nil)) &
       useAt("all instantiate",(us:Option[Subst])=>us.getOrElse(throw BelleUserGeneratedError("Unexpected missing substitution"))++RenUSubst(("f()".asTerm,"gg_()".asTerm )::Nil))(SuccPosition(1,0::0::Nil)) &
       useAt("-<= up",PosInExpr(1::Nil))(SuccPosition(1,1::Nil)) & prop)
 
-  private val lMinusLem = proveBy(("((\\forall x \\forall y (lMinus(x,y) <= x - y)) & ff_() <= f_() & g_() <= G_()) ->" +
-    "lMinus(ff_(),G_()) <= f_() - g_()").asFormula,
+  private val MinusLLem = proveBy(("((\\forall x \\forall y (MinusL(x,y) <= x - y)) & ff_() <= f_() & g_() <= G_()) ->" +
+    "MinusL(ff_(),G_()) <= f_() - g_()").asFormula,
     useAt("all instantiate",(us:Option[Subst])=>us.getOrElse(throw BelleUserGeneratedError("Unexpected missing substitution"))++RenUSubst(("f()".asTerm,"ff_()".asTerm )::Nil))(SuccPosition(1,0::0::Nil)) &
       useAt("all instantiate",(us:Option[Subst])=>us.getOrElse(throw BelleUserGeneratedError("Unexpected missing substitution"))++RenUSubst(("f()".asTerm,"G_()".asTerm )::Nil))(SuccPosition(1,0::0::Nil)) &
-=======
-  private val PlusULem = proveBy(("((\\forall x \\forall y (x + y <= PlusU(x,y))) & f_() <= F_() & g_() <= G_()) ->" +
-    "f_() + g_() <= PlusU(F_(),G_())").asFormula,
-    useAt("all instantiate",(us:Subst)=>us++RenUSubst(("f()".asTerm,"F_()".asTerm )::Nil))(SuccPosition(1,0::0::Nil)) &
-      useAt("all instantiate",(us:Subst)=>us++RenUSubst(("f()".asTerm,"G_()".asTerm )::Nil))(SuccPosition(1,0::0::Nil)) &
-      useAt("+<= up",PosInExpr(1::Nil))(SuccPosition(1,1::Nil)) & prop)
-
-  private val PlusLLem = proveBy(("((\\forall x \\forall y (PlusL(x,y) <= x + y)) & ff_() <= f_() & gg_() <= g_()) ->" +
-    "PlusL(ff_(),gg_()) <= f_() + g_()").asFormula,
-    useAt("all instantiate",(us:Subst)=>us++RenUSubst(("f()".asTerm,"ff_()".asTerm )::Nil))(SuccPosition(1,0::0::Nil)) &
-      useAt("all instantiate",(us:Subst)=>us++RenUSubst(("f()".asTerm,"gg_()".asTerm )::Nil))(SuccPosition(1,0::0::Nil)) &
-      useAt("<=+ down",PosInExpr(1::Nil))(SuccPosition(1,1::Nil)) & prop)
-
-  private val MinusULem = proveBy(("((\\forall x \\forall y (x - y <= MinusU(x,y))) & f_() <= F_() & gg_() <= g_()) ->" +
-    "f_() - g_() <= MinusU(F_(),gg_())").asFormula,
-    useAt("all instantiate",(us:Subst)=>us++RenUSubst(("f()".asTerm,"F_()".asTerm )::Nil))(SuccPosition(1,0::0::Nil)) &
-      useAt("all instantiate",(us:Subst)=>us++RenUSubst(("f()".asTerm,"gg_()".asTerm )::Nil))(SuccPosition(1,0::0::Nil)) &
-      useAt("-<= up",PosInExpr(1::Nil))(SuccPosition(1,1::Nil)) & prop)
-
-  private val MinusLLem = proveBy(("((\\forall x \\forall y (MinusL(x,y) <= x - y)) & ff_() <= f_() & g_() <= G_()) ->" +
-    "MinusL(ff_(),G_()) <= f_() - g_()").asFormula,
-    useAt("all instantiate",(us:Subst)=>us++RenUSubst(("f()".asTerm,"ff_()".asTerm )::Nil))(SuccPosition(1,0::0::Nil)) &
-      useAt("all instantiate",(us:Subst)=>us++RenUSubst(("f()".asTerm,"G_()".asTerm )::Nil))(SuccPosition(1,0::0::Nil)) &
->>>>>>> f11dd57c
       useAt("<=- down",PosInExpr(1::Nil))(SuccPosition(1,1::Nil)) & prop)
 
   //Bad -- causes splitting
