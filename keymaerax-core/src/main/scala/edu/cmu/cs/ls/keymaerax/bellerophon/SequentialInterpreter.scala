/**
  * Copyright (c) Carnegie Mellon University.
  * See LICENSE.txt for the conditions of this license.
  */
package edu.cmu.cs.ls.keymaerax.bellerophon

import java.util.concurrent.{CancellationException, ExecutionException}
import edu.cmu.cs.ls.keymaerax.Logging
import edu.cmu.cs.ls.keymaerax.infrastruct.Augmentors._
import edu.cmu.cs.ls.keymaerax.btactics.Generator.Generator
import edu.cmu.cs.ls.keymaerax.btactics.{Ax, ConfigurableGenerator, FixedGenerator, InvariantGenerator, TacticFactory, TactixInit, TactixLibrary}
import edu.cmu.cs.ls.keymaerax.core._
import edu.cmu.cs.ls.keymaerax.infrastruct.{PosInExpr, Position, RenUSubst, UnificationMatch}
import edu.cmu.cs.ls.keymaerax.parser.{Declaration, Name}
import edu.cmu.cs.ls.keymaerax.pt.ProvableSig

import scala.annotation.tailrec
import scala.concurrent.ExecutionContext.Implicits.global
import scala.concurrent.{Await, Future, Promise, TimeoutException}
import scala.concurrent.duration.{Duration, MILLISECONDS}
import scala.util.{Failure, Success, Try}
import scala.util.control.Breaks._

/**
 * Sequential interpreter for Bellerophon tactic expressions.
  *
  * @param listeners Pre- and pos-processing hooks for step-wise tactic execution.
 * @author Nathan Fulton
 * @author Andre Platzer
 */
abstract class BelleBaseInterpreter(val listeners: scala.collection.immutable.Seq[IOListener], val throwWithDebugInfo: Boolean = false)
  extends Interpreter with Logging {
  var isDead: Boolean = false

  override def start(): Unit = isDead = false

  override def apply(expr: BelleExpr, v: BelleValue): BelleValue = {
    if (Thread.currentThread().isInterrupted || isDead) {
      //ToolProvider.tools().foreach(_.cancel()) //@todo breaks TimeoutAlternatives+Mathematica
      //@note end executing the interpreter when its thread gets interrupted
      throw new BelleAbort("Killed", "Execution stopped by killing the interpreter or interrupting the interpreter thread")
    }
    listeners.foreach(_.begin(v, expr))
    try {
      val exprResult = runExpr(expr, v)
      // preserve delayed substitutions
      val result = v match {
        case p: BelleDelayedSubstProvable => exprResult match {
          case fp: BelleDelayedSubstProvable =>
            assert(p.parent.isEmpty || p.parent == fp.parent)
            new BelleDelayedSubstProvable(fp.p, fp.label, p.defs, p.subst ++ fp.subst, p.parent)
          case fp: BelleProvable => new BelleDelayedSubstProvable(fp.p, fp.label, p.defs, p.subst, p.parent)
          case _ => exprResult
        }
        case _ => exprResult
      }
      listeners.foreach(_.end(v, expr, Left(result)))
      result
    } catch {
      case e: Throwable => throw try {
        listeners.foreach(_.end(v, expr, Right(e)))
        e
      } catch {
        case ex: Throwable => ex.initCause(e)
      }
    }
  }

  override def kill(): Unit = {
    isDead = true
    listeners.synchronized(listeners.foreach(_.kill()))
  }

  /** Adjusts the number of labels to match the number of subgoals. */
  private def adjustLabels(p: ProvableSig, lbl: Option[List[BelleLabel]]): Option[List[BelleLabel]] = lbl match {
    case None => None
    case Some(labels) =>
      if (p.subgoals.size > labels.size) {
        Some(labels ++ List.fill(p.subgoals.size - labels.size)(labels.last))
      } else if (p.subgoals.size < labels.size) {
        Some(labels.dropRight(labels.size - p.subgoals.size))
      } else Some(labels)
  }

  /** Compares provables ignoring labels. */
  private def progress(prev: BelleValue, curr: BelleValue): Boolean = (prev, curr) match {
    case (BelleProvable(pPrev, _, _), BelleProvable(pCurr, _, _)) => pCurr != pPrev
    case _ => curr != prev
  }

  /** Returns the result of running tactic `expr` on value `v`. */
  protected def runExpr(expr: BelleExpr, v: BelleValue): BelleValue = expr match {
    case builtIn: BuiltInTactic => v match {
      case BelleProvable(pr, lbl, defs) => try {
        val result = builtIn.execute(pr)
        //@todo builtIn tactic UnifyUSCalculus.US performs uniform substitutions that may need to be communicated
        // to the outside world but are not accessible here
        BelleProvable(result, adjustLabels(result, lbl), defs)
      } catch {
        case e: BelleThrowable if throwWithDebugInfo => throw e.inContext(BelleDot, pr.prettyString)
      }
      case _ => throw new IllFormedTacticApplicationException(s"Attempted to apply a built-in tactic to a value that is not a Provable: ${v.getClass.getName}") //.inContext(BelleDot, "")
    }

    case SeqTactic(left, right) => left match {
      //@todo on ExpandDef: postpone right until after let
      //          case ExpandDef(DefExpression(Equal(FuncOf(name, arg), t))) =>
      //            val dotArg = if (arg.sort == Unit) Nothing else DotTerm()
      //            apply(Let(FuncOf(name, dotArg), t.replaceFree(arg, DotTerm()), right), v)
      //          case ExpandDef(DefExpression(Equiv(p@PredOf(name, arg), q))) =>
      //            val dotArg = if (arg.sort == Unit) Nothing else DotTerm()
      //            apply(Let(PredOf(name, dotArg), q.replaceFree(arg, DotTerm()), right), v)
      case _ =>
        val leftResult = try {
          apply(left, v)
        } catch {
          case e: BelleThrowable if throwWithDebugInfo => throw e.inContext(SeqTactic(e.context, right), "Failed left-hand side of &: " + left)
        }

        try {
          apply(right, leftResult)
        } catch {
          case e: BelleThrowable if throwWithDebugInfo => throw e.inContext(SeqTactic(e.context, right), "Failed right-hand side of &: " + right)
        }
    }

    case EitherTactic(left, right) => try {
      val leftResult = apply(left, v)
      if (!progress(v, leftResult)) {
        throw new BelleNoProgress("No progress of 'l' in 'l | r' " + expr)
      } else {
        leftResult
      }
    } catch {
      case eleft: BelleProofSearchControl =>
        try {
          apply(right, v)
        } catch {
          case eright: BelleThrowable if throwWithDebugInfo => throw eright.inContext(EitherTactic(eleft.context, eright.context),
                      "Failed: both left-hand side and right-hand side " + expr)
        }
    }

    case SaturateTactic(child) =>
      var prev: BelleValue = null
      var result: BelleValue = v

      breakable { do {
        prev = result
        try {
          result = apply(child, result)
          result match {
            case BelleProvable(pr, _, _) if pr.isProved => break
            case _ => // continue
          }
        } catch {
          case _: BelleProofSearchControl => /*@note child no longer applicable */ result = prev
        }
      } while (progress(prev, result)) }
      result

    case RepeatTactic(child, times) =>
      var result = v
      for (i <- 1 to times) try {
        result = apply(child, result)
      } catch {
        case e: BelleThrowable if throwWithDebugInfo => throw e.inContext(RepeatTactic(e.context, times),
                  "Failed while repating tactic " + i + "th iterate of " + times + ": " + child)
        case e: BelleThrowable => throw new IllFormedTacticApplicationException("RepeatTactic failed on repetition " + i, e)
      }
      result

    case CaseTactic(children) => v match {
      case BelleProvable(p, Some(labels), _) =>
        if (p.subgoals.size != labels.size) throw new BelleUnexpectedProofStateError("Number of labels does not match number of subgoals, got\nlabels  " + labels.map(_.prettyString).mkString("\n  ") + "\nfor " + p.prettyString, p.underlyingProvable)
        if (children.size != labels.size) throw new IllFormedTacticApplicationException("Number of cases does not match number of subgoals, got\ncases\n  " + children.map(_._1.prettyString).mkString("\n  ") + "\nfor\n  " + labels.map(_.prettyString).mkString("\n  "))
        def getBranchTactic(l: BelleLabel): BelleExpr = children.filter(c => l.endsWith(c._1)).toList match {
          case c :: Nil => c._2
          case Nil => throw new IllFormedTacticApplicationException("No case for branch " + l.prettyString)
          case c => throw new IllFormedTacticApplicationException("Multiple labels apply to branch " + l.prettyString + "; please disambiguate cases " + c.map(_._1.prettyString).mkString("::"))
        }
        apply(BranchTactic(labels.map(getBranchTactic)), v)
      case _ => throw new IllFormedTacticApplicationException("Case tactic applied on a proof state without labels")
    }

    case _: BuiltInPositionTactic | _:BuiltInLeftTactic | _:BuiltInRightTactic | _:CoreLeftTactic | _:CoreRightTactic | _:BuiltInTwoPositionTactic | _:DependentPositionTactic =>
      throw new IllFormedTacticApplicationException(s"Need to apply position tactic at a position before executing it: $expr(???)").inContext(expr, "")

    case AppliedPositionTactic(positionTactic, pos) => v match {
      case BelleProvable(pr, lbl, defs) => try {
        val result = positionTactic.apply(pos).computeResult(pr)
        BelleProvable(result, adjustLabels(result, lbl), defs)
      } catch {
        case e: BelleThrowable if throwWithDebugInfo => throw e.inContext(positionTactic + " at " + pos, pr.prettyString)
      }
    }

    case positionTactic@AppliedBuiltinTwoPositionTactic(_, posOne, posTwo) => v match {
      case BelleProvable(pr, lbl, defs) => try {
        val result = positionTactic.computeResult(pr)
        BelleProvable(result, adjustLabels(result, lbl), defs)
      } catch {
        case e: BelleThrowable if throwWithDebugInfo => throw e.inContext(positionTactic + " at " + posOne + ", " + posTwo, pr.prettyString)
      }
    }

    case d: DependentTactic => try {
      val valueDependentTactic = d.computeExpr(v)
      apply(valueDependentTactic, v)
    } catch {
      case e: BelleThrowable => if (throwWithDebugInfo) throw e.inContext(d, v.prettyString) else throw e
      case e: Throwable =>
        val prefix = if (!d.isInternal) "Unable to execute tactic '" + d.name + "', cause: " else ""
        throw new IllFormedTacticApplicationException(prefix + e.getMessage, e).inContext(d, "")
    }

    case subst: InputTactic if subst.name == "US" =>
      val substs = collection.immutable.Seq(subst.inputs.head.asInstanceOf[List[SubstitutionPair]].map(sp => sp.what -> sp.repl):_*)
      apply(subst.computeExpr(), v) match {
        case p: BelleDelayedSubstProvable => new BelleDelayedSubstProvable(p.p, p.label, p.defs, p.subst ++ RenUSubst(substs).usubst, p.parent)
        case p: BelleProvable => new BelleDelayedSubstProvable(p.p, p.label, p.defs, RenUSubst(substs).usubst, None)
        case v => v
      }

    case it: InputTactic => try {
      apply(it.computeExpr(), v)
    } catch {
      case e: BelleThrowable => if (throwWithDebugInfo) throw e.inContext(it, v.prettyString) else throw e
      case e: Throwable => throw new IllFormedTacticApplicationException("Unable to create input tactic '" + it.name + "', cause: " + e.getMessage, e).inContext(it, "")
    }

    case pt@PartialTactic(child, None) => try {
      apply(child, v)
    } catch {
      case e: BelleThrowable if throwWithDebugInfo => throw e.inContext(pt, "Tactic declared as partial failed to run: " + child)
    }

    case pt@PartialTactic(child, Some(label)) => try {
      apply(child, v) match {
        case BelleProvable(pr, Some(labels), defs) => BelleProvable(pr, Some(labels.map(_.append(label))), defs)
        case BelleProvable(pr, None, defs) => BelleProvable(pr, Some(label :: Nil), defs)
        case _ => throw new IllFormedTacticApplicationException(s"Attempted to give a label to a value that is not a Provable: ${v.getClass.getName}").inContext(BelleDot, "")
      }
    } catch {
      case e: BelleThrowable if throwWithDebugInfo => throw e.inContext(pt, "Tactic declared as partial failed to run: " + child)
    }

    case OnAll(e) =>
      val provable = v match {
        case BelleProvable(p, _, _) => p
        case _ => throw new IllFormedTacticApplicationException("Cannot attempt OnAll with a non-Provable value.").inContext(expr, "")
      }
      //@todo actually it would be nice to throw without wrapping inside an extra BranchTactic context
      try {
        apply(BranchTactic(Seq.tabulate(provable.subgoals.length)(_ => e)), v)
      } catch {
        case e: BelleThrowable if throwWithDebugInfo => throw e.inContext(OnAll(e.context), "")
      }

    case LabelBranch(label) => v match {
      case BelleProvable(pr, Some(labels), defs) => BelleProvable(pr, adjustLabels(pr, Some(labels.map(_.append(label)))), defs)
      case BelleProvable(pr, None, defs) =>
        if (label == BelleStartTxLabel || label == BelleRollbackTxLabel) BelleProvable(pr, adjustLabels(pr, Some(BelleLabelTx(BelleStartTxLabel, None) :: Nil)), defs)
        else BelleProvable(pr, adjustLabels(pr, Some(label :: Nil)), defs)
      case _ => throw new IllFormedTacticApplicationException(s"Attempted to give a label to a value that is not a Provable: ${v.getClass.getName}").inContext(BelleDot, "")
    }

    case DefTactic(_, _) => v //@note noop, but included for serialization purposes

    case Expand(n, s) => v match {
      case BelleProvable(_, _, defs) =>
        val subst = defs.substs.find(_.what match {
          case FuncOf(fn, _) => fn == n
          case PredOf(fn, _) => fn == n
          case PredicationalOf(fn, _) => fn == n
          case fn => fn == n
        }) match {
          case Some(pd) => s match {
            case None => USubst(List(pd))
            case Some(sd) =>
              if (pd.repl == sd.repl) USubst(List(pd))
              else throw new IllFormedTacticApplicationException("Expand " + n.prettyString + " substitutions disagree: " + sd.repl.prettyString + " != " + pd.repl.prettyString)
          }
          case None => s match {
            case Some(sd) => USubst(List(sd))
            case None => throw new IllFormedTacticApplicationException("Unknown symbol " + n.prettyString + ": neither file definitions nor proof definitions provide information how to expand")
          }
        }
        TactixInit.invSupplier = substGenerator(TactixLibrary.invSupplier, List(subst))
        apply(TactixLibrary.US(subst), v) match {
          case p: BelleDelayedSubstProvable => new BelleDelayedSubstProvable(p.p, p.label, p.defs, p.subst ++ subst, p.parent)
          case p: BelleProvable => new BelleDelayedSubstProvable(p.p, p.label, p.defs, subst, None)
          case v => v
        }
      case _ => throw new IllFormedTacticApplicationException("Attempted to expand a definition on a Non-Provable")
    }

    case ExpandAll(defs) => v match {
      case BelleProvable(_, _, proofdefs) =>
        val substs =
          if (defs.nonEmpty) {
            val diff = defs.filterNot({ case SubstitutionPair(what, repl) => proofdefs.substs.find(_.what == what).forall(_.repl == repl) })
            if (diff.isEmpty) defs.map(s => USubst(List(s)))
            else throw new IllFormedTacticApplicationException("ExpandAll substitutions disagree")
          } else proofdefs.substs.map(s => USubst(List(s)))
        if (substs.nonEmpty) {
          TactixInit.invSupplier = substGenerator(TactixLibrary.invSupplier, substs)
          val result = apply(substs.map(TactixLibrary.US).reduceOption[BelleExpr](_ & _).getOrElse(TactixLibrary.skip), v)
          result match {
            case p: BelleDelayedSubstProvable => new BelleDelayedSubstProvable(p.p, p.label, p.defs, p.subst ++ substs.reduceRight(_ ++ _), p.parent)
            case p: BelleProvable => new BelleDelayedSubstProvable(p.p, p.label, p.defs, substs.reduceRight(_ ++ _), None)
            case v => v
          }
        } else v
      case _ => throw new IllFormedTacticApplicationException("Attempted to expand a definition on a Non-Provable")
    }

    case ApplyDefTactic(DefTactic(_, t)) => apply(t, v)
    case named: NamedTactic => apply(named.tactic, v)

    case Let(abbr, value, inner) =>
      val (provable, lbl, defs) = v match {
        case BelleProvable(p, l, defs) => (p, l, defs)
        case _ => throw new IllFormedTacticApplicationException("Cannot attempt Let with a non-Provable value.").inContext(expr, "")
      }
      if (provable.subgoals.length != 1)
        throw new IllFormedTacticApplicationException("Let of multiple goals is not currently supported.").inContext(expr, "")

      val subst = (abbr, value) match {
        case (FuncOf(name, arg), t: Term) =>
          val dotArg = if (arg.sort == Unit) Nothing else DotTerm()
          SubstitutionPair(FuncOf(name, dotArg), t.replaceFree(arg, DotTerm()))
        case (PredOf(name, arg), f: Formula) =>
          val dotArg = if (arg.sort == Unit) Nothing else DotTerm()
          SubstitutionPair(PredOf(name, dotArg), f.replaceFree(arg, DotTerm()))
      }

      //@todo sometimes may want to offer some unification for: let j(x)=x^2>0 in tactic for sequent mentioning both x^2>0 and (x+y)^2>0 so j(x) and j(x+y).
      val us: USubst = USubst(subst :: Nil)
      val in: ProvableSig = try {
        ProvableSig.startProof(provable.subgoals.head.replaceAll(value, abbr))
      } catch {
        case e: Throwable => throw new IllFormedTacticApplicationException("Unable to start inner proof in let: " + e.getMessage, e)
      }
      logger.debug("INFO: " + expr + " considers\n" + in + "\nfor outer\n" + provable)
      //assert(us(in.conclusion) == provable.subgoals.head, "backsubstitution will ultimately succeed from\n" + in + "\nvia " + us + " to outer\n" + provable)
      apply(inner, BelleProvable(in, lbl, defs)) match {
        case p: BelleDelayedSubstProvable =>
          try {
            new BelleDelayedSubstProvable(provable(p.p(us), 0), p.label, p.defs, p.subst, p.parent)
          } catch {
            case _: SubstitutionClashException =>
              // happens on Let(v()=v, t) if t did not (yet) finish the proof, e.g., dIRule. postpone until subgoals are proved
              new BelleDelayedSubstProvable(p.p, p.label, p.defs, p.subst ++ us, p.parent)
          }
        case BelleProvable(derivation, resultLbl, resultDefs) =>
          try {
            BelleProvable(provable(derivation(us), 0), resultLbl, resultDefs)
          } catch {
            case _: SubstitutionClashException =>
              // happens on Let(v()=v, t) if t did not (yet) finish the proof, e.g., dIRule. postpone until subgoals are proved
              new BelleDelayedSubstProvable(derivation, resultLbl, resultDefs, us, Some(provable, 0))
          }
        case e => throw new IllFormedTacticApplicationException("Let expected a successful sub-derivation producing a BelleProvable, but got " + e)
      }


    case LetInspect(abbr, instantiator, inner) =>
      val (provable, lbl, defs) = v match {
        case BelleProvable(p, l, defs) => (p,l, defs)
        case _ => throw new IllFormedTacticApplicationException("Cannot attempt LetInspect with a non-Provable value.").inContext(expr, "")
      }
      if (provable.subgoals.length != 1)
        throw new IllFormedTacticApplicationException("LetInspect of multiple goals is not currently supported.").inContext(expr, "")

      val in: ProvableSig = ProvableSig.startProof(provable.subgoals.head)
      apply(inner, BelleProvable(in, lbl, defs)) match {
        case BelleProvable(derivation, resultLbl, resultDefs) =>
          try {
            val value: Expression = instantiator(derivation)
            val us: USubst = USubst(SubstitutionPair(abbr, value) :: Nil)
            val backsubst: ProvableSig = derivation(us)
            BelleProvable(provable(backsubst, 0), resultLbl, resultDefs)
          } catch {
            case e: BelleThrowable => throw e.inContext(expr, "LetInspect backsubstitution failed")
            case e: ProverException => throw new IllFormedTacticApplicationException("LetInspect backsubstitution failed", e).inContext(expr.toString, "LetInspect backsubstitution failed")
          }
        case e => throw new IllFormedTacticApplicationException("LetInspect expected successful sub-derivation, but got " + e)
      }


    case SearchAndRescueAgain(abbr, common, instantiator, continuation) =>
      val (provable, lbl, defs) = v match {
        case BelleProvable(p, l, defs) => (p, l, defs)
        case _ => throw new IllFormedTacticApplicationException("Cannot attempt SearchAndRescueAgain with a non-Provable value.").inContext(expr, "")
      }
      if (provable.subgoals.length != 1)
        throw new IllFormedTacticApplicationException("SearchAndRescueAgain of multiple goals is not currently supported.").inContext(expr, "")

      val in: ProvableSig = ProvableSig.startProof(provable.subgoals.head)
      apply(common, BelleProvable(in, lbl, defs)) match {
        case BelleProvable(commonDerivation, lbl2, defs2) =>
          var lastProblem: ProverException = NoProverException
          while (!isDead) {
            val values = instantiator(commonDerivation, lastProblem)
            try {
              val us: USubst = USubst(abbr.zip(values).map({ case (what, repl) => what ~>> repl }))
              val backsubst: ProvableSig = commonDerivation(us)
              val remaining: BelleProvable = BelleProvable(provable(backsubst, 0), lbl2, defs2)
              apply(continuation, remaining) match {
                // return upon success of tactic
                case pr: BelleProvable =>
                  println("SearchAndRescueAgain committed " + us)
                  return pr
                case e: BelleThrowable => lastProblem = e
                case e => ???
              }
            } catch {
              // remember exception in lastProblem for next repetition
              case e: BelleThrowable => lastProblem = e
              case e: ProverException => lastProblem = e
            }
          }
          // cannot come here
          ???
        case e => throw new IllFormedTacticApplicationException("SearchAndRescueAgain expected sub-derivation after running common")
      }


    case t@USubstPatternTactic(children) =>
      val provable = v match {
        case BelleProvable(p, _, _) => p
        case _ => throw new IllFormedTacticApplicationException("Cannot attempt US unification with a non-Provable value.").inContext(expr, "")
      }

      if (provable.subgoals.length != 1)
        throw new IllFormedTacticApplicationException("Unification of multi-sequent patterns is not currently supported.").inContext(expr, "")

      //@todo loop through all using the first one whose unificatoin and tactic application ends up being successful as opposed to committing to first unifiable case.
      //Attempt to find a child that unifies with the input.
      val unifications = children.map({ case (ty, expr) =>
        ty match {
          case SequentType(s) => try {
            (UnificationMatch(s, provable.subgoals.head), expr)
          } catch {
            // in contrast to .unifiable, this suppresses "Sequent un-unifiable Un-Unifiable" message, which clutter STDIO.
            // fall back to user-provided substitution
            case e: UnificationException =>
              //if (BelleExpr.DEBUG) println("USubst Pattern Incomplete -- could not find a unifier for any option" + t)
              (RenUSubst(Nil), expr)
          }
          case _ => throw new IllFormedTacticApplicationException("Cannot unify non-sequent types.").inContext(t, "")
        }
      })

      //@note try user-provided last unification
      val unification: (UnificationMatch.Subst, RenUSubst => BelleExpr) =
        if (unifications.forall(_._1.isEmpty)) unifications.last
        else unifications.filterNot(_._1.isEmpty).head

      apply(unification._2(unification._1.asInstanceOf[RenUSubst]), v)

    //@todo this seems wrongly scoped, so AppliedDependentTwoPositionTactic and USubstPatternTactic are dead code
    case AppliedDependentTwoPositionTactic(t, p1, p2) =>
      val provable = v match {
        case BelleProvable(p, _, _) => p
        case _ => throw new IllFormedTacticApplicationException("two position tactics can only be run on Provables.")
      }
      apply(t.computeExpr(p1, p2).computeExpr(provable), v)

    case TryCatch(t, catchClazz, doCatch, doFinally) =>
      @tailrec
      def matchingCause(ex: Throwable): Option[Throwable] = {
        if (ex == null) None
        else if (catchClazz.isAssignableFrom(ex.getClass)) Some(ex)
        else matchingCause(ex.getCause)
      }

      Try(apply(t, v)) match {
        case Success(r) => doFinally match {
          case None => r
          case Some(ft) => apply(ft, r)
        }
        case Failure(ex) => matchingCause(ex) match {
          case None => doFinally match {
            case None => throw ex
            case Some(ft) =>
              apply(ft, v)
              throw ex
          }
          case Some(cause) =>
            Try(apply(doCatch(catchClazz.cast(cause)), v)) match {
              case Success(r) => doFinally match {
                case None => r
                case Some(ft) => apply(ft, r)
              }
              case Failure(ex) => doFinally match {
                case None => throw ex
                case Some(ft) =>
                  apply(ft, v)
                  throw ex
              }
            }
        }
      }

    case Using(es, t) => v match {
      case bp@BelleProvable(p, labels, defs) =>
        def keepPos(seq: Sequent, pos: Position): Boolean = es.contains(seq(pos.top)) || (t match {
          case d: AppliedDependentPositionTactic => d.locator.toPosition(seq).contains(pos)
          case d: AppliedPositionTactic => d.locator.toPosition(seq).contains(pos)
          case d: AppliedBuiltinTwoPositionTactic => d.posOne == pos || d.posTwo == pos
          case d: AppliedDependentPositionTacticWithAppliedInput => d.locator.toPosition(seq).contains(pos)
          case _ => false
        })

        val filteredGoals = p.subgoals.
          map(s => {
            def abbrv(f: Formula, i: Int, name: String): (PredOf, Option[SubstitutionPair]) = {
              val fv = StaticSemantics.freeVars(f).toSet.toList
              val dots = fv.zipWithIndex.map({ case (v, i) => (v, DotTerm(Real, Some(i))) })
              val arg = dots.map(_._1).reduceRightOption(Pair).getOrElse(Nothing)
              val dotsArg = dots.map(_._2).reduceRightOption(Pair).getOrElse(Nothing)
              val fDots = dots.foldRight(f)({ case ((what, repl), f) => Box(Assign(what, repl), f) })
              val fn = Function(name, Some(i), arg.sort, Bool, interpreted=false)
              (PredOf(fn, arg), Some(SubstitutionPair(PredOf(fn, dotsArg), fDots)))
            }

            val antes = s.ante.zipWithIndex.map({ case (f, i) =>
              if (keepPos(s, AntePos(i))) (f, None)
              else abbrv(f, i, "p_")
            })
            val succs = s.succ.zipWithIndex.map({ case (f, i) =>
              if (keepPos(s, SuccPos(i))) (f, None)
              else abbrv(f, i, "q_")
            })

            (ProvableSig.startProof(Sequent(antes.map(_._1), succs.map(_._1))),
              USubst(antes.flatMap(_._2) ++ succs.flatMap(_._2)))
          })

        def backAssign(substs: Seq[SubstitutionPair]): BelleExpr = substs.map(s => s.what match {
          case PredOf(Function(fn, Some(_), _, _, _), arg) =>
            //@note positions are not stable, can't rely on p-index/q-index to refer to the right formula
            TacticFactory.anon ((seq: Sequent) => {
              if (fn == "p_") {
                val i = seq.ante.indexWhere(fml => UnificationMatch.unifiable(s.repl, fml).nonEmpty)
                TactixLibrary.assignb(AntePos(i))*StaticSemantics.symbols(arg).size
              } else if (fn == "q_") {
                val i = seq.succ.indexWhere(fml => UnificationMatch.unifiable(s.repl, fml).nonEmpty)
                TactixLibrary.assignb(SuccPos(i))*StaticSemantics.symbols(arg).size
              } else throw new BelleCriticalException("Implementation error in Using: expected abbreviated p_ or q_") {}
            })
          case _ => throw new BelleCriticalException("Implementation error in Using: expected abbreviated p_ or q_") {}
        }).reduceRightOption[BelleExpr](_ & _).getOrElse(TactixLibrary.skip)

        def selfAssignFor(p: ProvableSig, substs: Seq[SubstitutionPair]): ProvableSig = substs.foldRight(p)({ case (s, pr) => s.what match {
          case PredOf(Function(fn, Some(i), _, _, _), arg) =>
            if (fn == "p_") {
              List.fill(StaticSemantics.symbols(arg).size)(TactixLibrary.useFor(Ax.selfassignb)(AntePos(i))).foldRight(pr)({ case (t, p) => t(p) })
            } else if (fn == "q_") {
              List.fill(StaticSemantics.symbols(arg).size)(TactixLibrary.useFor(Ax.selfassignb)(SuccPos(i))).foldRight(pr)({ case (t, p) => t(p) })
            } else throw new BelleCriticalException("Implementation error in Using: expected abbreviated p_ or q_") {}
          case _ => throw new BelleCriticalException("Implementation error in Using: expected abbreviated p_ or q_") {}
        }})

        val goalResults = filteredGoals.map({ case (p, s) =>
          val tr = apply(t, BelleProvable(p, labels, defs)) match {
            case BelleProvable(rp, rl, rdefs) => BelleProvable(selfAssignFor(rp(s), s.subsDefsInput), rl, rdefs)
            case r => r
          }
          apply(OnAll(backAssign(s.subsDefsInput)), tr)
        })

        //@todo labels if parent didn't have any but some subgoals produced labels
        goalResults.zipWithIndex.reverse.foldLeft(bp)({ case (BelleProvable(p, l, d), (BelleProvable(sp, sl, sd), i)) =>
          BelleProvable(p(sp, i), l.map(_.patch(i, Nil, 1) ++ sl.getOrElse(Nil)), d++sd) })
    }

  }

  /** Maps sequents to BelleProvables. */
  protected def bval(s: Sequent, lbl: Option[List[BelleLabel]], defs: Declaration) = BelleProvable(ProvableSig.startProof(s), lbl, defs)

  /** Applies substitutions `substs` to the products of `generator` and returns a new generator that includes both
    * original and substituted products */
  private def substGenerator[A](generator: Generator[A], substs: List[USubst]): Generator[A] = {
    generator match {
      case c: ConfigurableGenerator[(Formula, Option[InvariantGenerator.ProofHint])] =>
        new ConfigurableGenerator(c.products ++ c.products.map(p =>
          substs.foldRight[(Expression, Seq[(Formula, Option[InvariantGenerator.ProofHint])])](p)({ case (s, p) => s(p._1) -> p._2.map({ case (f: Formula, h) => s(f) -> h })}))).asInstanceOf[Generator[A]]
      case c: FixedGenerator[(Formula, Option[InvariantGenerator.ProofHint])] =>
        FixedGenerator(c.list ++ c.list.map(p =>
          substs.foldRight[(Formula, Option[InvariantGenerator.ProofHint])](p)({ case (s, p) => s(p._1) -> p._2}))).asInstanceOf[Generator[A]]
      case _ => generator // other generators do not include predefined invariants; they produce their results when asked
    }
  }
}

/** Concurrent interpreter that runs parallel tactics concurrently. */
case class ConcurrentInterpreter(override val listeners: scala.collection.immutable.Seq[IOListener] = Nil,
                                 override val throwWithDebugInfo: Boolean = false)
  extends BelleBaseInterpreter(listeners, throwWithDebugInfo) with Logging {

  override def runExpr(expr: BelleExpr, v: BelleValue): BelleValue = expr match {
    case ParallelTactic(exprs) =>
      def firstToSucceed(in: List[Future[BelleValue]]): Future[BelleValue] = {
        val p = Promise[BelleValue]()
        // first to succeed completes promise `p`
        in.foreach(_.onComplete({
          case Success(v: BelleProvable) => p.trySuccess(v)
          case Success(_: BelleProofSearchControl) => // option just did not work out
          case Success(ex: BelleThrowable) => p.tryFailure(ex) // option had a critical exception: propagate
          case Failure(ex: java.util.concurrent.ExecutionException) => ex.getCause match {
            case _: BelleProofSearchControl => // concurrent option just did not work out
            case e: Throwable => p.tryFailure(e) // concurrent option had a critical exception: propagate
          }
          case Failure(_: CancellationException) => // option was cancelled from outside
          case Failure(ex) => p.tryFailure(ex) // propagate all other exceptions
        }))
        // if all fail then complete with the @todo aggregated failure
        Future.sequence(in).foreach({
          case v if v.forall(_.isInstanceOf[BelleThrowable]) => p.tryFailure(v.head.asInstanceOf[BelleThrowable])
          case _ => false
        })
        p.future
      }

      //@note new internal interpreters because otherwise apply will notify listeners, which currently assume sequential tactic execution
      val interpreters = exprs.map(e => e -> ConcurrentInterpreter())
      val cancellables = interpreters.map({ case (e, i) => Cancellable(i(e, v)) })
      println("Waiting for first one to succeed: " + expr.prettyString)
      val result = Await.result(firstToSucceed(cancellables.map(_.future)), Duration.Inf)
      cancellables.foreach(_.cancel())
      interpreters.foreach(_._2.kill())
      println("Parallel done: " + expr.prettyString + "\n  with result: " + result.prettyString)
      result

    case ChooseSome(options, e) =>
      val opts = options()
      runExpr(ParallelTactic(opts.toList.map(e(_))), v)

    //@todo duplicate with LazySequentialInterpreter
    case BranchTactic(children) => v match {
      case BelleProvable(p, lbl, defs) =>
        if (children.length != p.subgoals.length)
          throw new IllFormedTacticApplicationException("<(e)(v) is only defined when len(e) = len(v), but " +
            children.length + "!=" + p.subgoals.length + " subgoals (v)\n" +
            p.subgoals.map(_.prettyString).mkString("\n===================\n")).inContext(expr, "")
        //Compute the results of piecewise applications of children to provable subgoals.
        val results: Seq[BelleProvable] = children.zip(p.subgoals).zipWithIndex.map({ case ((e_i, s_i), i) =>
          val ithResult = try {
            apply(e_i, bval(s_i, lbl.getOrElse(Nil).lift(i).map(_ :: Nil), defs))
          } catch {
            case e: BelleThrowable => throw e.inContext(BranchTactic(children.map(c => if (c != e_i) c else e.context)), "Failed on branch " + e_i)
          }
          ithResult match {
            case b: BelleProvable => b
            case _ => throw new BelleUnexpectedProofStateError("Each piecewise application in a branching tactic should result in a provable.", p.underlyingProvable).inContext(expr, "")
          }
        })

        // Compute a single provable that contains the combined effect of all the piecewise computations.
        // The Int is threaded through to keep track of indexes changing, which can occur when a subgoal
        // is replaced with 0 new subgoals (also means: drop labels).
        def createLabels(start: Int, end: Int): List[BelleLabel] = (start until end).map(i => BelleTopLevelLabel(s"$i")).toList

        //@todo preserve labels from parent p (turn new labels into sublabels)
        //@todo combine result definitions?
        val (combinedResult, _, combinedLabels, combinedSubsts) =
          results.foldLeft[(ProvableSig, Int, Option[List[BelleLabel]], USubst)]((p, 0, None, USubst(scala.collection.immutable.Seq.empty)))({
            case ((cp: ProvableSig, cidx: Int, clabels: Option[List[BelleLabel]], csubsts: USubst), subderivation: BelleProvable) =>
              val substs = subderivation match {
                case p: BelleDelayedSubstProvable => csubsts ++ p.subst
                case _ => csubsts
              }
              val (_, combinedProvable, nextIdx) = applySubDerivation(cp, cidx, exhaustiveSubst(subderivation.p, csubsts), substs)
              val combinedLabels: Option[List[BelleLabel]] = (clabels, subderivation.label) match {
                case (Some(origLabels), Some(newLabels)) =>
                  Some(origLabels.patch(cidx, newLabels, 0))
                case (Some(origLabels), None) =>
                  Some(origLabels.patch(cidx, createLabels(origLabels.length, origLabels.length + subderivation.p.subgoals.length), 0))
                case (None, Some(newLabels)) =>
                  Some(createLabels(0, cidx) ++ newLabels)
                case (None, None) => None
              }
              (combinedProvable, nextIdx, combinedLabels, substs)
          })
        //@todo delayed parent?
        if (combinedSubsts.subsDefsInput.isEmpty) BelleProvable(combinedResult, if (combinedLabels.isEmpty) None else combinedLabels, defs)
        else new BelleDelayedSubstProvable(combinedResult, if (combinedLabels.isEmpty) None else combinedLabels, defs, combinedSubsts, None)
      case _ => throw new IllFormedTacticApplicationException("Cannot perform branching on a goal that is not a BelleValue of type Provable.").inContext(expr, "")
    }

    case _ => super.runExpr(expr, v)
  }

}

/** Sequential interpreter that runs parallel tactics as alternatives sequentially. */
abstract class SequentialInterpreter(override val listeners: scala.collection.immutable.Seq[IOListener],
                                     override val throwWithDebugInfo: Boolean = false)
  extends BelleBaseInterpreter(listeners, throwWithDebugInfo) with Logging {

  override def runExpr(expr: BelleExpr, v: BelleValue): BelleValue = expr match {
    case ParallelTactic(expr) => runExpr(expr.reduceRight(EitherTactic), v)
    case ChooseSome(options, e) =>
      val opts = options()
      var errors = ""
      var result: Option[BelleValue] = None
      while (result.isEmpty && !isDead && opts.hasNext) {
        val o = opts.next()
        logger.debug("ChooseSome: try " + o)
        val someResult: Option[BelleValue] = try {
          Some(apply(e(o), v))
        } catch { case err: BelleProofSearchControl => errors += "in " + o + " " + err + "\n"; None }
        logger.debug("ChooseSome: try " + o + " got " + someResult)
        (someResult, e) match {
          case (Some(p: BelleProvable), _) => result = Some(p)
          case (Some(p), _: PartialTactic) => result = Some(p)
          case (Some(_), _) => errors += "option " + o + " " + new IllFormedTacticApplicationException("Tactics must close their proof unless declared as partial. Use \"t partial\" instead of \"t\".").inContext(ChooseSome(options, e), "Failed option in ChooseSome: " + o) + "\n" // throw new BelleThrowable("Non-partials must close proof.").inContext(ChooseSome(options, e), "Failed option in ChooseSome: " + o)
          case (None, _) => // option o had an error, so consider next option
        }
      }
      result match {
        case Some(r) => r
        case None => throw new BelleNoProgress("ChooseSome did not succeed with any of its options") //.inContext(ChooseSome(options, e), "Failed all options in ChooseSome: " + opts.toList + "\n" + errors)
      }
    case _ => super.runExpr(expr, v)
  }

}

/** Sequential interpreter that explores branching tactics exhaustively, regardless of failure of some. */
case class ExhaustiveSequentialInterpreter(override val listeners: scala.collection.immutable.Seq[IOListener] = scala.collection.immutable.Seq(),
                                           override val throwWithDebugInfo: Boolean = false)
  extends SequentialInterpreter(listeners, throwWithDebugInfo) {

  override def runExpr(expr: BelleExpr, v: BelleValue): BelleValue = expr match {
    case BranchTactic(children) => v match {
      case BelleProvable(p, lbl, defs) =>
        if (children.length != p.subgoals.length)
          throw new IllFormedTacticApplicationException("<(e)(v) is only defined when len(e) = len(v), but " +
            children.length + "!=" + p.subgoals.length + " subgoals (v)\n" +
            p.subgoals.map(_.prettyString).mkString("\n===================\n")).inContext(expr, "")
        //Compute the results of piecewise applications of children to provable subgoals.
        val results: Seq[Either[BelleValue, BelleThrowable]] =
          children.zip(p.subgoals).zipWithIndex.map({ case ((e_i, s_i), i) =>
            try {
              Left(apply(e_i, bval(s_i, lbl.getOrElse(Nil).lift(i).map(_ :: Nil), defs)))
            } catch {
              case e: BelleThrowable =>
                Right(e.inContext(BranchTactic(children.map(c => if (c != e_i) c else e.context)), "Failed on branch " + e_i))
            }
          })

        val errors = results.collect({case Right(r) => r})
        // Critical if there is at least one critical
        if (errors.exists(_.isInstanceOf[BelleCriticalException])) throw errors.reduce[BelleThrowable](new CompoundCriticalException(_, _))
        else if (errors.nonEmpty)
          // Otherwise, non-critical exception
          //todo: add case for user input exception?
          throw errors.reduce[BelleThrowable](new CompoundProofSearchException(_, _))

        // Compute a single provable that contains the combined effect of all the piecewise computations.
        // The Int is threaded through to keep track of indexes changing, which can occur when a subgoal
        // is replaced with 0 new subgoals (also means: drop labels).
        def createLabels(parent: Option[BelleLabel], start: Int, end: Int): List[BelleLabel] =
          (start until end).map(i => parent match { case Some(l) => BelleSubLabel(l, s"$i")
          case None => BelleTopLevelLabel(s"$i") }).toList

        //@todo preserve labels from parent p (turn new labels into sublabels)
        //@todo combine result defs?
        val (combinedResult, _, combinedLabels, combinedSubsts) =
          results.collect({case Left(l) => l}).foldLeft[(ProvableSig, Int, Option[List[BelleLabel]], USubst)]((p, 0, None, USubst(scala.collection.immutable.Seq.empty)))({
            case ((cp: ProvableSig, cidx: Int, clabels: Option[List[BelleLabel]], csubsts), subderivation: BelleProvable) =>
              val substs = subderivation match {
                case p: BelleDelayedSubstProvable => csubsts ++ p.subst
                case _ => csubsts
              }
              val (_, combinedProvable, nextIdx) = applySubDerivation(cp, cidx, exhaustiveSubst(subderivation.p, csubsts), substs)
              val combinedLabels: Option[List[BelleLabel]] = (clabels, subderivation.label) match {
                case (Some(origLabels), Some(newLabels)) =>
                  Some(origLabels.patch(cidx, newLabels, 0))
                case (Some(origLabels), None) =>
                  Some(origLabels.patch(cidx, createLabels(origLabels.lift(cidx), origLabels.length, origLabels.length + subderivation.p.subgoals.size), 0))
                case (None, Some(newLabels)) =>
                  Some(createLabels(None, 0, cidx) ++ newLabels)
                case (None, None) => None
              }
              (combinedProvable, nextIdx, combinedLabels, substs)
          })
        //@todo delayed parent?
        if (combinedSubsts.subsDefsInput.isEmpty) BelleProvable(combinedResult, if (combinedLabels.isEmpty) None else combinedLabels, defs)
        else new BelleDelayedSubstProvable(combinedResult, if (combinedLabels.isEmpty) None else combinedLabels, defs, combinedSubsts, None)
      case _ => throw new IllFormedTacticApplicationException("Cannot perform branching on a goal that is not a BelleValue of type Provable.") //.inContext(expr, "")
    }
    case _ => super.runExpr(expr, v)
  }

}

/** Sequential interpreter that stops exploring branching on the first failing branch. */
case class LazySequentialInterpreter(override val listeners: scala.collection.immutable.Seq[IOListener] = scala.collection.immutable.Seq(),
                                     override val throwWithDebugInfo: Boolean = false) extends SequentialInterpreter(listeners, throwWithDebugInfo) {
  override def runExpr(expr: BelleExpr, v: BelleValue): BelleValue = expr match {
    case BranchTactic(children) => v match {
      case BelleProvable(p, lbl, defs) =>
        if (children.length != p.subgoals.length)
          throw new IllFormedTacticApplicationException("<(e)(v) is only defined when len(e) = len(v), but " +
            children.length + "!=" + p.subgoals.length + " subgoals (v)\n" +
            p.subgoals.map(_.prettyString).mkString("\n===================\n")).inContext(expr, "")
        //Compute the results of piecewise applications of children to provable subgoals.
        val results: Seq[BelleProvable] = children.zip(p.subgoals).zipWithIndex.map({ case ((e_i, s_i), i) =>
          val ithResult = try {
            apply(e_i, bval(s_i, lbl.getOrElse(Nil).lift(i).map(_ :: Nil), defs))
          } catch {
            case e: BelleThrowable => throw e.inContext(BranchTactic(children.map(c => if (c != e_i) c else e.context)), "Failed on branch " + e_i)
          }
          ithResult match {
            case b: BelleProvable => b
            case _ => throw new BelleUnexpectedProofStateError("Each piecewise application in a branching tactic should result in a provable.", p.underlyingProvable).inContext(expr, "")
          }
        })

        // Compute a single provable that contains the combined effect of all the piecewise computations.
        // The Int is threaded through to keep track of indexes changing, which can occur when a subgoal
        // is replaced with 0 new subgoals (also means: drop labels).
        def createLabels(start: Int, end: Int): List[BelleLabel] = (start until end).map(i => BelleTopLevelLabel(s"$i")).toList

        //@todo preserve labels from parent p (turn new labels into sublabels)
        //@todo combine result defs?
        val (combinedResult, _, combinedLabels, combinedSubsts) =
          results.foldLeft[(ProvableSig, Int, Option[List[BelleLabel]], USubst)]((p, 0, None, USubst(scala.collection.immutable.Seq.empty)))({
            case ((cp: ProvableSig, cidx: Int, clabels: Option[List[BelleLabel]], csubsts: USubst), subderivation: BelleProvable) =>
              val substs = subderivation match {
                case p: BelleDelayedSubstProvable => csubsts ++ p.subst
                case _ => csubsts
              }
<<<<<<< HEAD
              val (combinedProvable, nextIdx) = applySubDerivation(cp, cidx, exhaustiveSubst(subderivation.p, csubsts), substs)
              //@todo want to keep names of cp abbreviated instead of substituted
=======
              val (_, combinedProvable, nextIdx) = applySubDerivation(cp, cidx, exhaustiveSubst(subderivation.p, csubsts), substs)
>>>>>>> f00bd81c
              val combinedLabels: Option[List[BelleLabel]] = (clabels, subderivation.label) match {
                case (Some(origLabels), Some(newLabels)) =>
                  Some(origLabels.patch(cidx, newLabels, 0))
                case (Some(origLabels), None) =>
                  Some(origLabels.patch(cidx, createLabels(origLabels.length, origLabels.length + subderivation.p.subgoals.length), 0))
                case (None, Some(newLabels)) =>
                  Some(createLabels(0, cidx) ++ newLabels)
                case (None, None) => None
              }
              (combinedProvable, nextIdx, combinedLabels, substs)
            })
        //@todo delayed parent?
        if (combinedSubsts.subsDefsInput.isEmpty) BelleProvable(combinedResult, if (combinedLabels.isEmpty) None else combinedLabels, defs)
        else new BelleDelayedSubstProvable(combinedResult, if (combinedLabels.isEmpty) None else combinedLabels, defs, combinedSubsts, None)
      case _ => throw new IllFormedTacticApplicationException("Cannot perform branching on a goal that is not a BelleValue of type Provable.").inContext(expr, "")
    }
    case _ => super.runExpr(expr, v)
  }
}<|MERGE_RESOLUTION|>--- conflicted
+++ resolved
@@ -837,12 +837,8 @@
                 case p: BelleDelayedSubstProvable => csubsts ++ p.subst
                 case _ => csubsts
               }
-<<<<<<< HEAD
-              val (combinedProvable, nextIdx) = applySubDerivation(cp, cidx, exhaustiveSubst(subderivation.p, csubsts), substs)
+              val (_, combinedProvable, nextIdx) = applySubDerivation(cp, cidx, exhaustiveSubst(subderivation.p, csubsts), substs)
               //@todo want to keep names of cp abbreviated instead of substituted
-=======
-              val (_, combinedProvable, nextIdx) = applySubDerivation(cp, cidx, exhaustiveSubst(subderivation.p, csubsts), substs)
->>>>>>> f00bd81c
               val combinedLabels: Option[List[BelleLabel]] = (clabels, subderivation.label) match {
                 case (Some(origLabels), Some(newLabels)) =>
                   Some(origLabels.patch(cidx, newLabels, 0))
