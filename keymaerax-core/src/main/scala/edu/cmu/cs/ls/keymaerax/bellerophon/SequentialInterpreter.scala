--- conflicted
+++ resolved
@@ -280,22 +280,9 @@
       }
 
     case ExpandAll(defs) =>
-<<<<<<< HEAD
-      val substs = defs.map(s => USubst(s :: Nil))
-      TactixInit.invSupplier = substGenerator(TactixLibrary.invSupplier, substs)
-      val foo =
-      apply(defs.map(s => TactixLibrary.US(USubst(s :: Nil))).
-        reduceOption[BelleExpr](_ & _).getOrElse(TactixLibrary.skip), v);
-      foo match {
-        case p: BelleDelayedSubstProvable => new BelleDelayedSubstProvable(p.p, p.label, p.subst ++ substs.reduceRight(_++_))
-        case p: BelleProvable => new BelleDelayedSubstProvable(p.p, p.label, substs.reduceRight(_++_))
-        case v => v
-      }
-=======
       if (defs.nonEmpty) {
         val substs = defs.map(s => USubst(s :: Nil))
-        TactixLibrary.invGenerator = substGenerator(TactixLibrary.invGenerator, substs)
-        TactixLibrary.differentialInvGenerator = substGenerator(TactixLibrary.differentialInvGenerator, substs)
+        TactixInit.invSupplier = substGenerator(TactixLibrary.invSupplier, substs)
         val result =
           apply(defs.map(s => TactixLibrary.US(USubst(s :: Nil))).
             reduceOption[BelleExpr](_ & _).getOrElse(TactixLibrary.skip), v);
@@ -305,7 +292,6 @@
           case v => v
         }
       } else v
->>>>>>> e47308ed
 
     case ApplyDefTactic(DefTactic(_, t)) => apply(t, v)
     case named: NamedTactic => apply(named.tactic, v)
