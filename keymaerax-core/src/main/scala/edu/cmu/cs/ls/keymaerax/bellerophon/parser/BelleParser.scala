package edu.cmu.cs.ls.keymaerax.bellerophon.parser

import edu.cmu.cs.ls.keymaerax.bellerophon._
import edu.cmu.cs.ls.keymaerax.btactics._
import edu.cmu.cs.ls.keymaerax.core._
import edu.cmu.cs.ls.keymaerax.parser._
import edu.cmu.cs.ls.keymaerax.parser.StringConverter._
import BelleLexer.TokenStream
import edu.cmu.cs.ls.keymaerax.btactics.InvariantGenerator.GenProduct
import edu.cmu.cs.ls.keymaerax.infrastruct.{AntePosition, PosInExpr, Position}
import edu.cmu.cs.ls.keymaerax.btactics.macros._
import edu.cmu.cs.ls.keymaerax.parser.KeYmaeraXArchiveParser.Declaration
import org.apache.logging.log4j.scala.Logging

import scala.annotation.tailrec

/**
  * The Bellerophon parser
  *
  * @author Nathan Fulton
  * @see [[DLBelleParser]]
  */
object BelleParser extends TacticParser with Logging {
  case class DefScope[K, V](defs: scala.collection.mutable.Map[K, V] = scala.collection.mutable.Map.empty[K, V],
                            parent: Option[DefScope[K, V]] = None) {
    def get(key: K): Option[V] = defs.get(key) match {
      case Some(e) => Some(e)
      case None => parent match {
        case Some(parentScope) => parentScope.get(key)
        case None => None
      }
    }
  }

  override val tacticParser: String => BelleExpr = this
  override val expressionParser: Parser = KeYmaeraXParser
  override val printer: BelleExpr => String = BellePrettyPrinter

  /** Parses the string `s` as a Bellerophon tactic. Does not use invariant generators and does not expand definitions. */
  override def apply(s: String): BelleExpr = parseWithInvGen(s, None)

  /** Parses the string `s` as a Bellerophon tactic. Uses optional invariant generator `g` and definitions `defs` to
    * expand function and predicate symbols. */
  def parseWithInvGen(s: String, g: Option[Generator.Generator[GenProduct]] = None,
                      defs: Declaration = Declaration(Map()), expandAll: Boolean = false): BelleExpr =
    firstUnacceptableCharacter(s) match {
      case Some((loc, char)) => throw ParseException(s"Found an unacceptable character when parsing tactic (allowed unicode: ${allowedUnicodeChars.toString}): $char", loc, "<unknown>", "<unknown>", "", "")
      case None => try {
        parseTokenStream(BelleLexer(s), DefScope[String, DefTactic](), g, defs, expandAll)
      } catch {
        case e: Throwable =>
          logger.error("Error parsing\n" + s, e)
          throw e
      }
    }

  /** Non-unicode characters that are allowed in KeYmaera X input files.
    * Should correspond to the unicode that's printed in the web UI. */
  val allowedUnicodeChars : Set[Char] = Set[Char](
    '≤',
    '≥',
    '∧',
    '∨',
    '≠',
    '∀',
    '∃',
    '→',
    '↔',
    '←',
    '•'
  )

  /** Returns the location and value of the first non-ASCII character in a string that is not in [[allowedUnicodeChars]] */
  def firstUnacceptableCharacter(s : String) : Option[(Location, Char)] = {
    val pattern = """([^\p{ASCII}])""".r
    val nonAsciiChars = pattern.findAllIn(s).matchData.map(_.group(0).toCharArray.last).toList

    //Some unicode is allowed! Find only the unicode that is not allwed.
    val disallowedChars = nonAsciiChars.filter(!allowedUnicodeChars.contains(_))

    if(disallowedChars.nonEmpty) {
      val nonAsciiCharacter : Char = {
        if(disallowedChars.nonEmpty) disallowedChars.head
        else throw new Exception("Expected at least one match but matchData.hasNext returned false when matches.nonEmpty was true!")
      }
      val prefix = s.split(nonAsciiCharacter).head
      val lines = prefix.split("\n")
      assert(lines != null && lines.length > 0,
        s"Expected a 'last' element but found ${lines} because there is a disallowed unicode character _${disallowedChars.mkString(" ")}_")
      val lineNumber = lines.length
      val columnNumber = lines.last.length + 1
      Some(new Region(lineNumber, columnNumber, lineNumber, columnNumber), nonAsciiCharacter)
    }
    else {
      //@todo change this assertion: assert(s.matches("\\A\\p{ASCII}*\\z"))
      None
    }
  }

  //region The LL Parser

  case class ParserState(stack: Stack[BelleItem], input: TokenStream) {
    def topString: String = stack.take(5).fold("")((s, e) => s + " " + e)

    def location: Location = input.headOption match {
      case Some(theHead) => theHead.location
      case None => if(stack.length == 0) UnknownLocation else stack.top.defaultLocation()
    }
  }

  /** Parses the token stream `toks`. Expands tactic abbreviations according to `tacticDefs`, function and predicate
    * symbols according to `defs`, and passes the invariant generator `g` on to tactics requiring a generator. */
  def parseTokenStream(toks: TokenStream, tacticDefs: DefScope[String, DefTactic],
                       g: Option[Generator.Generator[GenProduct]],
                       defs: Declaration, expandAll: Boolean): BelleExpr = {
    val result = parseLoop(ParserState(Bottom, toks), tacticDefs, g, defs, expandAll)
    result.stack match {
      case Bottom :+ BelleAccept(e) => if (expandAll && defs.substs.nonEmpty) ExpandAll(defs.substs) & e else e
      case _ :+ (BelleErrorItem(msg,loc,st)) => throw ParseException(msg, loc, "<unknown>", "<unknown>", "", st) //@todo not sure why I need the extra () around ErrorList.
      case _ => throw new AssertionError(s"Parser terminated with unexpected stack ${result.stack}")
    }
  }

  @tailrec
  private def parseLoop(st: ParserState, tacticDefs: DefScope[String, DefTactic],
                        g: Option[Generator.Generator[GenProduct]],
                        defs: Declaration, expandAll: Boolean): ParserState = {
    logger.debug(s"Current state: $st")

    st.stack match {
      case _ :+ (_: FinalBelleItem) => st
      case _ => parseLoop(parseStep(st, tacticDefs, g, defs, expandAll), tacticDefs, g, defs, expandAll)
    }
  }

  private def parseInnerExpr(tokens: List[BelleToken], tacticDefs: DefScope[String, DefTactic],
                             g: Option[Generator.Generator[GenProduct]], defs: Declaration,
                             expandAll: Boolean): (BelleExpr, Location, List[BelleToken]) = tokens match {
    case BelleToken(OPEN_PAREN, oParenLoc) :: tail =>
      //@note find matching closing parenthesis, parse inner expr, then continue with remainder
      var openParens = 1
      val (inner, BelleToken(CLOSE_PAREN, cParenLoc) :: remainder) = tail.span({
        case BelleToken(OPEN_PAREN, _) => openParens = openParens + 1; openParens > 0
        case BelleToken(CLOSE_PAREN, _) => openParens = openParens - 1; openParens > 0
        case _ => openParens > 0
      })
      val innerExpr = parseTokenStream(inner,
        DefScope(scala.collection.mutable.Map.empty, Some(tacticDefs)),
        g, defs, expandAll)
      (innerExpr, oParenLoc.spanTo(cParenLoc), remainder)
  }

  private def parseStep(st: ParserState, tacticDefs: DefScope[String, DefTactic],
                        g: Option[Generator.Generator[GenProduct]],
                        defs: Declaration, expandAll: Boolean): ParserState = {
    val stack : Stack[BelleItem] = st.stack

    stack match {
      //@note This is a hack to support "blah & <(blahs)" in addition to "blah <(blahs)" without copying all of branch cases.
      //@todo Disable support for e<(e) entirely.
      case r :+ ParsedBelleExpr(left, leftLoc) :+ BelleToken(SEQ_COMBINATOR | DEPRECATED_SEQ_COMBINATOR, _) :+ BelleToken(BRANCH_COMBINATOR, branchCombinatorLoc) =>
        ParserState(
          r :+ ParsedBelleExpr(left, leftLoc) :+ BelleToken(BRANCH_COMBINATOR, branchCombinatorLoc),
          st.input
        )

      //region Seq combinator
      case _ :+ ParsedBelleExpr(_, _) :+ BelleToken(SEQ_COMBINATOR | DEPRECATED_SEQ_COMBINATOR, combatinorLoc) =>
        st.input.headOption match {
          case Some(BelleToken(OPEN_PAREN, _)) => ParserState(stack :+ st.input.head, st.input.tail)
          case Some(BelleToken(IDENT(_), _)) => ParserState(stack :+ st.input.head, st.input.tail)
          case Some(BelleToken(BRANCH_COMBINATOR, _)) => ParserState(stack :+ st.input.head, st.input.tail)
          case Some(BelleToken(OPTIONAL, _)) => ParserState(stack :+ st.input.head, st.input.tail)
          case Some(BelleToken(ON_ALL, _)) => ParserState(stack :+ st.input.head, st.input.tail)
          case Some(BelleToken(TACTIC, _)) => ParserState(stack :+ st.input.head, st.input.tail)
          case Some(BelleToken(LET, _)) => ParserState(stack :+ st.input.head, st.input.tail)
          case Some(BelleToken(EXPANDALLDEFS, _)) => ParserState(stack :+ st.input.head, st.input.tail)
          case Some(BelleToken(EXPAND, _)) => ParserState(stack :+ st.input.head, st.input.tail)
          case Some(_) => throw ParseException("A combinator should be followed by a full tactic expression", st)
          case None => throw ParseException("Tactic script cannot end with a combinator", combatinorLoc)
        }
      case r :+ ParsedBelleExpr(left, leftLoc) :+ BelleToken(SEQ_COMBINATOR | DEPRECATED_SEQ_COMBINATOR, _) :+ ParsedBelleExpr(right, rightLoc) =>
        st.input.headOption match {
          case Some(BelleToken(SEQ_COMBINATOR | DEPRECATED_SEQ_COMBINATOR, _)) => ParserState(st.stack :+ st.input.head, st.input.tail)
          case Some(BelleToken(KLEENE_STAR, _)) => ParserState(st.stack :+ st.input.head, st.input.tail)
          case Some(BelleToken(N_TIMES(_), _)) => ParserState(st.stack :+ st.input.head, st.input.tail)
          case Some(BelleToken(SATURATE, _)) => ParserState(st.stack :+ st.input.head, st.input.tail)
          case _ => ParserState(r :+ ParsedBelleExpr(left & right, leftLoc.spanTo(rightLoc)), st.input)
        }
      //endregion

      //region Either combinator
      case _ :+ ParsedBelleExpr(_, _) :+ BelleToken(EITHER_COMBINATOR, combatinorLoc) => st.input.headOption match {
        case Some(BelleToken(OPEN_PAREN, _)) => ParserState(stack :+ st.input.head, st.input.tail)
        case Some(BelleToken(IDENT(_), _)) => ParserState(stack :+ st.input.head, st.input.tail)
        case Some(BelleToken(PARTIAL, _)) => ParserState(stack :+ st.input.head, st.input.tail)
        case Some(BelleToken(OPTIONAL, _)) => ParserState(stack :+ st.input.head, st.input.tail)
        case Some(_) => throw ParseException("A combinator should be followed by a full tactic expression", st)
        case None => throw ParseException("Tactic script cannot end with a combinator", combatinorLoc)
      }
      case r :+ ParsedBelleExpr(left, leftLoc) :+ BelleToken(EITHER_COMBINATOR, combatinorLoc) :+ ParsedBelleExpr(right, rightLoc) =>
        st.input.headOption match {
          case Some(BelleToken(EITHER_COMBINATOR, _)) => ParserState(st.stack :+ st.input.head, st.input.tail)
          case Some(BelleToken(KLEENE_STAR, _)) => ParserState(st.stack :+ st.input.head, st.input.tail)
          case Some(BelleToken(N_TIMES(_), _)) => ParserState(st.stack :+ st.input.head, st.input.tail)
          case Some(BelleToken(SATURATE, _)) => ParserState(st.stack :+ st.input.head, st.input.tail)
          case Some(BelleToken(SEQ_COMBINATOR | DEPRECATED_SEQ_COMBINATOR, _)) => ParserState(st.stack :+ st.input.head, st.input.tail)
          case _ =>
            val parsedExpr = left | right
            parsedExpr.setLocation(combatinorLoc)
            ParserState(r :+ ParsedBelleExpr(parsedExpr, leftLoc.spanTo(rightLoc)), st.input)
        }
      //endregion

      //region Branch combinator
      case _ :+ ParsedBelleExpr(_, _) :+ BelleToken(BRANCH_COMBINATOR, combinatorLoc) => st.input.headOption match {
        case Some(BelleToken(OPEN_PAREN, _)) => ParserState(stack :+ st.input.head, st.input.tail)
        case Some(_) => throw ParseException("A branching combinator should be followed by an open paren", st)
        case None => throw ParseException("Tactic script cannot end with a combinator", combinatorLoc)
      }
      case r :+ ParsedBelleExpr(left, leftLoc) :+ BelleToken(BRANCH_COMBINATOR, combinatorLoc) :+ ParsedBelleExprList(branchTactics) =>
        assert(branchTactics.nonEmpty)
        val parsedExpr = left <(branchTactics.map(_.expr):_*)
        parsedExpr.setLocation(combinatorLoc)
        ParserState(r :+ ParsedBelleExpr(parsedExpr, leftLoc.spanTo(branchTactics.last.loc)), st.input)

      //Allow doStuff<() for partial tacics that just leave all branches open. Useful for interactive tactic development.
      case r :+ ParsedBelleExpr(left, leftLoc) :+ BelleToken(BRANCH_COMBINATOR, combinatorLoc) :+ BelleToken(OPEN_PAREN, _) :+ BelleToken(CLOSE_PAREN, cParenLoc) =>
        val parsedExpr = left <(Seq():_*)
        parsedExpr.setLocation(combinatorLoc)
        ParserState(r :+ ParsedBelleExpr(parsedExpr, leftLoc.spanTo(cParenLoc)), st.input)

      //Also allow branching tactic that mention only a single branch. Although I'm not even quite sure we should allow this?
      case r :+ ParsedBelleExpr(left, leftLoc) :+ BelleToken(BRANCH_COMBINATOR, combinatorLoc) :+ BelleToken(OPEN_PAREN, _) :+ ParsedBelleExpr(expr, _) :+ BelleToken(CLOSE_PAREN, cParenLoc) =>
        val parsedExpr = left <(Seq(expr):_*)
        parsedExpr.setLocation(combinatorLoc)
        ParserState(r :+ ParsedBelleExpr(parsedExpr, leftLoc.spanTo(cParenLoc)), st.input)

      //Lists passed into the branch combinator
      case _ :+ ParsedBelleExpr(_, _) :+ BelleToken(COMMA, commaLoc) => st.input.headOption match {
        case Some(inputHead) =>
          if(hasOpenParen(st)) ParserState(st.stack :+ inputHead, st.input.tail)
          else throw ParseException("Comma-separated lists of expressions need to be surrounded by parentheses.", commaLoc)
        case None => throw ParseException("Tactics cannot end with a comma.", commaLoc)
      }

      /*
       * The next three cases fold a paren-delimited, comma-separated list of ParsedBelleExpr's into one ParsedBelleExprList:
       *
       * <(e1,...,ek,em,en) =>          by case 1
       * <(e1,...,ek,es     =>          by case 2
       * <(e1,...,es        => ... =>   by case 2
       * <(e1,es            =>          by case 2
       * <(es               =>          by case 3
       * <es                            Which is then handled by the BRANCH_COMBINATOR case.
       *
       * @todo still not sure about this. What about
       *    <((e1,e2,e3)) =>
       *    <((e1,es)     =>
       *    <((es)        =>
       *    error: paren mismatch!
       * But I think this is OK because branches should always have exactly one paren. I.e.
       *    (e)           well-formed
       *    <((e,e))      NOT well-formed.
       *    <((e))        NOT well-formed because a branch tactic should always contain more than one child...
       */
      case r :+ ParsedBelleExpr(em, emLoc) :+ BelleToken(COMMA, _) :+ ParsedBelleExpr(en, enLoc) :+ BelleToken(CLOSE_PAREN, _) =>
        val es = ParsedBelleExprList(Seq(ParsedBelleExpr(em, emLoc), ParsedBelleExpr(en, enLoc)))
        ParserState(r :+ es, st.input)

      case r :+ ParsedBelleExpr(ek, ekLoc) :+ BelleToken(COMMA, _) :+ ParsedBelleExprList(es) =>
        val newList = ParsedBelleExprList(ParsedBelleExpr(ek, ekLoc) +: es)
        ParserState(r :+ newList, st.input)

      case r :+ BelleToken(OPEN_PAREN, _) :+ ParsedBelleExprList(es) =>
        ParserState(r :+ ParsedBelleExprList(es), st.input)

      //endregion

      //region OnAll combinator
      case r :+ BelleToken(ON_ALL, loc) =>
        val (innerExpr, innerLoc, remainder) = parseInnerExpr(st.input, tacticDefs, g, defs, expandAll)
        ParserState(r :+ ParsedBelleExpr(OnAll(innerExpr), loc.spanTo(innerLoc)), remainder)
      //endregion

      //region ? combinator
      case r :+ BelleToken(OPTIONAL, loc) =>
        val (innerExpr, innerLoc, remainder) = parseInnerExpr(st.input, tacticDefs, g, defs, expandAll)
        ParserState(r :+ ParsedBelleExpr(Idioms.?(innerExpr), loc.spanTo(innerLoc.end)), remainder)
      //endregion

      //region let
      case r :+ BelleToken(LET, loc) => st.input match {
        case BelleToken(OPEN_PAREN, _) :: BelleToken(expr: EXPRESSION, _) :: BelleToken(CLOSE_PAREN, _) :: BelleToken(IN, _) :: tail =>
          val (innerExpr, innerLoc, remainder) = parseInnerExpr(tail, tacticDefs, g, defs, expandAll)
          val (abbrv, value) = expr.undelimitedExprString.asFormula match {
            case Equal(a, v) => (a, v)
            case Equiv(a, v) => (a, v)
          }
          ParserState(r :+ ParsedBelleExpr(Let(abbrv, value, innerExpr), loc.spanTo(innerLoc.end)), remainder)
      }
      //endregion

      //region tactic
      case r :+ BelleToken(TACTIC, loc) => st.input match {
        case BelleToken(IDENT(name), _) :: BelleToken(AS, _) :: tail =>
          if (tacticDefs.defs.contains(name)) throw ParseException(s"Tactic definition: unique name '$name' expected in scope", st)
          val (innerExpr, innerLoc, remainder) = parseInnerExpr(tail, tacticDefs, g, defs, expandAll)
          tacticDefs.defs(name) = DefTactic(name, innerExpr)
          ParserState(r :+ ParsedBelleExpr(DefTactic(name, innerExpr), loc.spanTo(innerLoc)), remainder)
      }
      //endregion

      //region def
      case r :+ BelleToken(EXPAND, loc) => st.input match {
        case BelleToken(expr: EXPRESSION, identLoc) :: tail =>
          val x: NamedSymbol = expr.undelimitedExprString.asExpr match {
            case v: Variable => v
            case FuncOf(fn, _) => fn
            case PredOf(fn, _) => fn
            case p: ProgramConst => p
            case s: SystemConst => s
          }
          defs.substs.find(sp => sp.what match {
            case PredOf(Function(n, i, _, _, _), _) => n == x.name && i == x.index
            case FuncOf(Function(n, i, _, _, _), _) => n == x.name && i == x.index
            case ProgramConst(n, _) => n == x.name
            case SystemConst(n, _) => n == x.name
          }) match {
            case Some(s) => ParserState(r :+ ParsedBelleExpr(Expand(x, s), loc.spanTo(identLoc)), tail)
            case None => throw ParseException(s"Expression definition not found: '${x.prettyString}'", st)
          }
      }
      case r :+ BelleToken(EXPANDALLDEFS, loc) =>
<<<<<<< HEAD
        if (defs.substs.nonEmpty) ParserState(r :+ ParsedBelleExpr(ExpandAll(defs.substs), loc), st.input)
        else st.input match {
          case BelleToken(SEQ_COMBINATOR, _) :: rest => ParserState(r, rest)
          case _ => ParserState(r, st.input)
        }
=======
        //@note uses location information to distinguish file definitions from proof definitions (e.g., abstract loop invariant J(x))
        val (modelDefs, proofDefs) = defs.decls.partition({
          case (_, (_, _, _, UnknownLocation)) => false
          case _ => true
        })
        val modelExpand = ExpandAll(Declaration(modelDefs).substs)
        // use all defs and filter so that right-hand sides of proof definitions get correctly elaborated
        val proofsExpand = defs.substs.filter(_.what match {
          case FuncOf(ns: Function, _) => proofDefs.exists({ case ((name, index), _) => name == ns.name && index == ns.index })
          case PredOf(ns: Function, _) => proofDefs.exists({ case ((name, index), _) => name == ns.name && index == ns.index })
          case ns: ProgramConst => proofDefs.exists({ case ((name, index), _) => name == ns.name && index == ns.index })
          case _ => false
        }).map(s => TactixLibrary.uniformSubstitute(USubst(s :: Nil))).reduceRightOption[BelleExpr](_ & _)
        val expand = proofsExpand match {
          case Some(pe) => pe & modelExpand
          case None => modelExpand
        }
        ParserState(r :+ ParsedBelleExpr(expand, loc), st.input)
>>>>>>> e47308ed
      //endregion

      //region Stars and Repitition
      case r :+ ParsedBelleExpr(expr, loc) :+ BelleToken(KLEENE_STAR, starLoc) =>
        val parsedExpr = SaturateTactic(expr)
        parsedExpr.setLocation(starLoc)
        ParserState(r :+ ParsedBelleExpr(parsedExpr, loc.spanTo(starLoc)), st.input)

      case r :+ ParsedBelleExpr(expr, loc) :+ BelleToken(N_TIMES(n), ntimesloc) =>
        val parsedExpr = RepeatTactic(expr, n)
        parsedExpr.setLocation(ntimesloc)
        ParserState(r :+ ParsedBelleExpr(parsedExpr, loc.spanTo(ntimesloc)), st.input)

      case r :+ ParsedBelleExpr(expr, loc) :+ BelleToken(SATURATE, satloc) =>
        val paredExpr = SeqTactic(expr, SaturateTactic(expr))
        paredExpr.setLocation(satloc)
        ParserState(r :+ ParsedBelleExpr(paredExpr, loc.spanTo(satloc)), st.input)

      //endregion

      //region partial

      //Suffix case.
      case r :+ ParsedBelleExpr(expr, exprLoc) :+ BelleToken(PARTIAL, partialLoc) =>
        val parsedExpr = PartialTactic(expr)
        parsedExpr.setLocation(partialLoc)
        ParserState(r :+ ParsedBelleExpr(parsedExpr, exprLoc.spanTo(partialLoc)), st.input)

      case _ :+ BelleToken(PARTIAL, _) => st.input.headOption match {
        case None => throw ParseException("Found bare use of partial keyword", st)
        case Some(BelleToken(OPEN_PAREN, _)) =>  ParserState(st.stack :+ st.input.head, st.input.tail)
        case _ => throw ParseException("Unrecognized token stream", st)
      }

      case r :+ BelleToken(PARTIAL, partialLoc) :+ ParsedBelleExpr(expr, exprLoc) =>
        val parsedExpr = PartialTactic(expr)
        parsedExpr.setLocation(partialLoc)
        ParserState(r :+ ParsedBelleExpr(parsedExpr, partialLoc.spanTo(exprLoc)), st.input)

      //endregion

      //region built-in tactics
      case r :+ BelleToken(IDENT(name), identLoc) =>
        try {
          if(!isOpenParen(st.input)) {
            val parsedExpr = constructTactic(name, None, identLoc, tacticDefs, g, defs)
            ParserState(r :+ ParsedBelleExpr(parsedExpr, identLoc), st.input)
          }
          else {
            val (args, remainder) = parseArgumentList(name, st.input, defs, expandAll)

            //Do our best at computing the entire range of positions that is encompassed by the tactic application.
            val endLoc = remainder match {
              case hd :: _ => hd.location
              case _ => st.input.last.location
            }
            val spanLoc = if(endLoc.end.column != -1) identLoc.spanTo(endLoc) else identLoc

            val parsedExpr = constructTactic(name, Some(args), identLoc, tacticDefs, g, defs)
            parsedExpr.setLocation(identLoc)
            ParserState(r :+ ParsedBelleExpr(parsedExpr, spanLoc), remainder)
          }
        }
        catch {
          case e : ClassCastException => throw ParseException(s"Could not convert tactic $name because the arguments passed to it were of incorrect type", e)
        }
      //endregion

      //region Parentheses around single expressions (parens around lists of expressions is covered in the branch combinator case.)
      case _ :+ BelleToken(OPEN_PAREN, openParenLoc) => st.input.headOption match {
        case Some(head) => ParserState(st.stack :+ head, st.input.tail)
        case None => throw ParseException("Tactic cannot end with an open-paren.", openParenLoc)
      }

      //A single expression surrounded by parens. Different case from the list of expressions as is used as an argument to the Branch combinator.
      case r :+ BelleToken(OPEN_PAREN, _) :+ expr :+ BelleToken(CLOSE_PAREN, closeParenLoc) =>
        if (isParsedExpression(expr)) ParserState(r :+ expr, st.input)
        else throw ParseException(s"Expected item surrounded by parentheses to be a parsable expression", closeParenLoc)
      //endregion

      case r :+ BelleToken(EOF, _) =>
        if (st.input.isEmpty) ParserState(r, st.input)
        else throw ParseException("Internal parser error: did not expect to find EOF while input stream is unempty.", UnknownLocation)

      case Bottom =>
        if(st.input.isEmpty) throw ParseException("Empty inputs are not parsable.", UnknownLocation)//ParserState(stack :+ FinalItem(), Nil) //Disallow empty inputs.
        else if(isStartingCombinator(st.input.head)) ParserState(stack :+ st.input.head, st.input.tail)
        else if(isIdent(st.input)) ParserState(stack :+ st.input.head, st.input.tail)
        else if(isOpenParen(st.input)) ParserState(stack :+ st.input.head, st.input.tail)
        else if(isProofStateToken(st.input)) ParserState(stack :+ st.input.head, st.input.tail)
        else throw ParseException("Bellerophon programs should start with identifiers, open parens, or optional/doall/partial.", st.input.head.location)

      case r :+ ParsedBelleExpr(e, _) => st.input.headOption match {
        case Some(_) => ParserState(st.stack :+ st.input.head, st.input.tail)
        case None =>
          if (r == Bottom) ParserState(Bottom :+ BelleAccept(e), Nil)
          else throw ParseException(s"Cannot continue parsing because detected an infinite loop with stack ${st.topString}", st)
      }

      case _ => throw ParseException(s"Unrecognized token stream: ${st.topString}", st)
    }
  }

  //endregion

  //region Recognizers (i.e., predicates over the input stream that determine whether the stream matches some pattern)

  private def isIdent(toks : TokenStream) = toks match {
    case BelleToken(IDENT(_), _) :: _ => true
    case _ => false
  }

  private def isParsedExpression(item: BelleItem) = item match {
    case _: BelleAccept => true
    case _: ParsedBelleExpr => true
    case _ => false
  }

  private def isOpenParen(toks : TokenStream) = toks match {
    case BelleToken(OPEN_PAREN, _) :: _ => true
    case _ => false
  }

  private def isStartingCombinator(tok: BelleToken) = tok.terminal match {
    case OPTIONAL => true
    case ON_ALL => true
    case LET => true
    case TACTIC => true
    case EXPANDALLDEFS => true
    case EXPAND => true
    case _ => false
  }

  private def isProofStateToken(toks: TokenStream) = toks.headOption match {
    case Some(BelleToken(PARTIAL, _)) => true
    case _ => false
  }


  //endregion

  //region Constructors (i.e., functions that construct [[BelleExpr]] and other accepted values from partially parsed inputs.

  /** Constructs a tactic using the reflective expression builder. */
  private def constructTactic(name: String, args : Option[List[TacticArg]], location: Location,
                              tacticDefs: DefScope[String, DefTactic], g: Option[Generator.Generator[GenProduct]],
                              defs: Declaration) : BelleExpr = {
    // Converts List[Either[Expression, Pos]] to List[Either[Seq[Expression], Pos]] by makikng a bunch of one-tuples.
    val newArgs = args match {
      case None => Nil
      case Some(argList) => argList.map({
        case Left(expression) => Left(Seq(expression))
        case Right(pl) => Right(pl)
      })
    }

    val tacticDef = tacticDefs.get(name)
    if (tacticDef.isDefined) {
      if (newArgs.nonEmpty) throw ParseException("Arguments for def tactics not yet supported", location)
      ApplyDefTactic(tacticDef.get)
    } else {
      try {
        ReflectiveExpressionBuilder(name, newArgs, g, defs)
      } catch {
        case e: ReflectiveExpressionBuilderExn =>
          throw ParseException(e.getMessage + s" Encountered while parsing $name", location, e)
      }
    }
  }

  //endregion

  //region Ad-hoc Argument List Parser

  type TacticArg = Either[Any, PositionLocator]

  /**
    * An ad-hoc parser for argument lists.
    *
    * @param input A TokenStream containing: arg :: "," :: arg :: "," :: arg :: "," :: ... :: ")" :: remainder
    * @return Parsed arguments and the remainder token string.
    */
  private def parseArgumentList(codeName: String, input: TokenStream, defs: Declaration,
                                expandAll: Boolean): (List[TacticArg], TokenStream) = input match {
    case BelleToken(OPEN_PAREN, _) +: rest =>
      val (argList, closeParenAndRemainder) = rest.span(tok => tok.terminal != CLOSE_PAREN)

      //Ensure we actually found a close-paren and then compute the remainder.
      if (closeParenAndRemainder.isEmpty)
        throw ParseException("Expected argument list but could not find closing parenthesis.", input.head.location)
      assert(closeParenAndRemainder.head.terminal == CLOSE_PAREN)
      val remainder = closeParenAndRemainder.tail

      def expand[T <: Expression](e: T): T =
        if (expandAll) defs.elaborateToFunctions(defs.exhaustiveSubst(e))
        else defs.elaborateToFunctions(e)

      //Parse all the arguments.
      var nonPosArgCount = 0 //Tracks the number of non-positional arguments that have already been processed.

      def arguments(al: List[BelleToken]): List[TacticArg] = al match {
        case Nil => Nil
        case (tok@BelleToken(_: EXPRESSION, loc))::tail =>
          assert(DerivationInfo.hasCodeName(codeName), s"DerivationInfo should contain code name $codeName because it is called with expression arguments.")
          assert(nonPosArgCount < DerivationInfo(codeName).persistentInputs.length, s"Too many expr arguments were passed to $codeName (Expected ${DerivationInfo(codeName).persistentInputs.length} but found at least ${nonPosArgCount+1})")
          val theArg = parseArgumentToken(Some(DerivationInfo(codeName).persistentInputs(nonPosArgCount)))(tok, loc) match {
            case Left(v: Expression) => Left(expand(v))
            case v => v
          }
          nonPosArgCount = nonPosArgCount + 1
          theArg +: arguments(tail)
        case BelleToken(SEARCH_SUCCEDENT, _)::BelleToken(matchKind, _)::BelleToken(expr: EXPRESSION, _)::tail =>
          Right(Find.FindR(0, Some(expand(expr.expression.left.get)), exact=matchKind==EXACT_MATCH)) +: arguments(tail)
        case BelleToken(SEARCH_ANTECEDENT, _)::BelleToken(matchKind, _)::BelleToken(expr: EXPRESSION, _)::tail =>
          Right(Find.FindL(0, Some(expand(expr.expression.left.get)), exact=matchKind==EXACT_MATCH)) +: arguments(tail)
        case BelleToken(SEARCH_EVERYWHERE, _)::BelleToken(matchKind, _)::BelleToken(expr: EXPRESSION, _)::tail =>
          Right(new Find(0, Some(expand(expr.expression.left.get)), AntePosition(1), exact = matchKind==EXACT_MATCH)) +: arguments(tail)
        case BelleToken(ABSOLUTE_POSITION(posString), _)::BelleToken(matchKind, _)::BelleToken(expr: EXPRESSION, loc)::tail =>
          val Fixed(pp, _, _) = parsePositionLocator(posString, loc)
          val what: Formula = expr.expression match {
            case Left(f: Formula) => expand(f)
            case Left(FuncOf(Function(name, idx, domain, _, _), child)) => PredOf(Function(name, idx, domain, Bool), expand(child))
            case Left(e) => throw ParseException("Expected formula as exact position locator match, but got " + e.prettyString, loc)
            case e => throw ParseException("Expected formula as exact position locator match, but got " + e.toString, loc)
          }
          Right(new Fixed(pp.top, Some(what), exact=matchKind==EXACT_MATCH)) +: arguments(tail)
        case tok::tail => parseArgumentToken(None)(tok, UnknownLocation) +: arguments(tail)
      }

      (arguments(removeCommas(argList, commaExpected=false)), remainder)
  }

  /** Takes a COMMA-delimited list of arguments and extracts only the argument tokens.
    *
    * @see parseArgumentList */
  private def removeCommas(toks: TokenStream, commaExpected: Boolean) : List[BelleToken] = toks match {
    case BelleToken(COMMA, commaPos) :: Nil => throw ParseException("Expected argument but found none", commaPos)
    case BelleToken(COMMA, commaPos) :: r =>
      if(commaExpected) removeCommas(r, !commaExpected)
      else throw ParseException(s"Expected argument but found comma.", commaPos)
    case arg :: r => arg.terminal match {
      case _: TACTIC_ARGUMENT => arg +: removeCommas(r, !commaExpected)
      case _ =>
        assert(!isArgument(toks.head), "Inexhautive pattern matching in removeCommas.")
        throw ParseException(s"Expected tactic argument but found ${arg.terminal.img}", arg.location)
    }
    case Nil => Nil
  }

  /**
    *
    * @param expectedType The expected type of the argument..
    * @param tok The argument token that's currently being processed.
    * @return The argument corresponding to the current token.
    */
  private def parseArgumentToken(expectedType: Option[ArgInfo])(tok : BelleToken, loc: Location) : TacticArg = tok.terminal match {
    case terminal : TACTIC_ARGUMENT => terminal match {
      case ABSOLUTE_POSITION(posString) => Right(parsePositionLocator(posString, tok.location))
      case LAST_ANTECEDENT(posString)   => Right(parsePositionLocator(posString, tok.location))
      case LAST_SUCCEDENT(posString)    => Right(parsePositionLocator(posString, tok.location))
      case SEARCH_ANTECEDENT            => Right(Find.FindL(0, None)) //@todo 0?
      case SEARCH_SUCCEDENT             => Right(Find.FindR(0, None)) //@todo 0?
      case SEARCH_EVERYWHERE            => Right(new Find(0, None, AntePosition(1), exact = true)) //@todo 0?
      case tok : EXPRESSION       =>
        //@todo allow lists here as well. For now any consecutive list of formula arguments is parsed as a Seq[Formula]. See constructTactic.
        import edu.cmu.cs.ls.keymaerax.parser.StringConverter._
        //Use the parsed result if it matches the expected type. Otherwise re-parse using a grammar-specific parser.
        assert(expectedType.nonEmpty, "When parsing an EXPRESSION argument an expectedType should be specified.")
        def unwrappedExpectedType(ai: ArgInfo): ArgInfo = ai match {
          case ListArg(argType) => unwrappedExpectedType(argType)
          case OptionArg(argType) => unwrappedExpectedType(argType)
          case argType => argType
        }
        unwrappedExpectedType(expectedType.get) match {
          case _:PosInExprArg => Left(PosInExpr(tok.undelimitedExprString.split('.').filter(_ != "").map(_.toInt).toList))
          case _:StringArg => Left(tok.undelimitedExprString)
          case _:SubstitutionArg if tok.expression.isRight => Left(tok.expression.right.get)
          case _:SubstitutionArg => throw ParseException(s"Could not parse ${tok.exprString} as a substitution pair, when a substitution pair was expected.", loc)
          case _:FormulaArg if tok.expression.left.exists(_.isInstanceOf[Formula]) => Left(tok.expression.left.get)
          case _:FormulaArg => try {
            Left(tok.undelimitedExprString.asFormula)
          } catch {
            case exn: ParseException => throw ParseException(s"Could not parse ${tok.exprString} as a Formula, but a formula was expected. Error: $exn", loc, exn)
          }
          case _:TermArg if tok.expression.left.exists(_.isInstanceOf[Term]) => Left(tok.expression.left.get)
          case _:TermArg => try {
            Left(tok.undelimitedExprString.asTerm)
          } catch {
            case exn: ParseException => throw ParseException(s"Could not parse ${tok.exprString} as a Term, but a term was expected. Error: $exn", loc, exn)
          }
          case _:VariableArg if tok.expression.left.exists(_.isInstanceOf[Variable]) => Left(tok.expression.left.get)
          case _:VariableArg => try {
            Left(tok.undelimitedExprString.asVariable)
          } catch {
            case exn: ParseException => throw ParseException(s"Could not parse ${tok.exprString} as a Variable, but a variable was expected. Error: $exn", loc, exn)
          }
          case _:ExpressionArg if tok.expression.left.exists(_.isInstanceOf[Expression]) => Left(tok.expression.left.get)
          case _:ExpressionArg => try {
            Left(tok.undelimitedExprString.asExpr)
          } catch {
            case exn: ParseException => throw ParseException(s"Could not parse ${tok.exprString} as an Expression, but an expression was expected. Error: $exn", loc, exn)
          }
        }

      case tok: EXPRESSION => Left(tok.expression) //@todo allow lists here as well. For now any consecutive list of formula arguments is parsed as a Seq[Formula]. See constructTactic.
      case _ => throw ParseException(s"Expected a tactic argument (Belle Expression or position locator) but found ${terminal.img}", tok.location)
    }
    case _ => throw ParseException("Encountered non-tactic-argument terminal when trying to parse a tactic argument", tok.location)
  }

  /** Parses a string of the form int.int.int.int to a Bellerophon position.
    * Public because this is a useful utility function.
    *
    * @see [[parseArgumentToken]] */
  def parsePositionLocator(s: String, location: Location): PositionLocator = {
    if (!s.contains(".")) s match {
      case "'Llast" => LastAnte(0) //@todo 0?
      case "'Rlast" => LastSucc(0) //@todo 0?
      case _ => Fixed(Position(parseInt(s, location)))
    } else {
      val subPositionStrings = s.split('.')
      val subPositions = subPositionStrings.tail.map(x => parseInt(x, location, nonZero=false))
      subPositionStrings.head match {
        case "'Llast" => LastAnte(0, PosInExpr(subPositions.toList)) //@todo 0?
        case "'Rlast" => LastSucc(0, PosInExpr(subPositions.toList)) //@todo 0?
        case _ => Fixed(Position(parseInt(subPositionStrings.head, location), subPositions.toList))
      }

    }
  }

  /** Parses s to a non-zero integer or else throws a ParseException pointing to location.
    *
    * @see [[parsePositionLocator]] */
  private def parseInt(s: String, location: Location, nonZero: Boolean = true) =
    try {
      val pos = Integer.parseInt(s)
      if (nonZero && pos == 0) throw ParseException("0 is not a valid absolute (sub)position -- must be (-inf, -1] \\cup [1, inf)", location)
      else pos
    } catch {
      case _: NumberFormatException => throw ParseException("Could not parse absolute position a (sequence of) integer(s)", location)
    }

  /** Argument tokens are positions and escaped expressions. */
  private def isArgument(tok: BelleToken) = tok.terminal match {
    case ABSOLUTE_POSITION(_) => true
    case SEARCH_ANTECEDENT    => true
    case SEARCH_SUCCEDENT     => true
    case SEARCH_EVERYWHERE    => true
    case EXPRESSION(_, _)     => true
    case _                    => false
  }

  /** Returns true if there's a currently open unmatched open paren. */
  private def hasOpenParen(st: ParserState) = {
    val reversedStack = st.stack.toList.zipWithIndex.reverse
    val lastOpenParen = reversedStack.find(_._1 match {
      case BelleToken(OPEN_PAREN, _) => true
      case _ => false
    })
    val lastCloseParen = reversedStack.find(_._1 match {
      case BelleToken(CLOSE_PAREN, _) => true
      case _ => false
    })

    (lastOpenParen, lastCloseParen) match {
      case (Some(open), Some(closed)) => open._2 > closed._2
      case (Some(_), None) => true
      case (None, _) => false
    }
  }

  //endregion

  //region Items processed/generated by the Bellerophon Parser

  private[parser] trait BelleItem {
    def defaultLocation(): Location = this match {
      case BelleToken(_, l) => l
      case ParsedBelleExpr(_, l) => l
      case ParsedBelleExprList(xs) => xs match {
        case h :: Nil => h.loc
        case h :: _ => h.loc.spanTo(xs.last.loc)
        case Nil => UnknownLocation
      }
      case ParsedPosition(_, l) => l
      case BelleAccept(_) => UnknownLocation
      case BelleErrorItem(_, loc, _) => loc
    }
  }
  private trait FinalBelleItem
  case class BelleToken(terminal: BelleTerminal, location: Location) extends BelleItem
  private case class ParsedBelleExpr(expr: BelleExpr, loc: Location) extends BelleItem
  private case class ParsedBelleExprList(exprs: Seq[ParsedBelleExpr]) extends BelleItem
  private case class ParsedPosition(pos: Position, loc: Location) extends BelleItem
  private case class BelleAccept(e: BelleExpr) extends BelleItem with FinalBelleItem
  private case class BelleErrorItem(msg: String, loc: Location, state: String) extends BelleItem with FinalBelleItem

  //endregion
}<|MERGE_RESOLUTION|>--- conflicted
+++ resolved
@@ -332,19 +332,13 @@
           }
       }
       case r :+ BelleToken(EXPANDALLDEFS, loc) =>
-<<<<<<< HEAD
-        if (defs.substs.nonEmpty) ParserState(r :+ ParsedBelleExpr(ExpandAll(defs.substs), loc), st.input)
-        else st.input match {
-          case BelleToken(SEQ_COMBINATOR, _) :: rest => ParserState(r, rest)
-          case _ => ParserState(r, st.input)
-        }
-=======
         //@note uses location information to distinguish file definitions from proof definitions (e.g., abstract loop invariant J(x))
         val (modelDefs, proofDefs) = defs.decls.partition({
-          case (_, (_, _, _, UnknownLocation)) => false
+          case (_, (_, _, _, _, UnknownLocation)) => false
           case _ => true
         })
-        val modelExpand = ExpandAll(Declaration(modelDefs).substs)
+        val modelSubsts = Declaration(modelDefs).substs
+        val modelExpand = if (modelSubsts.nonEmpty) Some(ExpandAll(modelSubsts)) else None
         // use all defs and filter so that right-hand sides of proof definitions get correctly elaborated
         val proofsExpand = defs.substs.filter(_.what match {
           case FuncOf(ns: Function, _) => proofDefs.exists({ case ((name, index), _) => name == ns.name && index == ns.index })
@@ -352,12 +346,19 @@
           case ns: ProgramConst => proofDefs.exists({ case ((name, index), _) => name == ns.name && index == ns.index })
           case _ => false
         }).map(s => TactixLibrary.uniformSubstitute(USubst(s :: Nil))).reduceRightOption[BelleExpr](_ & _)
-        val expand = proofsExpand match {
-          case Some(pe) => pe & modelExpand
-          case None => modelExpand
-        }
-        ParserState(r :+ ParsedBelleExpr(expand, loc), st.input)
->>>>>>> e47308ed
+        val expand = (modelExpand, proofsExpand) match {
+          case (Some(me), Some(pe)) => Some(pe & me)
+          case (Some(me), None) => Some(me)
+          case (None, Some(pe)) => Some(pe)
+          case (None, None) => None
+        }
+        expand match {
+          case Some(e) => ParserState(r :+ ParsedBelleExpr(e, loc), st.input)
+          case None => st.input match {
+            case BelleToken(SEQ_COMBINATOR, _) :: rest => ParserState(r, rest)
+            case _ => ParserState(r, st.input)
+          }
+        }
       //endregion
 
       //region Stars and Repitition
