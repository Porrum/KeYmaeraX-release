/**
  * Copyright (c) Carnegie Mellon University.
  * See LICENSE.txt for the conditions of this license.
  */

package edu.cmu.cs.ls.keymaerax.parser

import java.io.InputStream

import edu.cmu.cs.ls.keymaerax.bellerophon.{BelleExpr, DefTactic}
import edu.cmu.cs.ls.keymaerax.bellerophon.parser.BelleParser.{BelleToken, DefScope}
import edu.cmu.cs.ls.keymaerax.bellerophon.parser.{BelleLexer, BelleParser}
import edu.cmu.cs.ls.keymaerax.infrastruct.Augmentors._
import edu.cmu.cs.ls.keymaerax.infrastruct.{DependencyAnalysis, ExpressionTraversal, FormulaTools, PosInExpr, SubstitutionHelper}
import edu.cmu.cs.ls.keymaerax.infrastruct.ExpressionTraversal.{ExpressionTraversalFunction, StopTraversal}
import edu.cmu.cs.ls.keymaerax.btactics.Idioms
import edu.cmu.cs.ls.keymaerax.core._
import edu.cmu.cs.ls.keymaerax.parser.KeYmaeraXParser.ParseState

import scala.annotation.tailrec
import scala.collection.immutable.StringOps
import scala.collection.mutable.ListBuffer

/**
  * Splits a KeYmaera X archive into its parts and forwards to respective problem/tactic parsers. An archive contains
  * at least one entry combining a model in the `.kyx`` format and possibly a (partial) proof tactic.
  *
  * Format example:
  * {{{
  *   ArchiveEntry "Entry 1".
  *     Description "optional description text".
  *     ProgramVariables ... End.
  *     Definitions ... End.
  *     Problem ... End.
  *     Tactic "Proof 1" ... End.
  *     Tactic "Proof 2" ... End.
  *   End.
  *   ArchiveEntry "Entry 2". ... End.
  * }}}
  *
  * @author Stefan Mitsch
  * @see [[https://github.com/LS-Lab/KeYmaeraX-release/wiki/KeYmaera-X-Syntax-and-Informal-Semantics Wiki]]
  * @see [[DLArchiveParser]]
  */
object KeYmaeraXArchiveParser /*extends (String => List[ParsedArchiveEntry])*/ {
  /** The entry name, kyx file content (model), definitions, parsed model, and parsed named tactics. */
  //@todo move out of this object since the resulting data structure shouldn't be part of the parser (unlike internal data).
  case class ParsedArchiveEntry(name: String, kind: String, fileContent: String, problemContent: String,
                                defs: Declaration,
                                model: Expression,
                                tactics: List[(String, String, BelleExpr)],
                                annotations: List[(Expression, Expression)],
                                info: Map[String, String]) {
    /** True if this entry is an exercise, false otherwise. */
    def isExercise: Boolean = kind=="exercise"
    /** The model with all definitions expanded. */
    def expandedModel: Expression = defs.exhaustiveSubst(model)
    /** Return an archive with modified problem contents, otherwise identical./ */
    def withProblemContent(newProblemContent: String): ParsedArchiveEntry =
      ParsedArchiveEntry(name, kind, fileContent, newProblemContent, defs, model, tactics, annotations, info)
    /** Return an archive with modified file contents, otherwise identical./ */
    def withFileContent(newFileContent: String): ParsedArchiveEntry =
      ParsedArchiveEntry(name, kind, newFileContent, problemContent, defs, model, tactics, annotations, info)
  }

  /** Name is alphanumeric name and index. */
  type Name = (String, Option[Int])
  /** Signature is a domain sort, codomain sort, argument names, expression used as "interpretation", location that starts the declaration. */
  type Signature = (Option[Sort], Sort, Option[List[(Name, Sort)]], Option[Expression], Location)
  /** Input signature as defined in the input file ([[Signature]] is extracted from it). */
  type InputSignature = (List[NamedSymbol], Option[Expression])
  /** A parsed declaration, which assigns a signature to names. */
  case class Declaration(decls: Map[Name, Signature]) {
    /** The declarations as topologically sorted substitution pairs. */
    lazy val substs: List[SubstitutionPair] = topSort(decls.filter(_._2._4.isDefined)).map((declAsSubstitutionPair _).tupled)

    /** Declared names and signatures as [[NamedSymbol]]. */
    lazy val asNamedSymbols: List[NamedSymbol] = decls.map({ case ((name, idx), (domain, sort, _, _, _)) => sort match {
      case Real | Bool if domain.isEmpty => Variable(name, idx, sort)
      case Real | Bool if domain.isDefined => Function(name, idx, domain.get, sort)
      case Trafo => assert(idx.isEmpty, "Program constants are not allowed to have an index, but got " + name + "_" + idx); ProgramConst(name)
    }}).toList

    /** Topologically sorts the names in `decls`. */
    private def topSort(decls: Map[Name, Signature]): List[(Name, Signature)] = {
      val sortedNames = DependencyAnalysis.dfs[Name](decls.map({ case (name, (_, _, _, repl, _)) =>
        name -> repl.map(StaticSemantics.signature).map(_.map(ns => (ns.name, ns.index))).getOrElse(Set.empty) }))
      decls.toList.sortBy(s => sortedNames.indexOf(s._1))
    }

    /** Joins two declarations. */
    def ++(other: Declaration): Declaration = Declaration(decls ++ other.decls)

    /** Finds the definition with `name` and index `idx`. */
    def find(name: String, idx: Option[Int] = None): Option[Signature] = decls.get(name -> idx)

    /** Applies substitutions per `substs` exhaustively to expression-like `arg`. */
    def exhaustiveSubst[T <: Expression](arg: T): T = try {
      elaborateToFunctions(arg.exhaustiveSubst(USubst(substs))).asInstanceOf[T]
    } catch {
      case ex: SubstitutionClashException =>
        throw ParseException("Definition " + ex.context + " as " + ex.e + " must declare arguments " + ex.clashes, ex)
    }

    /** Elaborates variable uses of declared functions. */
    //@todo need to look into concrete programs that implement program constants when elaborating
    def elaborateToFunctions[T <: Expression](expr: T): T = expr.elaborateToFunctions(asNamedSymbols.toSet).asInstanceOf[T]

    /** Elaborates program constants to system constants if their definition is dual-free. */
    def elaborateToSystemConsts(expr: Formula): Formula = {
      ExpressionTraversal.traverse(new ExpressionTraversalFunction() {
        override def preP(p: PosInExpr, e: Program): Either[Option[StopTraversal], Program] = e match {
          case ProgramConst(name, space) =>
            decls.find(_._1._1 == name).flatMap(_._2._4) match {
              case Some(prg: Program) =>
                if (FormulaTools.dualFree(prg)) Right(SystemConst(name, space))
                else Left(None)
              case Some(_) => Left(None) // symbol is not defined as a program (typeAnalysis error will be raised later)
              case None => Left(None) // undefined symbol (could be program or game)
            }
          case _ => Left(None)
        }
      }, expr) match {
        case Some(f) => f
        case None => ???
      }
    }

    /** Elaborates all declarations to dots. */
    def elaborateWithDots: Declaration = Declaration(decls.map(d => elaborateWithDots(d._1, d._2)))

    /** Elaborates the interpretation in `signature` to dots. */
    private def elaborateWithDots(name: Name, signature: Signature): (Name, Signature) = signature._4 match {
      case None => (name, signature)
      case Some(interpretation) => signature._3 match {
        case None => (name, signature)
        case Some(argNames) =>
          val arg = signature._1 match {
            case Some(Unit) => Nothing
            case Some(s: Tuple) => s.toDots(0)._1
            case Some(s) => DotTerm(s)
            case None => Nothing
          }

          // backwards compatible dots
          val dotTerms =
            if (argNames.size == 1) argNames.map(v => v -> DotTerm(v._2, None))
            else argNames.zipWithIndex.map({ case (v, i) => v -> DotTerm(v._2, Some(i)) })
          val dottedInterpretation = dotTerms.foldRight(interpretation)({ case ((((name, index), sort), dot), dotted) =>
            // signature may contain DotTerms because of anonymous arguments
            if (name != DotTerm().name) dotted.replaceFree(Variable(name, index, sort), dot)
            else dotted
          })

          val undeclaredDots = dotsOf(dottedInterpretation) -- dotsOf(arg)
          if (undeclaredDots.nonEmpty) throw ParseException(
            "Function/predicate " + name._1 + name._2.map("_" + _).getOrElse("") + "(" +
              argNames.map(an => (if (an._1._1 != DotTerm().name) an._1._1 else "•") + an._1._2.map("_" + _).getOrElse("")).mkString(",") + ")" +
              " defined using undeclared " + undeclaredDots.map(_.prettyString).mkString(","),
            UnknownLocation)
          (name, (signature._1, signature._2, signature._3, Some(dottedInterpretation), signature._5))
      }
    }

    /** Returns the dots used in expression `e`. */
    private def dotsOf(e: Expression): Set[DotTerm] = {
      val dots = scala.collection.mutable.Set[DotTerm]()
      val traverseFn = new ExpressionTraversalFunction() {
        override def preT(p: PosInExpr, t: Term): Either[Option[StopTraversal], Term] = t match {
          case d: DotTerm => dots += d; Left(None)
          case _ => Left(None)
        }
      }
      e match {
        case t: Term => ExpressionTraversal.traverse(traverseFn, t)
        case f: Formula => ExpressionTraversal.traverse(traverseFn, f)
        case p: Program => ExpressionTraversal.traverse(traverseFn, p)
      }
      dots.toSet
    }

    /** Turns a function declaration (with defined body) into a substitution pair. */
    private def declAsSubstitutionPair(name: Name, signature: Signature): SubstitutionPair = {
      require(signature._4.isDefined, "Substitution only for defined functions")
      val (_, (domain, sort, _, Some(interpretation), loc)) = elaborateWithDots(name, signature)

      val (arg, sig) = domain match {
        case Some(Unit) => (Nothing, Unit)
        case Some(s: Tuple) => (s.toDots(0)._1, s)
        case Some(s) => (DotTerm(s), s)
        case None => (Nothing, Unit)
      }
      val what = sort match {
        case Real => FuncOf(Function(name._1, name._2, sig, signature._2), arg)
        case Bool => PredOf(Function(name._1, name._2, sig, signature._2), arg)
        case Trafo =>
          assert(name._2.isEmpty, "Expected no index in program const name, but got " + name._2)
          assert(signature._1.getOrElse(Unit) == Unit, "Expected domain Unit in program const signature, but got " + signature._1)
          interpretation match {
            case prg: Program =>
              if (FormulaTools.dualFree(prg)) SystemConst(name._1)
              else ProgramConst(name._1)
            case e => throw ParseException("Definition of " + name._1 + " is not a program, but a " + e.kind, loc)
          }
      }
<<<<<<< HEAD
=======
      val repl = elaborateToFunctions(signature._3.get) match {
        case r@FuncOf(fn: Function, c) =>
          if (what.sort == fn.sort) r
          else PredOf(Function(fn.name, fn.index, fn.domain, what.sort), c)
        case p@PredOf(fn: Function, c) =>
          if (what.sort == fn.sort) p
          else FuncOf(Function(fn.name, fn.index, fn.domain, what.sort), c)
        case r => r
      }

      val undeclaredDots = dotsOf(repl) -- dotsOf(arg)
      if (undeclaredDots.nonEmpty) throw ParseException(
        "Function/predicate " + what.prettyString + " defined using undeclared " + undeclaredDots.map(_.prettyString).mkString(","),
        UnknownLocation)
>>>>>>> e47308ed

      SubstitutionPair(what, interpretation)
    }
  }

  /** Returns all the quantified variables in an expression. Used in [[typeAnalysis()]] */
  private def quantifiedVars(expr : Expression) = {
    val quantifiedVariables : scala.collection.mutable.Set[NamedSymbol] = scala.collection.mutable.Set()

    ExpressionTraversal.traverse(new ExpressionTraversalFunction {
      override def preF(p: PosInExpr, e: Formula): Either[Option[ExpressionTraversal.StopTraversal], Formula] = {
        //Add all quantified variables to the quantifiedVariables set.
        e match {
          case Forall(xs, _) => xs.foreach(v => quantifiedVariables += v)
          case Exists(xs, _) => xs.foreach(v => quantifiedVariables += v)
          case _ =>
        }
        Left(None)
      }
    }, expr.asInstanceOf[Formula])

    quantifiedVariables
  }

  /**
    * Type analysis of expression according to the given type declarations decls
    * @param name the entry name (for error messages)
    * @param d the type declarations known from the context (e.g., as parsed from the Definitions and ProgramVariables block of an entry)
    * @param expr the expression to analyze
    * @throws [[edu.cmu.cs.ls.keymaerax.parser.ParseException]] if the type analysis fails.
    */
  def typeAnalysis(name: String, d: Declaration, expr: Expression): Boolean = {
    StaticSemantics.symbols(expr).forall({
      case f: Function =>
        val (declaredDomain, declaredSort, _, _, loc: Location) = d.decls.get((f.name,f.index)) match {
          case Some(decl) => decl
          case None => throw ParseException.typeError(name + ": undefined function symbol", f, f.sort + "", UnknownLocation,
            "Make sure to declare all variables in ProgramVariable and all symbols in Definitions block.")
        }
        if (f.sort != declaredSort) throw ParseException.typeDeclError(s"$name: ${f.prettyString} declared with sort $declaredSort but used where sort ${f.sort} was expected.", declaredSort + " function", f.sort + "", loc)
        else if (!declaredDomain.contains(f.domain)) {
          (f.domain, declaredDomain) match {
            case (_, Some(r)) => throw ParseException.typeDeclError(s"$name: ${f.prettyString} declared with domain $r but used where domain ${f.domain} was expected.", r + "", f.domain + "", loc)
            case (_, None) => throw ParseException.typeDeclError(s"$name: ${f.prettyString} declared as a variable of sort ${f.sort} but used as a function with arguments.", "no arguments", "function with arguments", loc)
            //The other cases can't happen -- we know f is a function so we know it has a domain.
          }
        }
        else true
      case DifferentialSymbol(v) => d.decls.contains(v.name, v.index) //@note hence it is checked as variable already
      case x: Variable =>
        if (quantifiedVars(expr).contains(x)) true //Allow all undeclared variables if they are at some point bound by a \forall or \exists. @todo this is an approximation. Should only allow quantifier bindings...
        else {
          val (declaredSort, declLoc) = d.decls.get((x.name, x.index)) match {
            case Some((None, sort, _, _, loc)) => (sort, loc)
            case Some((Some(domain), sort, _, _, loc)) =>
              throw ParseException.typeDeclError(s"$name: ${x.name} was declared as a function but must be a variable when it is assigned to or has a differential equation.", domain + "->" + sort + " Function", "Variable of sort Real", loc)
            case None => throw ParseException.typeDeclGuessError(name + ": undefined symbol " + x + " with index " + x.index, "undefined symbol", x, UnknownLocation,
              "Make sure to declare all variables in ProgramVariable and all symbols in Definitions block.")
          }
          if (x.sort != declaredSort) throw ParseException.typeDeclGuessError(s"$name: ${x.prettyString} declared with sort $declaredSort but used where a ${x.sort} was expected.", declaredSort + "", x, declLoc)
          x.sort == declaredSort
        }
      case _: UnitPredicational => true //@note needs not be declared
      case _: UnitFunctional => true //@note needs not be declared
      case _: DotTerm => true //@note needs not be declared
      case _ => false
    })
  }

  private[parser] trait ArchiveItem extends OtherItem

  /** Internal entry content collected by the parser, to be converted to a ParsedArchiveEntry in post-processing. */
  private[parser] case class ArchiveEntry(name: String, kind: String, loc: Location,
                                          inheritedDefinitions: List[Definition],
                                          definitions: List[Definition],
                                          vars: List[Definition],
                                          problem: Either[Formula,List[Token]],
                                          annotations: List[Annotation],
                                          tactics: List[Tactic],
                                          info: Map[String, String]) extends ArchiveItem {
    def inheritDefs(defs: List[Definition]): ArchiveEntry = {
      ArchiveEntry(name, kind, loc, inheritedDefinitions ++ defs, definitions, vars, problem, annotations, tactics, info)
    }

    def allAnnotations: List[Annotation] = annotations ++ definitions.flatMap({ case ProgramDef(_, _, _, annotations, _) => annotations case _ => Nil })
  }
  private[parser] case class ArchiveEntries(entries: List[ArchiveEntry]) extends ArchiveItem {
    def inheritDefs(defs: List[Definition]): ArchiveEntries = ArchiveEntries(entries.map(_.inheritDefs(defs)))
  }

  private[parser] abstract class Definition(val name: String, val index: Option[Int],
                                            val definition: Either[Option[Expression], List[Token]],
                                            val loc: Location) extends ArchiveItem {
    def extendLocation(end: Location): Definition
  }
  private[parser] case class FuncPredDef(override val name: String, override val index: Option[Int], sort: Sort,
                                         signature: List[NamedSymbol],
                                         override val definition: Either[Option[Expression], List[Token]],
                                         override val loc: Location) extends Definition(name, index, definition, loc) {
    override def extendLocation(end: Location): Definition = FuncPredDef(name, index, sort, signature, definition, loc.spanTo(end))
  }
  private[parser] case class ProgramDef(override val name: String, override val index: Option[Int],
                                        override val definition: Either[Option[Program], List[Token]],
                                        annotations: List[Annotation], override val loc: Location) extends Definition(name, index, definition, loc) {
    override def extendLocation(end: Location): Definition = ProgramDef(name, index, definition, annotations, loc.spanTo(end))
  }
  private[parser] case class VarDef(override val name: String, override val index: Option[Int],
                                    override val loc: Location) extends Definition(name, index, Left(None), loc) {
    override def extendLocation(end: Location): Definition = VarDef(name, index, loc.spanTo(end))
  }
  private[parser] case class Definitions(defs: List[Definition], vars: List[Definition]) extends ArchiveItem
  private[parser] case class Annotation(element: Expression, annotation: Expression) extends ArchiveItem
  private[parser] case class Problem(fml: Either[Formula,List[Token]], annotations: List[Annotation]) extends ArchiveItem
  private[parser] case class Tactic(name: String, tacticText: String, blockLoc: Location, belleExprLoc: Location) extends ArchiveItem
  private[parser] case class Tactics(tactics: List[Tactic]) extends ArchiveItem
  private[parser] case class MetaInfo(info: Map[String, String]) extends ArchiveItem
  private[parser] case class Accept(entries: List[ArchiveEntry]) extends FinalItem

  private[parser] case class MetaInfoKey(key: String) extends ArchiveItem {
    assert(MetaInfoKey.KEYS.contains(key), "Invalid meta info key '" + key + "'; must be one of " + MetaInfoKey.KEYS.mkString(", "))
  }
  private[parser] object MetaInfoKey {
    val KEYS: List[String] = "Link" :: "Citation" :: "Title" :: "Description" :: "Author" :: "See" :: "Illustration" :: Nil
  }

  private[parser] object BuiltinDefinitions {
    val defs: Declaration =
      (FuncPredDef("abs", None, Real, DotTerm(Real, None) :: Nil, Left(None), UnknownLocation) ::
       FuncPredDef("min", None, Real, DotTerm(Real, Some(0)) :: DotTerm(Real, Some(1)) :: Nil, Left(None), UnknownLocation) ::
       FuncPredDef("max", None, Real, DotTerm(Real, Some(0)) :: DotTerm(Real, Some(1)) :: Nil, Left(None), UnknownLocation) ::
       Nil).map(convert).reduce(_++_)
  }

  private[parser] object BuiltinAnnotationDefinitions {
    val defs: Declaration =
      (FuncPredDef("old", None, Real, DotTerm(Real, None) :: Nil, Left(None), UnknownLocation) ::
       Nil).map(convert).reduce(_++_)
  }

  /** Parse the input string in the concrete syntax as a differential dynamic logic expression */
  def apply(input: String): List[ParsedArchiveEntry] = parse(input)
  /** Parse the input string in the concrete syntax as a differential dynamic logic expression.
    * Skips parsing tactics if `parseTactics` is false. Requires KeYmaeraXPrettyPrinter setup if `parseTactics` is true. */
  def parse(input: String, parseTactics: Boolean = true): List[ParsedArchiveEntry] = {
    val stripped = ParserHelper.removeBOM(input).replaceAllLiterally("\t","  ")
    val tokenStream = KeYmaeraXLexer.inMode(stripped, ProblemFileMode)
    try {
      parse(tokenStream, stripped, parseTactics)
    } catch {
      case e: ParseException if e.msg.startsWith("Unexpected archive start") =>
        // cannot parse as archive, try parse plain formula
        try {
          val fml = KeYmaeraXParser(input).asInstanceOf[Formula]
          ParsedArchiveEntry("<undefined>", "theorem", stripped, stripped, declarationsOf(fml), fml, Nil, List.empty, Map.empty) :: Nil
        } catch {
          // cannot parse as plain formula either, throw original exception
          case _: Throwable => throw e.inInput(stripped, Some(tokenStream))
        }
      case e: ParseException => throw e.inInput(stripped, Some(tokenStream))
    }
  }

  /** Tries parsing as a problem first. If it fails due to a missing Problem block, tries parsing as a plain formula. */
  def parseAsProblemOrFormula(input: String): Formula = parseProblem(input, parseTactics=false).model.asInstanceOf[Formula]
  def parseAsProblemOrFormula(in: InputStream): Formula = parseAsProblemOrFormula(io.Source.fromInputStream(in).mkString)

  /** Parses a single entry. */
  def parseProblem(input: String, parseTactics: Boolean = true): ParsedArchiveEntry = {
    val entries = parse(input, parseTactics)
    if (entries.size == 1) entries.head
    else throw ParseException("Expected a single entry, but got " + entries.size, UnknownLocation)
  }

  /** Parses an archive from the source at path `file`. Use file#entry to refer to a specific entry in the file. */
  def parseFromFile(file: String): List[ParsedArchiveEntry] = {
    file.split('#').toList match {
      case fileName :: Nil =>
        val input = scala.io.Source.fromFile(fileName, "ISO-8859-1").mkString
        KeYmaeraXArchiveParser.parse(input)
      case fileName :: entryName :: Nil =>
        val input = scala.io.Source.fromFile(fileName, "ISO-8859-1").mkString
        KeYmaeraXArchiveParser.getEntry(entryName, input).
          getOrElse(throw new IllegalArgumentException("Unknown archive entry " + entryName)) :: Nil
    }
  }

  /** Reads a specific entry from the archive. */
  def getEntry(name: String, content: String): Option[ParsedArchiveEntry] = parse(content).find(_.name == name)

  /** Indicates whether or not the model represents an exercise. */
  def isExercise(model: String): Boolean = model.contains("__________")

  /** Lexer's token stream with first token at head. */
  type TokenStream = List[Token]

  /** Parses the input token stream (lexed from `text`); skips tactic parsing if parseTactics is false. */
  private[parser] def parse(input: TokenStream, text: String, parseTactics: Boolean): List[ParsedArchiveEntry] = {
    require(input.last.tok == EOF, "token streams have to end in " + EOF)
    require(!text.contains('\t'), "Tabs in input not supported, please replace with spaces")

    parseLoop(ParseState(Bottom, input), text).stack match {
      case Bottom :+ Accept(entries) => entries.map(convert(_, text, parseTactics)).map(elaborate)
      case _ :+ Error(msg, loc, st) => throw ParseException(msg, loc, "<unknown>", "<unknown>", "", st)
      case _ => throw new AssertionError("Parser terminated with unexpected stack")
    }
  }

  /** Repeatedly perform parseStep until a final parser item is produced. */
  @tailrec
  private def parseLoop(st: ParseState, text: String): ParseState = st.stack match {
    case _ :+ (_: FinalItem) => st
    case _ => parseLoop(parseStep(st, text), text)
  }

  private def parseStep(st: ParseState, text: String): ParseState = {
    val ParseState(s, input@((nextTok@Token(la, currLoc)) :: rest)) = st

    def isReal(t: Terminal) = t == IDENT("R", None) || t == IDENT("Real", None)
    def isBool(t: Terminal) = t == IDENT("B", None) || t == IDENT("Bool", None)
    def isProgram(t: Terminal) = t == IDENT("HP", None)

    //@note This table of LR Parser matches needs an entry for every prefix substring of the grammar.
    s match {
      // shared definitions
      case r :+ (begin@Token(SHARED_DEFINITIONS_BEGIN, _)) =>
        reduce(st, 0, Bottom :+ Definitions(Nil, Nil) :+ Token(DEFINITIONS_BLOCK, UnknownLocation), r :+ begin)
      case r :+ (begin@Token(SHARED_DEFINITIONS_BEGIN, _)) :+ (defs@Definitions(_, _)) :+ (defsBlock@Token(DEFINITIONS_BLOCK, _)) if la == PERIOD || la == SEMI =>
        reduce(shift(st), 1, Bottom, r :+ begin :+ defs :+ defsBlock)

      // start entry
      case r :+ (begin@Token(ARCHIVE_ENTRY_BEGIN(_), _)) => la match {
        case _: DOUBLE_QUOTES_STRING => reduce(shift(st), 0, Bottom :+ MetaInfo(Map.empty), r :+ begin :+ input.head)
        case _: IDENT => shift(st)
        case _ => throw ParseException("Missing archive name", st, nextTok, "\"<string>\"")
      }
      case r :+ (begin@Token(ARCHIVE_ENTRY_BEGIN(_), _)) :+ Token(entryId@IDENT(_, _), idLoc) => la match {
        case COLON => shift(st)
        case nextSegment: IDENT => reduce(shift(st), 2, Bottom :+ Token(IDENT(entryId.img + nextSegment.img, None), idLoc.spanTo(currLoc)), r :+ begin)
        case _ => throw ParseException("Missing entry ID separator", st, Expected.ExpectTerminal(COLON) :: Nil)
      }
      case _ :+ Token(ARCHIVE_ENTRY_BEGIN(_), _) :+ Token(IDENT(_, _), _) :+ Token(COLON, _) => la match {
        case _: DOUBLE_QUOTES_STRING => shift(st)
        case _ => throw ParseException("Missing entry title", st, Expected.ExpectTerminal(DOUBLE_QUOTES_STRING("<string>")) :: Nil)
      }
      case r :+ (begin@Token(ARCHIVE_ENTRY_BEGIN(_), _)) :+ Token(IDENT(entryId, entryIdx), _) :+ Token(COLON, _) :+ (name@Token(_: DOUBLE_QUOTES_STRING, _)) =>
        reduce(st, 3, Bottom :+ name :+ MetaInfo(Map("id" -> (entryId+entryIdx.getOrElse("")))), r :+ begin)
      case r :+ (begin@Token(ARCHIVE_ENTRY_BEGIN(_), _)) :+ (name@Token(_: DOUBLE_QUOTES_STRING, _)) :+ (info@MetaInfo(_)) if la == PERIOD || la == SEMI =>
        reduce(shift(st), 1, Bottom, r :+ begin :+ name :+ info)
      // finish entry
      case r@(_ :+ (tok@Token(ARCHIVE_ENTRY_BEGIN(_), _)) :+ Token(DOUBLE_QUOTES_STRING(_), _) :+ MetaInfo(_) :+
          Definitions(_, _) :+ Problem(_, _) :+ Tactics(_)) => la match {
        case END_BLOCK => shift(st)
        case TACTIC_BLOCK => shift(st)
        case IDENT(key, None) if MetaInfoKey.KEYS.contains(key) => reduce(shift(st), 1, Bottom :+ MetaInfoKey(key), r)
        case _ => throw ParseException.imbalancedErrorHere(tok + /*" from " + tok.loc +*/ " has no matching " + END_BLOCK.img+PERIOD.img, unmatched=tok, END_BLOCK.img+PERIOD.img, st,
          hint="Every entry (including ArchiveEntry, Problem, Lemma, Theorem, and Exercise)" +  " needs its own " + END_BLOCK.img+PERIOD.img + " delimiter.")
      }
      case r :+ Token(ARCHIVE_ENTRY_BEGIN(kind), startLoc) :+ Token(DOUBLE_QUOTES_STRING(name), _) :+ MetaInfo(info) :+ Definitions(defs, vars) :+
        Problem(problem, annotations) :+ Tactics(tactics) :+ Token(END_BLOCK, _) => la match {
        case PERIOD => reduce(shift(st), 8, Bottom :+ ArchiveEntry(name, kind, startLoc.spanTo(currLoc.end), Nil, defs, vars, problem, annotations, tactics, info), r)
        case _: IDENT => shift(st)
        case _ => throw ParseException("Missing " + PERIOD.img + " after " + END_BLOCK.img + " delimiter", st, Expected.ExpectTerminal(PERIOD) :: Nil)
      }
      case r :+ (archiveBegin@Token(ARCHIVE_ENTRY_BEGIN(kind), _)) :+ (name@Token(DOUBLE_QUOTES_STRING(entryName), _)) :+ (info@MetaInfo(_)) :+ (defs@Definitions(_, _)) :+
        (problem@Problem(_, _)) :+ (tactics@Tactics(_)) :+ (archiveEnd@Token(END_BLOCK, _)) :+ Token(entryId@IDENT(_, _), idLoc) => la match {
        case PERIOD if info.info.contains("id") && info.info("id") == entryId.img => reduce(st, 1, Bottom, r :+ archiveBegin :+ name :+ info :+ defs :+ problem :+ tactics :+ archiveEnd)
        case PERIOD if !info.info.contains("id") => throw ParseException("Archive entry ends with undefined ID " + entryId.img + "; define ID at entry start with " + kind + " " + entryId.img + " : \""  + entryName + "\"", idLoc)
        case PERIOD if info.info("id") != entryId.img => throw ParseException("Archive entry ends with ID " + entryId.img + " but entry start defined " + info.info("id"), idLoc)
        case nextSegment: IDENT => reduce(shift(st), 2, Bottom :+ Token(IDENT(entryId.img + nextSegment.img, None), idLoc.spanTo(currLoc)), r :+ archiveBegin :+ name :+ info :+ defs :+ problem :+ tactics :+ archiveEnd)
        case _ => throw ParseException("Missing entry ID separator", st, Expected.ExpectTerminal(COLON) :: Nil)
      }

      // collect entries
      case r :+ (lentry: ArchiveEntry) :+ (rentry: ArchiveEntry) =>
        reduce(st, 2, Bottom :+ ArchiveEntries(lentry :: rentry :: Nil), r)
      case r :+ ArchiveEntries(lentries) :+ (rentry: ArchiveEntry) =>
        reduce(st, 2, Bottom :+ ArchiveEntries(lentries :+ rentry), r)

      // metainfo (at any position inside entries)
      case r :+ Token(ARCHIVE_ENTRY_BEGIN(_), _) :+ Token(DOUBLE_QUOTES_STRING(_), _) :+ MetaInfo(_) :+ MetaInfoKey(_) => la match {
        case DOUBLE_QUOTES_STRING(_) => shift(st)
        case _ => throw ParseException("Invalid meta info value", st, Expected.ExpectTerminal(DOUBLE_QUOTES_STRING("")) :: Nil)
      }
      case r :+ Token(ARCHIVE_ENTRY_BEGIN(_), _) :+ Token(DOUBLE_QUOTES_STRING(_), _) :+ MetaInfo(_) :+ Definitions(_, _) :+ MetaInfoKey(_) => la match {
        case DOUBLE_QUOTES_STRING(_) => shift(st)
        case _ => throw ParseException("Invalid meta info value", st, Expected.ExpectTerminal(DOUBLE_QUOTES_STRING("")) :: Nil)
      }
      case r :+ Token(ARCHIVE_ENTRY_BEGIN(_), _) :+ Token(DOUBLE_QUOTES_STRING(_), _) :+ MetaInfo(_) :+ Definitions(_, _) :+ Problem(_, _) :+ MetaInfoKey(_) => la match {
        case DOUBLE_QUOTES_STRING(_) => shift(st)
        case _ => throw ParseException("Invalid meta info value", st, Expected.ExpectTerminal(DOUBLE_QUOTES_STRING("")) :: Nil)
      }
      case r :+ Token(ARCHIVE_ENTRY_BEGIN(_), _) :+ Token(DOUBLE_QUOTES_STRING(_), _) :+ MetaInfo(_) :+ Definitions(_, _) :+ Problem(_, _) :+ Tactics(_) :+ MetaInfoKey(_) => la match {
        case DOUBLE_QUOTES_STRING(_) => shift(st)
        case _ => throw ParseException("Invalid meta info value", st, Expected.ExpectTerminal(DOUBLE_QUOTES_STRING("")) :: Nil)
      }
      case r :+ (entry@Token(ARCHIVE_ENTRY_BEGIN(_), _)) :+ (name@Token(DOUBLE_QUOTES_STRING(_), _)) :+ MetaInfo(info) :+ MetaInfoKey(infoKey) :+ Token(DOUBLE_QUOTES_STRING(infoValue), _) => la match {
        case PERIOD | SEMI => reduce(shift(st), 4, Bottom :+ MetaInfo(info ++ Map(infoKey -> infoValue)), r :+ entry :+ name)
        case _ => throw ParseException("Missing meta info delimiter", st, Expected.ExpectTerminal(PERIOD) :: Expected.ExpectTerminal(SEMI) :: Nil)
      }
      case r :+ (entry@Token(ARCHIVE_ENTRY_BEGIN(_), _)) :+ (name@Token(DOUBLE_QUOTES_STRING(_), _)) :+ MetaInfo(info) :+ (defs@Definitions(_, _)) :+ MetaInfoKey(infoKey) :+ Token(DOUBLE_QUOTES_STRING(infoValue), _) => la match {
        case PERIOD | SEMI => reduce(shift(st), 5, Bottom :+ MetaInfo(info ++ Map(infoKey -> infoValue)) :+ defs, r :+ entry :+ name)
        case _ => throw ParseException("Missing meta info delimiter", st, Expected.ExpectTerminal(PERIOD) :: Expected.ExpectTerminal(SEMI) :: Nil)
      }
      case r :+ (entry@Token(ARCHIVE_ENTRY_BEGIN(_), _)) :+ (name@Token(DOUBLE_QUOTES_STRING(_), _)) :+ MetaInfo(info) :+ (defs@Definitions(_, _)) :+ (problem@Problem(_, _)) :+ MetaInfoKey(infoKey) :+ Token(DOUBLE_QUOTES_STRING(infoValue), _) => la match {
        case PERIOD | SEMI => reduce(shift(st), 6, Bottom :+ MetaInfo(info ++ Map(infoKey -> infoValue)) :+ defs :+ problem, r :+ entry :+ name)
        case _ => throw ParseException("Missing meta info delimiter", st, Expected.ExpectTerminal(PERIOD) :: Expected.ExpectTerminal(SEMI) :: Nil)
      }
      case r :+ (entry@Token(ARCHIVE_ENTRY_BEGIN(_), _)) :+ (name@Token(DOUBLE_QUOTES_STRING(_), _)) :+ MetaInfo(info) :+ (defs@Definitions(_, _)) :+ (problem@Problem(_, _)) :+ (tactics@Tactics(_)) :+ MetaInfoKey(infoKey) :+ Token(DOUBLE_QUOTES_STRING(infoValue), _) => la match {
        case PERIOD | SEMI => reduce(shift(st), 7, Bottom :+ MetaInfo(info ++ Map(infoKey -> infoValue)) :+ defs :+ problem :+ tactics, r :+ entry :+ name)
        case _ => throw ParseException("Missing meta info delimiter", st, Expected.ExpectTerminal(PERIOD) :: Expected.ExpectTerminal(SEMI) :: Nil)
      }

      // entry components: optional meta info, definitions, program variables before mandatory problem
      case r :+ (entry@Token(ARCHIVE_ENTRY_BEGIN(_), _)) :+ (name@Token(DOUBLE_QUOTES_STRING(_), _)) :+ (info@MetaInfo(_)) => la match {
        case IDENT(key, None) if MetaInfoKey.KEYS.contains(key) => reduce(shift(st), 1, Bottom :+ MetaInfoKey(key), r :+ entry :+ name :+ info)
        case DEFINITIONS_BLOCK | FUNCTIONS_BLOCK => shift(st)
        case PROGRAM_VARIABLES_BLOCK => shift(st)
        case PROBLEM_BLOCK if !rest.exists(t => t.tok == DEFINITIONS_BLOCK || t.tok == FUNCTIONS_BLOCK || t.tok == PROGRAM_VARIABLES_BLOCK) =>
          reduce(st, 0, Bottom :+ Definitions(Nil, Nil), r :+ entry :+ name :+ info)
        case PROBLEM_BLOCK if rest.exists(t => t.tok == DEFINITIONS_BLOCK || t.tok == FUNCTIONS_BLOCK || t.tok == PROGRAM_VARIABLES_BLOCK) =>
          throw ParseException("Misplaced definitions/program variables: expected before problem", st, nextTok,
            rest.find(t => t.tok == DEFINITIONS_BLOCK || t.tok == FUNCTIONS_BLOCK || t.tok == PROGRAM_VARIABLES_BLOCK).get.tok.img)
        case TACTIC_BLOCK if !rest.exists(_.tok == PROBLEM_BLOCK) => throw ParseException("Missing problem block", st, nextTok, PROBLEM_BLOCK.img)
        case TACTIC_BLOCK if  rest.exists(_.tok == PROBLEM_BLOCK) => throw ParseException("Misplaced problem block: problem expected before tactics", st, nextTok, PROBLEM_BLOCK.img)
        case IDENT(key, _) => throw ParseException("Invalid meta info key '" + key + "'", st, nextTok, MetaInfoKey.KEYS.mkString(","))
        case _ => throw ParseException("Invalid meta info key " + la, st, nextTok, MetaInfoKey.KEYS.mkString(","))
      }

      // definitions
      case _ :+ Token(ARCHIVE_ENTRY_BEGIN(_), _) :+ Token(DOUBLE_QUOTES_STRING(_), _) :+ MetaInfo(_) :+ Definitions(_, _) if la == DEFINITIONS_BLOCK || la == FUNCTIONS_BLOCK => shift(st)
      case r :+ (entry@Token(ARCHIVE_ENTRY_BEGIN(_), _)) :+ (name@Token(DOUBLE_QUOTES_STRING(_), _)) :+ (info@MetaInfo(_)) :+ (defsBlock@Token(DEFINITIONS_BLOCK | FUNCTIONS_BLOCK, _)) =>
        reduce(st, 1, Bottom :+ Definitions(Nil, Nil) :+ defsBlock, r :+ entry :+ name :+ info)
      case r :+ (defs: Definitions) :+ (defsBlock@Token(DEFINITIONS_BLOCK | FUNCTIONS_BLOCK, _)) => la match {
        case PERIOD => reduce(shift(st), 1, Bottom, r :+ defs :+ defsBlock)
        case END_BLOCK => shift(st)
        case _ if isReal(la) || isBool(la) || isProgram(la) => shift(st)
        case _ => throw ParseException("Unexpected definition", st,
          Expected.ExpectTerminal(END_BLOCK) ::
          Expected.ExpectTerminal(IDENT("Real")) ::
          Expected.ExpectTerminal(IDENT("Bool")) ::
          Expected.ExpectTerminal(IDENT("HP")) :: Nil)
      }
      case r :+ (defs: Definitions) :+ Token(DEFINITIONS_BLOCK | FUNCTIONS_BLOCK, _) :+ Token(END_BLOCK, _) => la match {
        case PERIOD => reduce(shift(st), 3, Bottom, r :+ defs)
        case _ => throw ParseException("Missing definitions delimiter", st, Expected.ExpectTerminal(PERIOD) :: Nil)
      }
      case _ :+ (_: Definitions) :+ Token(DEFINITIONS_BLOCK | FUNCTIONS_BLOCK, _) :+ Token(sort, _) if (isReal(sort) || isBool(sort) || isProgram(sort)) && la.isInstanceOf[IDENT] => shift(st)
      case r :+ (defs: Definitions) :+ (defsBlock@Token(DEFINITIONS_BLOCK | FUNCTIONS_BLOCK, _)) :+ Token(sort, startLoc) :+ Token(IDENT(name, index), endLoc) if isReal(sort) =>
        reduce(st, 2, Bottom :+ FuncPredDef(name, index, Real, Nil, Left(None), startLoc.spanTo(endLoc.end)), r :+ defs :+ defsBlock)
      case r :+ (defs: Definitions) :+ (defsBlock@Token(DEFINITIONS_BLOCK | FUNCTIONS_BLOCK, _)) :+ Token(sort, startLoc) :+ Token(IDENT(name, index), endLoc) if isBool(sort) =>
        reduce(st, 2, Bottom :+ FuncPredDef(name, index, Bool, Nil, Left(None), startLoc.spanTo(endLoc.end)), r :+ defs :+ defsBlock)
      case r :+ (defs: Definitions) :+ (defsBlock@Token(DEFINITIONS_BLOCK | FUNCTIONS_BLOCK, _)) :+ Token(sort, startLoc) :+ Token(IDENT(name, index), endLoc) if isProgram(sort) =>
        reduce(st, 2, Bottom :+ ProgramDef(name, index, Left(None), Nil, startLoc.spanTo(endLoc.end)), r :+ defs :+ defsBlock)

      case _ :+ (_: Definitions) :+ Token(DEFINITIONS_BLOCK | FUNCTIONS_BLOCK, _) :+ (_: FuncPredDef) if la == LPAREN => shift(st)
      case _ :+ (_: Definitions) :+ Token(DEFINITIONS_BLOCK | FUNCTIONS_BLOCK, _) :+ (_: FuncPredDef) :+ Token(LPAREN, _) if isReal(la) => shift(st)
      case _ :+ (_: Definitions) :+ Token(DEFINITIONS_BLOCK | FUNCTIONS_BLOCK, _) :+ (_: FuncPredDef) :+ Token(LPAREN, _) :+ Token(sort, _) if isReal(sort) && la.isInstanceOf[IDENT] => shift(st)
      case _ :+ (_: Definitions) :+ Token(DEFINITIONS_BLOCK | FUNCTIONS_BLOCK, _) :+ (_: FuncPredDef) :+ Token(LPAREN, _) :+ Token(sort, _) :+ Token(IDENT(_, _), _) if isReal(sort) && la == COMMA => shift(st)
      case r :+ (defs: Definitions) :+ (defsBlock@Token(DEFINITIONS_BLOCK | FUNCTIONS_BLOCK, _)) :+ (next: FuncPredDef) :+ (lpar@Token(LPAREN, _)) :+ Token(sort, _) :+ Token(IDENT(name, index), endLoc) if isReal(sort) && la != COMMA =>
        reduce(st, 4, Bottom :+ FuncPredDef(next.name, next.index, next.sort, next.signature :+ Variable(name, index), next.definition, next.loc.spanTo(endLoc.end)) :+ lpar, r :+ defs :+ defsBlock)
      case r :+ (defs: Definitions) :+ (defsBlock@Token(DEFINITIONS_BLOCK | FUNCTIONS_BLOCK, _)) :+ (next: FuncPredDef) :+ (lpar@Token(LPAREN, _)) :+ Token(sort, _) :+ Token(IDENT(name, index), _) :+ Token(COMMA, endLoc) if isReal(sort) =>
        reduce(st, 5, Bottom :+ FuncPredDef(next.name, next.index, next.sort, next.signature :+ Variable(name, index), next.definition, next.loc.spanTo(endLoc.end)) :+ lpar, r :+ defs :+ defsBlock)
      case r :+ (defs: Definitions) :+ (defsBlock@Token(DEFINITIONS_BLOCK | FUNCTIONS_BLOCK, _)) :+ (next: FuncPredDef) :+ (lpar@Token(LPAREN, _)) :+ Token(sort, _) if isReal(sort) && la == COMMA => shift(st)
      case r :+ (defs: Definitions) :+ (defsBlock@Token(DEFINITIONS_BLOCK | FUNCTIONS_BLOCK, _)) :+ (next: FuncPredDef) :+ (lpar@Token(LPAREN, _)) :+ Token(sort, endLoc) if isReal(sort) && la != COMMA =>
        reduce(st, 3, Bottom :+ FuncPredDef(next.name, next.index, next.sort, next.signature :+ DotTerm(Real, Some(next.signature.size)), next.definition, next.loc.spanTo(endLoc.end)) :+ lpar, r :+ defs :+ defsBlock)
      case r :+ (defs: Definitions) :+ (defsBlock@Token(DEFINITIONS_BLOCK | FUNCTIONS_BLOCK, _)) :+ (next: FuncPredDef) :+ (lpar@Token(LPAREN, _)) :+ Token(sort, _) :+ Token(COMMA, endLoc) if isReal(sort) =>
        reduce(st, 4, Bottom :+ FuncPredDef(next.name, next.index, next.sort, next.signature :+ DotTerm(Real, Some(next.signature.size)), next.definition, next.loc.spanTo(endLoc.end)) :+ lpar, r :+ defs :+ defsBlock)
      case _ :+ (_: Definitions) :+ Token(DEFINITIONS_BLOCK | FUNCTIONS_BLOCK, _) :+ (_: FuncPredDef) :+ Token(LPAREN, _) if la == RPAREN => shift(st)
      case r :+ (defs: Definitions) :+ (defsBlock@Token(DEFINITIONS_BLOCK | FUNCTIONS_BLOCK, _)) :+ (next: FuncPredDef) :+ Token(LPAREN, _) :+ Token(RPAREN, endLoc) =>
        reduce(st, 3, Bottom :+ next.extendLocation(endLoc.end), r :+ defs :+ defsBlock)
      case r :+ (defs: Definitions) :+ (defsBlock@Token(DEFINITIONS_BLOCK | FUNCTIONS_BLOCK, _)) :+ (next: FuncPredDef) if next.sort == Bool => la match {
        case EQUIV =>
          val (predDefBlock, endDef, remainder, endLoc) =
            if (rest.head.tok == LPAREN) {
              var openParens = 0
              val (Token(LPAREN, _) :: predDefBlock, defEnd) = rest.span(t => { if (t.tok == LPAREN) openParens += 1 else if (t.tok == RPAREN) openParens -= 1; openParens > 0})
              if (defEnd.isEmpty) throw ParseException.imbalancedError("Unmatched opening parenthesis in predicate definition", rest.head, RPAREN.img, ParseState(Bottom :+ rest.head, rest.tail))
              val (rparen@Token(RPAREN, endLoc)) :: remainder = defEnd
              (predDefBlock, rparen, remainder, endLoc.end)
            } else {
              val (predDefBlock, remainder) = rest.span(_.tok != SEMI)
              (predDefBlock, remainder.head, remainder, predDefBlock.last.loc.end)
            }
          val pred: Either[Option[Formula], List[Token]] = try {
            if (!predDefBlock.exists(_.tok == EXERCISE_PLACEHOLDER)) {
              Left(Some(KeYmaeraXParser.formulaTokenParser(predDefBlock :+ Token(EOF, remainder.head.loc))))
            } else {
              Right(predDefBlock :+ Token(EOF, remainder.head.loc))
            }
          } catch {
            case ex: ParseException =>
              val (loc, found) = ex.loc match {
                case UnknownLocation =>
                  val defLoc = predDefBlock.head.loc.spanTo(endLoc)
                  (defLoc, slice(text, defLoc))
                case _ if ex.found != EOF.description => (ex.loc, ex.found)
                case _ if ex.found == EOF.description => (ex.loc, endDef.description)
              }
              throw new ParseException(ex.msg, loc, found, ex.expect, ex.after, ex.state, ex)
          }
          ParseState(r :+ defs :+ defsBlock :+ FuncPredDef(next.name, next.index, next.sort, next.signature, pred, next.loc.spanTo(endLoc)), remainder)
        case SEMI | PERIOD => shift(st)
        case COMMA => ParseState(r :+ defs :+ defsBlock :+ next, Token(SEMI, currLoc) +: Token(IDENT("Bool"), currLoc) +: rest)
        case EQ => throw ParseException("Predicate must be defined by equivalence", st, nextTok, EQUIV.img)
        case _ => throw ParseException("Unexpected token in predicate definition", st, nextTok, EQUIV.img)
      }
      case r :+ (defs: Definitions) :+ (defsBlock@Token(DEFINITIONS_BLOCK | FUNCTIONS_BLOCK, _)) :+ (next: FuncPredDef) if next.sort == Real => la match {
        case EQ =>
          val (funcDefBlock, endDef, remainder, endLoc) =
            if (rest.head.tok == LPAREN) {
              var openParens = 0
              val (Token(LPAREN, _) :: funcDefBlock, defEnd) = rest.span(t => { if (t.tok == LPAREN) openParens += 1 else if (t.tok == RPAREN) openParens -= 1; openParens > 0})
              if (defEnd.isEmpty) throw ParseException.imbalancedError("Unmatched opening parenthesis in function definition", rest.head, RPAREN.img, ParseState(Bottom :+ rest.head, rest.tail))
              val (rparen@Token(RPAREN, endLoc)) :: remainder = defEnd
              (funcDefBlock, rparen, remainder, endLoc.end)
            } else {
              val (funcDefBlock, remainder) = rest.span(_.tok != SEMI)
              (funcDefBlock, remainder.head, remainder, funcDefBlock.last.loc.end)
            }
          val term: Either[Option[Term], List[Token]] = try {
            if (!funcDefBlock.exists(_.tok == EXERCISE_PLACEHOLDER)) {
              Left(Some(KeYmaeraXParser.termTokenParser(funcDefBlock :+ Token(EOF, remainder.head.loc))))
            } else {
              Right(funcDefBlock :+ Token(EOF, remainder.head.loc))
            }
          } catch {
            case ex: ParseException =>
              val (loc, found) = ex.loc match {
                case UnknownLocation =>
                  val defLoc = funcDefBlock.head.loc.spanTo(endLoc)
                  (defLoc, slice(text, defLoc))
                case _ if ex.found != EOF.description => (ex.loc, ex.found)
                case _ if ex.found == EOF.description => (ex.loc, endDef.description)
              }
              throw new ParseException(ex.msg, loc, found, ex.expect, ex.after, ex.state, ex)
          }
          ParseState(r :+ defs :+ defsBlock :+ FuncPredDef(next.name, next.index, next.sort, next.signature, term, next.loc.spanTo(endLoc)), remainder)
        case SEMI | PERIOD => shift(st)
        case COMMA => ParseState(r :+ defs :+ defsBlock :+ next, Token(SEMI, currLoc) +: Token(IDENT("Real"), currLoc) +: rest)
        case EQUIV => throw ParseException("Function must be defined by equality", st, nextTok, EQ.img)
        case _ => throw ParseException("Unexpected token in function definition", st, Expected.ExpectTerminal(EQ) :: Expected.ExpectTerminal(SEMI) :: Nil)
      }
      case r :+ (defs: Definitions) :+ (defsBlock@Token(DEFINITIONS_BLOCK | FUNCTIONS_BLOCK, _)) :+ (nextDef: Definition) :+ Token(SEMI | PERIOD, endLoc) =>
        reduce(st, 4, Bottom :+ Definitions(defs.defs :+ nextDef.extendLocation(endLoc.end), defs.vars) :+ defsBlock, r)

      case r :+ (defs: Definitions) :+ (defsBlock@Token(DEFINITIONS_BLOCK | FUNCTIONS_BLOCK, _)) :+ (next: ProgramDef) => la match {
        case PRG_DEF =>
          val parser = KeYmaeraXParser
          val annotationListener = parser.annotationListener
          val annotations = new ListBuffer[Annotation]()
          parser.setAnnotationListener((prg, fml) => annotations += Annotation(prg, fml))
          try {
            if (rest.head.tok != LBRACE) throw ParseException("Missing program definition start delimiter", rest.head.loc, rest.head.tok.toString, LBRACE.img, "", "", null)
            var openParens = 0
            val (Token(LBRACE, _) :: prgDefBlock, defEnd) = rest.span(t => {
              if (t.tok == LBRACE) openParens += 1 else if (t.tok == RBRACE) openParens -= 1; openParens > 0
            })
            if (defEnd.isEmpty) throw ParseException.imbalancedError("Unmatched opening brace in program definition", rest.head, RBRACE.img, ParseState(Bottom :+ rest.head, rest.tail))
            val (rbrace@Token(RBRACE, endLoc)) :: remainder = defEnd
            val program: Either[Option[Program], List[Token]] = try {
              if (!prgDefBlock.exists(_.tok == EXERCISE_PLACEHOLDER)) {
                try {
                  Left(Some(KeYmaeraXParser.programTokenParser(prgDefBlock :+ Token(EOF, endLoc))))
                } catch {
                  case ex: AssertionError if ex.getMessage.startsWith("assumption failed: binary operator expected for UnitOpSpec(PSEUDO$") =>
                    // might be an ODESystem without braces
                    Left(Some(KeYmaeraXParser.programTokenParser(Token(LBRACE) +: prgDefBlock :+ Token(RBRACE) :+ Token(EOF, endLoc))))
                  case ex: ParseException if ex.msg == "ODE without {}" =>
                    // ODE without braces
                    Left(Some(KeYmaeraXParser.programTokenParser(Token(LBRACE) +: prgDefBlock :+ Token(RBRACE) :+ Token(EOF, endLoc))))
                }
              } else {
                Right(prgDefBlock :+ Token(EOF, endLoc))
              }
            } catch {
              case ex: ParseException =>
                val (loc, found) = ex.loc match {
                  case UnknownLocation =>
                    val defLoc = prgDefBlock.head.loc.spanTo(endLoc)
                    (defLoc, slice(text, defLoc))
                  case _ if ex.found != EOF.description => (ex.loc, ex.found)
                  case _ if ex.found == EOF.description => (ex.loc, rbrace.description)
                }
                throw new ParseException(ex.msg, loc, found, ex.expect, ex.after, ex.state, ex)
            }
            ParseState(r :+ defs :+ defsBlock :+ ProgramDef(next.name, next.index, program, annotations.toList, next.loc.spanTo(endLoc.end)), remainder)
          } finally {
            parser.setAnnotationListener(annotationListener)
          }
        case SEMI | PERIOD => shift(st)
        case EQUIV | EQ => throw ParseException("Program must be defined by " + PRG_DEF.img, st, nextTok, PRG_DEF.img)
        case _ => throw ParseException("Unexpected token in program definition", st, Expected.ExpectTerminal(PRG_DEF) :: Expected.ExpectTerminal(SEMI) :: Nil)
      }

      // optional program variables (after optional definitions block)
      case r :+ (entry@Token(ARCHIVE_ENTRY_BEGIN(_), _)) :+ (name@Token(DOUBLE_QUOTES_STRING(_), _)) :+ (info@MetaInfo(_)) :+ (varsBlock@Token(PROGRAM_VARIABLES_BLOCK, _)) =>
        reduce(st, 1, Bottom :+ Definitions(Nil, Nil) :+ varsBlock, r :+ entry :+ name :+ info)
      case _ :+ Token(ARCHIVE_ENTRY_BEGIN(_), _) :+ Token(DOUBLE_QUOTES_STRING(_), _) :+ MetaInfo(_) :+ Definitions(_, _) if la == PROGRAM_VARIABLES_BLOCK => shift(st)
      case r :+ (varsBlock@Token(PROGRAM_VARIABLES_BLOCK, _)) => la match {
        case PERIOD => reduce(shift(st), 1, Bottom, r :+ varsBlock)
        case END_BLOCK => shift(st)
        case _ if isReal(la) => shift(st)
        case _ if isBool(la) || isProgram(la) => throw ParseException("Predicate and program definitions only allowed in Definitions block", st, nextTok, "Real")
        case _ => throw ParseException("Unexpected program variable definition", st,
          Expected.ExpectTerminal(END_BLOCK) ::
          Expected.ExpectTerminal(IDENT("Real")) :: Nil)
      }
      case r :+ Token(PROGRAM_VARIABLES_BLOCK, _) :+ Token(END_BLOCK, _) => la match {
        case PERIOD => reduce(shift(st), 3, Bottom, r)
        case _ => throw ParseException("Missing program variables delimiter", st, Expected.ExpectTerminal(END_BLOCK) :: Nil)
      }
      case _ :+ Token(PROGRAM_VARIABLES_BLOCK, _) :+ Token(sort, _) if isReal(sort) => la match {
        case _: IDENT => shift(st)
        case _ => throw ParseException("Missing identifier", st, Expected.ExpectTerminal(IDENT("<string>")) :: Nil)
      }
      case r :+ (defs: Definitions) :+ (varsBlock@Token(PROGRAM_VARIABLES_BLOCK, _)) :+ Token(sort, startLoc) :+ Token(IDENT(name, index), _) if isReal(sort) => la match {
        case SEMI | PERIOD =>
          reduce(shift(st), 5, Bottom :+ Definitions(defs.defs, defs.vars :+ VarDef(name, index, startLoc)) :+ varsBlock, r)
        case COMMA if isReal(rest.head.tok) => throw ParseException("Unexpected declaration delimiter", st, Expected.ExpectTerminal(SEMI) :: Nil)
        case COMMA =>
          reduce(shift(st), 5, Bottom :+ Definitions(defs.defs, defs.vars :+ VarDef(name, index, startLoc)) :+ varsBlock :+ Token(sort, startLoc), r)
        case LPAREN => throw ParseException("Function definition only allowed in Definitions block", st, Expected.ExpectTerminal(SEMI) :: Expected.ExpectTerminal(COMMA) :: Nil)
        case _ if isReal(la) || isBool(la) || isProgram(la) =>
          throw ParseException("Missing variable declaration delimiter", st, Expected.ExpectTerminal(SEMI) :: Nil)
        case _ => throw ParseException("Unexpected token in ProgramVariables block", st, Expected.ExpectTerminal(SEMI) :: Expected.ExpectTerminal(COMMA) :: Nil)
      }
      case r :+ (defs: Definitions) :+ (varsBlock@Token(PROGRAM_VARIABLES_BLOCK, _)) :+ (real@Token(sort, startLoc)) :+ Token(IDENT(name, index), _) if isReal(sort) && la == COMMA =>
        reduce(shift(st), 2, Bottom :+ Definitions(defs.defs, defs.vars :+ VarDef(name, index, startLoc)) :+ varsBlock :+ real, r)

      // problem
      case r@(_ :+ Token(ARCHIVE_ENTRY_BEGIN(_), _) :+ Token(DOUBLE_QUOTES_STRING(_), _) :+ MetaInfo(_) :+ Definitions(_, _)) => la match {
        case PROBLEM_BLOCK =>
          val parser = KeYmaeraXParser
          val annotationListener = parser.annotationListener
          val annotations = new ListBuffer[Annotation]()
          parser.setAnnotationListener((prg, fml) => annotations += Annotation(prg, fml))
          try {
            if (!st.input.exists(_.tok == END_BLOCK)) throw ParseException("Missing problem delimiter", st, st.input.last, END_BLOCK.img)
            val (problemBlock, Token(END_BLOCK, endLoc) :: remainder) = st.input.span(_.tok != END_BLOCK) match {
              case (Token(PROBLEM_BLOCK, _) :: Token(PERIOD, _) :: pb, (endBlock@Token(END_BLOCK, _)) :: Token(PERIOD, _) :: r) => (pb, endBlock +: r)
              case (Token(PROBLEM_BLOCK, _) :: pb, (endBlock@Token(END_BLOCK, _)) :: Token(PERIOD, _) :: r) => (pb, endBlock +: r)
              case (Token(PROBLEM_BLOCK, _) :: pb, (endBlock@Token(END_BLOCK, _)) :: r) => throw ParseException("Missing " + PERIOD.img + " after delimiter " + END_BLOCK.img, r.head.loc, r.head.description, Expected.ExpectTerminal(PERIOD).toString, endBlock.toString, st.toString)
              case (Token(PROBLEM_BLOCK, _) :: _, r) => throw ParseException("Missing problem delimiter", r.last.loc, r.last.toString, END_BLOCK.img + PERIOD.img, "", st.toString)
            }
            problemBlock.find(_.tok == TACTIC_BLOCK) match {
              case Some(t) => throw ParseException("Missing problem delimiter", st, t, END_BLOCK.img)
              case None => // problem seems correctly ended
            }
            if (problemBlock.exists(_.tok == EXERCISE_PLACEHOLDER)) {
              ParseState(st.stack :+ Problem(Right(problemBlock :+ Token(EOF, endLoc)), annotations.toList) :+ Tactics(Nil), remainder)
            } else {
              val problem: Formula = parser.formulaTokenParser(problemBlock :+ Token(EOF, endLoc))
              ParseState(st.stack :+ Problem(Left(problem), annotations.toList) :+ Tactics(Nil), remainder)
            }
          } finally {
            parser.setAnnotationListener(annotationListener)
          }
        case IDENT(key, None) if MetaInfoKey.KEYS.contains(key) => reduce(shift(st), 1, Bottom :+ MetaInfoKey(key), r)
        case _ if !rest.exists(_.tok == PROBLEM_BLOCK) => throw ParseException("Missing problem block", st, nextTok, PROBLEM_BLOCK.img)
        case _ if  rest.exists(_.tok == PROBLEM_BLOCK) => throw ParseException("Misplaced problem block: problem expected before tactics", st, nextTok, PROBLEM_BLOCK.img)
      }

      // tactic
      case _ :+ Tactics(_) :+ Token(TACTIC_BLOCK, _) if la.isInstanceOf[DOUBLE_QUOTES_STRING] => shift(st)
      case r :+ (tactics@Tactics(_)) :+ (tacticBlock@Token(TACTIC_BLOCK, _)) if la == PERIOD =>
        reduce(shift(st), 1, Bottom :+ Token(DOUBLE_QUOTES_STRING("<undefined>"), currLoc), r :+ tactics :+ tacticBlock)
      case r :+ (tactics@Tactics(_)) :+ (tacticBlock@Token(TACTIC_BLOCK, _)) :+ (name@Token(DOUBLE_QUOTES_STRING(_), _)) if la == PERIOD || la == SEMI =>
        reduce(shift(st), 1, Bottom, r :+ tactics :+ tacticBlock :+ name)
      case r :+ (tactics@Tactics(_)) :+ Token(TACTIC_BLOCK, blockLoc) :+ Token(DOUBLE_QUOTES_STRING(name), nameLoc) =>
        //@note slice and parse later with BelleParser (needs converted definitions)
        //@todo reimplement BelleLexer/BelleParser
        val (belleExprBlock, remainder) = input.span(_.tok != END_BLOCK)
        val blockEndLoc = remainder match {
          case Token(END_BLOCK, _) :: Token(PERIOD, endLoc) :: _ => endLoc
          case Token(END_BLOCK, endLoc) :: _ => endLoc
        }
        val tacticText = slice(text, nameLoc.end.spanTo(belleExprBlock.last.loc.end)).stripPrefix("\"").stripPrefix(".").trim
        ParseState(r :+ tactics :+ Tactic(name, tacticText, blockLoc.spanTo(blockEndLoc), currLoc), remainder)
      case r :+ (tactics@Tactics(_)) :+ (tactic@Tactic(_, _, _, _)) if la == END_BLOCK => shift(st)
      case r :+ (tactics@Tactics(_)) :+ (tactic@Tactic(_, _, _, _)) :+ Token(END_BLOCK, _) =>
        reduce(shift(st), 4, Bottom :+ Tactics(tactics.tactics :+ tactic), r)

      // small stack cases
      case Bottom :+ ArchiveEntries(t) =>
        if (la != EOF) shift(st)
        else accept(st, t)

      case Bottom :+ (e: ArchiveEntry) =>
        if (la != EOF) shift(st)
        else accept(st, e :: Nil)

      case Bottom :+ Token(SHARED_DEFINITIONS_BEGIN, _) :+ Definitions(defs, _) :+ (entries@ArchiveEntries(_)) =>
        if (la != EOF) shift(st)
        else {
          val inheritedEntries@ArchiveEntries(t) = entries.inheritDefs(defs)
          accept(reduce(st, 3, Bottom :+ inheritedEntries, Bottom), t)
        }

      case Bottom :+ Token(SHARED_DEFINITIONS_BEGIN, _) :+ Definitions(defs, _) :+ (e: ArchiveEntry) =>
        if (la != EOF) shift(st)
        else {
          val f = e.inheritDefs(defs)
          accept(reduce(st, 3, Bottom :+ f, Bottom), f :: Nil)
        }

      case Bottom :+ Token(SHARED_DEFINITIONS_BEGIN, _) :+ Definitions(_, _) if la.isInstanceOf[ARCHIVE_ENTRY_BEGIN] => shift(st)

      case Bottom => la match {
        case ARCHIVE_ENTRY_BEGIN(_) => shift(st)
        case SHARED_DEFINITIONS_BEGIN => shift(st)
        case DEFINITIONS_BLOCK | FUNCTIONS_BLOCK | PROGRAM_VARIABLES_BLOCK | PROBLEM_BLOCK =>
          rest.find({ case Token(ARCHIVE_ENTRY_BEGIN(_), _) => true case _ => false }) match {
            case Some(Token(ARCHIVE_ENTRY_BEGIN(kind), loc)) => throw ParseException("Archives that start with an anonymous entry may not contain any other entries, but found " + kind, loc)
            case None =>
              val (tokens, eof) = input.splitAt(input.size - 1)
              ParseState(
                Bottom :+ Token(ARCHIVE_ENTRY_BEGIN("ArchiveEntry"), UnknownLocation) :+ Token(DOUBLE_QUOTES_STRING("<undefined>"), UnknownLocation) :+ MetaInfo(Map.empty),
                (tokens :+ Token(END_BLOCK, UnknownLocation) :+ Token(PERIOD, UnknownLocation)) ++ eof)
          }
        case EOF => throw ParseException("Empty input is not a well-formed archive ", st, "ArchiveEntry|Theorem|Lemma|Exercise")
        case _ => throw ParseException("Unexpected archive start ", st, "ArchiveEntry|Theorem|Lemma|Exercise")
      }

      case _ => throw ParseException("Unexpected archive content", st)
    }
  }

  /** Shift to put the next input token la on the parser stack s. */
  private def shift(st: ParseState): ParseState = {
    val ParseState(s, (la :: rest)) = st
    require(la.tok != EOF, "Cannot shift past end of file")
    ParseState(s :+ la, rest)
  }

  /**
    * Reduce the parser stack by reducing the consuming many items from the stack to the reduced item.
    *
    * @param remainder Redundant parameter, merely for correctness checking.
    */
  private def reduce(st: ParseState, consuming: Int, reduced: Stack[Item], remainder: Stack[Item]): ParseState = {
    val ParseState(s, input) = st
    ParseState(s.drop(consuming) ++ reduced, input)
  } ensures(r => r.stack.drop(reduced.length) == remainder, "Expected remainder stack after consuming the indicated number of stack items.")

  /** Accept the given parser result. */
  private def accept(st: ParseState, result: List[ArchiveEntry]): ParseState = {
    val ParseState(s, input) = st
    require(input.length == 1 && input.head.tok == EOF, "Can only accept after all input has been read.\nRemaining input: " + input)
    require(s.length == 1, "Can only accept with one single result on the stack.\nRemaining stack: " + s)
    ParseState(Bottom :+ Accept(result), input)
  }

  /** Elaborates problem, annotations, and annotations in definitions in the `entry` according to the entry-specific
    * and inherited definitions listed in `entry`. */
  def elaborateEntry(entry: ArchiveEntry): ArchiveEntry = {
    val (definitions, elaboratables) = elaborateDefinitions(entry)

    entry.copy(
      inheritedDefinitions = Nil,
      definitions = definitions.map(elaborateWithDots),
      //@note replaces all literal occurrences of variable uses with functions and relies on earlier check
      //      that input does not mix variable and function use of the same symbol.
      problem = entry.problem match {
        case Left(problem) => Left(problem.elaborateToFunctions(elaboratables).asInstanceOf[Formula])
        case r => r
      },
      annotations = elaborateAnnotations(entry.annotations, elaboratables)
      //@note do not elaborate to function symbols etc. in tactics (postponed until tactic execution)
    )
  }

  /** Elaborates to functions in annotations.
    * @param annotations the annotations to elaborate
    * @param elaboratables lists functions to elaborate to
    * @throws ParseException if annotations are not formulas, not attached to programs, or type analysis of annotations fails
    * */
  private def elaborateAnnotations(annotations: List[Annotation], elaboratables: Set[NamedSymbol]): List[Annotation] = {
    annotations.map({
      case Annotation(e: Program, a: Formula) =>
        val substPrg = e.elaborateToFunctions(elaboratables)
        val substFml = a.elaborateToFunctions(elaboratables)
        Annotation(substPrg, substFml)
      case Annotation(_: Program, a) => throw ParseException("Annotation must be formula, but got " + a.prettyString, UnknownLocation)
      case Annotation(e, _) => throw ParseException("Annotation on programs only, but was on " + e.prettyString, UnknownLocation)
    })
  }

  /** Checks that uses in `problem` match the declarations.
    * @throws ParseException on use-def mismatch.
    */
  private def checkUseDefMatch(problem: Formula, defs: Declaration): Unit = {
    // check that definitions and use match
    val symbols = StaticSemantics.symbols(problem) ++ defs.substs.flatMap(s => StaticSemantics.symbols(s.repl))
    val defSymbols = defs.substs.map(_.what)
    val mismatches = defSymbols.map({
      case n: NamedSymbol => symbols.find(u => u.name == n.name && u.index == n.index && u.kind != n.kind).map(n -> _)
      case _ => None
    }).filter(_.isDefined).map(_.get)
    if (mismatches.nonEmpty) {
      val mismatchDescription = mismatches.map({ case (defSym, sym) =>
        "Symbol '" + defSym.prettyString + "' defined as " + defSym.kind +
          ", but used as " + sym.kind + " in " + sym.prettyString
      }).mkString("\n")
      val found = mismatches.map({ case (_, sym) => sym.prettyString }).mkString(", ")
      val expected = mismatches.map({ case (defSym, _) => defSym.prettyString }).mkString(", ")
      throw new ParseException("All definitions and uses must match, but found the following mismatches:\n" +
        mismatchDescription, UnknownLocation, found, expected, "", "")
    }
  }

  /** Elaborates argument names in `d`'s interpretation with dots. */
  private def elaborateWithDots(d: Definition): Definition = d match {
    case FuncPredDef(name, index, sort, signature, Left(interpretation), loc) =>
      // backwards compatible dots
      val dotTerms =
        if (signature.size == 1) signature.map(v => v -> DotTerm(v.sort, None))
        else signature.zipWithIndex.map({ case (v, i) => v -> DotTerm(v.sort, Some(i)) })
      val dottedInterpretation = interpretation.map(d => dotTerms.foldRight(d)({ case ((v, dot), dotted) =>
        v match {
          case vv: Variable => dotted.replaceFree(vv, dot)
          case _ => dotted
        }
      }))
      FuncPredDef(name, index, sort, signature, Left(dottedInterpretation), loc)
    case _ => d // nothing to do in variables, programs etc.
  }

  def convert(entry: ArchiveEntry, text: String, parseTactics: Boolean): ParsedArchiveEntry = {
    //@todo report multiple duplicate symbols
    val duplicateDefs = entry.definitions.groupBy(d => (d.name, d.index)).filter({case (_, defs) => defs.size > 1})
    if (duplicateDefs.nonEmpty) throw ParseException("Duplicate symbol '" + duplicateDefs.head._1._1 + "'", duplicateDefs.head._2.last.loc)
    val duplicateVars = entry.vars.groupBy(d => (d.name, d.index)).filter({case (_, defs) => defs.size > 1})
    if (duplicateVars.nonEmpty) throw ParseException("Duplicate variable '" + duplicateVars.head._1._1 + "'", duplicateVars.head._2.last.loc)

    val duplicateInheritedDefs = entry.inheritedDefinitions.groupBy(d => (d.name, d.index)).filter({case (_, defs) => defs.size > 1})
    if (duplicateInheritedDefs.nonEmpty) throw ParseException("Duplicate symbol '" + duplicateInheritedDefs.head._1._1 + "'", duplicateInheritedDefs.head._2.last.loc)

    val illegalOverride = entry.definitions.filter(e => entry.inheritedDefinitions.exists(_.name == e.name))
    if (illegalOverride.nonEmpty) throw ParseException("Symbol '" + illegalOverride.head.name + "' overrides inherited definition; must declare override", illegalOverride.head.loc)

    val definitions = (entry.definitions ++ entry.inheritedDefinitions ++ entry.vars).map(convert).reduceOption(_++_).getOrElse(Declaration(Map.empty))

    val annotations = entry.annotations ++ (entry.definitions ++ entry.inheritedDefinitions).flatMap(extractAnnotations)

    val (problemText, entryText) = createStandaloneEntryText(entry, text)

    entry.problem match {
      case Left(problem) =>
        val tactics =
          if (parseTactics) {
            //@note tactics hard to elaborate later (expandAllDefs must use elaborated symbols to not have substitution clashes)
            val elaboratedDefinitions = elaborateDefinitions(entry)._1.map(convert).reduceOption(_++_).getOrElse(Declaration(Map.empty))
            entry.tactics.map(convert(_, elaboratedDefinitions))
          } else entry.tactics.map(t => (t.name, t.tacticText, Idioms.nil))

        val entryKinds = Map("ArchiveEntry"->"theorem", "Theorem"->"theorem", "Lemma"->"lemma", "Exercise"->"exercise")

        // double-check that the extracted problem text still parses
        val tokens = KeYmaeraXLexer.inMode(problemText, ProblemFileMode)
        val reparse = try {
          parseLoop(ParseState(Bottom, tokens), text).stack
        } catch {
          case _: ParseException => throw ParseException("Even though archive parses, extracted problem does not parse (try reformatting):\n" + problemText, UnknownLocation)
        }
        reparse match {
          case Bottom :+ Accept(entries) if entries.size == 1 =>
            if (entries.head.problem != entry.problem) throw ParseException("Even though archive parses, extracted problem does not match archive entry:\n" + problemText, UnknownLocation)
          case Bottom :+ Accept(entries) if entries.size != 1 => throw ParseException("Even though archive parses, extracted problem artifact results in unexpected number of problems (expected 1 but got " + entries.size + "): \n" + entries.mkString("\n"), UnknownLocation)
          case _ :+ Error(msg, loc, st) => throw ParseException("Even though archive parses, extracted problem artifact does not parse: " + msg, loc, "<unknown>", "<unknown>", "", st)
          case _ => throw new AssertionError("Even though archive parses, extracted problem artifact does not parse: Parser terminated with unexpected stack")
        }

        ParsedArchiveEntry(entry.name, entryKinds(entry.kind), entryText.trim(), problemText.trim(), definitions, problem, tactics, annotations.map(convert), entry.info)
      case Right(_) =>
        ParsedArchiveEntry(entry.name, "exercise", entryText.trim(), problemText.trim(), definitions, False, Nil, annotations.map(convert), entry.info)
    }
  }

  /** Elaborates variable uses of nullary function symbols in `entry` and its definitions/annotations, performs
    * DotTerm abstraction in entry definitions, and semantic/type analysis of the results. */
  def elaborate(entry: ParsedArchiveEntry): ParsedArchiveEntry = {
    // elaborate model and check
    val elaboratedModel = try {
      entry.defs.elaborateToSystemConsts(entry.defs.elaborateToFunctions(entry.model).asInstanceOf[Formula])
    } catch {
      case ex: AssertionError => throw ParseException(ex.getMessage, ex)
    }
    KeYmaeraXParser.semanticAnalysis(elaboratedModel) match {
      case None =>
      case Some(error) => throw ParseException("Semantic analysis error\n" + error, elaboratedModel)
    }
    typeAnalysis(entry.name, entry.defs ++ BuiltinDefinitions.defs, elaboratedModel) //throws ParseExceptions.
    checkUseDefMatch(elaboratedModel, entry.defs)

    // analyze and report annotations
    val elaboratedAnnotations = elaborateToFnsInAnnotations(entry.annotations, entry.defs)
    val expandedAnnotations = elaborateToFnsInAnnotations(expandAnnotations(entry.annotations, entry.defs), entry.defs)
    (elaboratedAnnotations ++ expandedAnnotations).distinct.foreach({
      case (e: Program, a: Formula) =>
        typeAnalysis(entry.name, entry.defs ++ BuiltinDefinitions.defs ++ BuiltinAnnotationDefinitions.defs, a)
        KeYmaeraXParser.annotationListener(e, a)
    })

    entry.copy(
      model = elaboratedModel,
      defs = elaborateDefs(entry.defs).elaborateWithDots,
    )
  }

  /** Elaborates to functions in annotations.
    * @param annotations the annotations to elaborate
    * @param defs lists functions to elaborate to
    * @throws ParseException if annotations are not formulas, not attached to programs, or type analysis of annotations fails
    * */
  private def elaborateToFnsInAnnotations(annotations: List[(Expression, Expression)], defs: Declaration): List[(Expression, Expression)] = {
    annotations.map({
      case (e: Program, a: Formula) =>
        val substPrg = defs.elaborateToFunctions(e)
        val substFml = defs.elaborateToFunctions(a)
        (substPrg, substFml)
      case (_: Program, a) => throw ParseException("Annotation must be formula, but got " + a.prettyString, UnknownLocation)
      case (e, _) => throw ParseException("Annotation on programs only, but was on " + e.prettyString, UnknownLocation)
    })
  }

  /** Expands definitions in annotations to create fully expanded annotations. */
  private def expandAnnotations(annotations: List[(Expression, Expression)], defs: Declaration): List[(Expression, Expression)] = {
    annotations.map({
      case (e: Program, a: Formula) =>
        val substPrg = defs.exhaustiveSubst(e)
        val substFml = defs.exhaustiveSubst(a)
        (substPrg, substFml)
      case (_: Program, a) => throw ParseException("Annotation must be formula, but got " + a.prettyString, UnknownLocation)
      case (e, _) => throw ParseException("Annotation on programs only, but was on " + e.prettyString, UnknownLocation)
    })
  }

  def elaborateDefs(defs: Declaration): Declaration = {
    defs.copy(decls = defs.decls.map({ case ((name, index), (domain, sort, argNames, interpretation, loc)) =>
      ((name, index), (domain, sort, argNames, interpretation.map(defs.elaborateToFunctions), loc))
    }))
  }

  /** Merges definitions explicitly mentioned in `entry.definitions` and those inherited from other entries
    * listed in `entry.inheritedDefinitions` into function-elaborated definitions.
    * @param entry The entry information collected in the parse step.
    * @return The elaborated definitions and the symbols that can be elaborated to.
    * @throws ParseException if duplicate definitions or illegal overrides are detected.
    */
  private def elaborateDefinitions(entry: ArchiveEntry): (List[Definition], Set[NamedSymbol]) = {
    //@todo report multiple duplicate symbols
    val duplicateDefs = entry.definitions.groupBy(d => (d.name, d.index)).filter({case (_, defs) => defs.size > 1})
    if (duplicateDefs.nonEmpty) throw ParseException("Duplicate symbol '" + duplicateDefs.head._1._1 + "'", duplicateDefs.head._2.last.loc)
    val duplicateVars = entry.vars.groupBy(d => (d.name, d.index)).filter({case (_, defs) => defs.size > 1})
    if (duplicateVars.nonEmpty) throw ParseException("Duplicate variable '" + duplicateVars.head._1._1 + "'", duplicateVars.head._2.last.loc)

    val duplicateInheritedDefs = entry.inheritedDefinitions.groupBy(d => (d.name, d.index)).filter({case (_, defs) => defs.size > 1})
    if (duplicateInheritedDefs.nonEmpty) throw ParseException("Duplicate symbol '" + duplicateInheritedDefs.head._1._1 + "'", duplicateInheritedDefs.head._2.last.loc)

    val illegalOverride = entry.definitions.filter(e => entry.inheritedDefinitions.exists(_.name == e.name))
    if (illegalOverride.nonEmpty) throw ParseException("Symbol '" + illegalOverride.head.name + "' overrides inherited definition; must declare override", illegalOverride.head.loc)

    val mergedDefinitions = entry.inheritedDefinitions ++ entry.definitions ++ entry.vars

    val elaboratables: Set[NamedSymbol] = mergedDefinitions.flatMap({
      case FuncPredDef(name, index, sort, Nil, Left(None), _) => Some(Function(name, index, Unit, sort))
      case _ => None
    }).toSet
    val elaboratedDefinitions = mergedDefinitions.map({
      case f@FuncPredDef(_, _, _, _, Left(interpretation), _) => f.copy(definition = Left(interpretation.map(_.elaborateToFunctions(elaboratables))))
      case p@ProgramDef(_, _, Left(interpretation), annotations, _) => p.copy(
        definition = Left(interpretation.map(_.elaborateToFunctions(elaboratables).asInstanceOf[Program])),
        annotations = elaborateAnnotations(annotations, elaboratables)
      )
      case d => d
    })

    (elaboratedDefinitions, elaboratables)
  }

  private def createStandaloneEntryText(entry: ArchiveEntry, text: String): (String, String) = {
    val sharedDefsText = if (entry.inheritedDefinitions.nonEmpty) {
      "SharedDefinitions\n" +
        entry.inheritedDefinitions.map(d => slice(text, d.loc)).mkString("\n") +
        "\nEnd.\n"
    } else ""

    val entryText = sharedDefsText + (if (entry.loc.begin.line > 0) slice(text, entry.loc) else text)
    val problemText = sharedDefsText + (
      if (entry.loc.begin.line > 0) {
        val tacticStripped = slice(text, entry.loc, entry.tactics.map(_.blockLoc)).trim()
        if (tacticStripped.trim().endsWith("End.")) {
          tacticStripped.trim().stripSuffix("End.").trim() + "\nEnd."
        } else tacticStripped
      } else text)
    (problemText, entryText)
  }

  private def convert(d: Definition): Declaration = d match {
    case FuncPredDef(name, index, sort, signature, Left(definition), loc) =>
      Declaration(Map((name, index) -> (Some(toSort(signature)), sort, Some(signature.map(s => ((s.name, s.index), s.sort))), definition, loc)))
    case FuncPredDef(name, index, sort, signature, Right(_), loc) =>
      Declaration(Map((name, index) -> (Some(toSort(signature)), sort, Some(signature.map(s => ((s.name, s.index), s.sort))), None, loc)))
    case ProgramDef(name, index, Left(definition), _, loc) =>
      Declaration(Map((name, index) -> (Some(Unit), Trafo, None, definition, loc)))
    case ProgramDef(name, index, Right(_), _, loc) =>
      Declaration(Map((name, index) -> (Some(Unit), Trafo, None, None, loc)))
    case VarDef(name, index, loc) =>
      Declaration(Map((name, index) -> (None, Real, None, None, loc)))
  }

  private def extractAnnotations(d: Definition): List[Annotation] = d match {
    case ProgramDef(_, _, _, annotations, _) => annotations
    case _: FuncPredDef => Nil
    case _: VarDef => Nil
  }

  private def toSort(signature: List[NamedSymbol]): Sort = {
    if (signature.isEmpty) Unit
    else signature.tail.foldRight[Sort](signature.head.sort)({ case (v, s) => Tuple(v.sort, s) })
  }

  private def convert(a: Annotation): (Expression, Expression) = (a.element, a.annotation)

  private def convert(t: Tactic, defs: Declaration): (String, String, BelleExpr) = {
    val tokens = BelleLexer(t.tacticText).map(tok => BelleToken(tok.terminal, shiftLoc(tok.location, t.belleExprLoc)))

    // backwards compatibility: expandAll if model has expansible definitions and tactic does not expand any, and expand all tactic arguments
    val usMatchers = defs.decls.filter(_._2._3.isDefined).map({ case ((name, idx), _) => name + idx.map("_" + _).getOrElse("") })
    val expandAll = usMatchers.nonEmpty &&
      "(expand(?!All))|(expandAllDefs)".r.findFirstIn(t.tacticText).isEmpty &&
      usMatchers.mkString("US\\(\"(", "|", ")").r.findFirstIn(t.tacticText).isEmpty
    val tactic = BelleParser.parseTokenStream(tokens, DefScope[String, DefTactic](), None, defs, expandAll)

    (t.name, t.tacticText, tactic)
  }

  private def slice(text: String, loc: Location): String = {
    val lines = (text: StringOps).lines.toList.slice(loc.begin.line - 1, loc.end.line).toList
    if (loc.end.line > loc.begin.line) {
      val header = lines.head.drop(loc.begin.column - 1)
      val footer = lines.last.take(loc.end.column)
      (header +: lines.tail.dropRight(1) :+ footer).mkString("\n")
    } else {
      val result = lines.head.take(loc.end.column)
      result.drop(loc.begin.column - 1)
    }
  }

  @tailrec
  private def slice(text: String, loc: Location, except: List[Location]): String = {
    if (except.isEmpty) slice(text, loc)
    else slice(
      slice(text, Region(1, 1, 1, 1).spanTo(except.last.begin)).dropRight(1) + slice(text, except.last.end.spanTo(loc.end)).drop(1),
      loc, except.dropRight(1))
  }

  private def declarationsOf(parsedContent: Expression): Declaration = {
    val symbols = StaticSemantics.symbols(parsedContent)
    val fnDecls = symbols.filter(_.isInstanceOf[Function]).map(_.asInstanceOf[Function]).map(fn =>
      (fn.name, fn.index) -> (Some(fn.domain), fn.sort, None, None, UnknownLocation)
    ).toMap[(String, Option[Int]),(Option[Sort], Sort, Option[List[(Name, Sort)]], Option[Expression], Location)]
    val varDecls = symbols.filter(_.isInstanceOf[BaseVariable]).map(v =>
      (v.name, v.index) -> (None, v.sort, None, None, UnknownLocation)
    ).toMap[(String, Option[Int]),(Option[Sort], Sort, Option[List[(Name, Sort)]], Option[Expression], Location)]
    Declaration(fnDecls ++ varDecls)
  }
  
  private def shiftLoc(loc: Location, offset: Location): Location = {
    if (loc.line <= 1) loc match {
      case Region(l, c, el, ec) if el == l =>
        Region(l + offset.line - 1, c + offset.column - 1, el + offset.line -1, ec + offset.column - 1)
      case Region(l, c, el, ec) if el > l =>
        Region(l + offset.line - 1, c + offset.column - 1, el + offset.line -1, ec)
      case SuffixRegion(l, c) => SuffixRegion(l + offset.line - 1, c + offset.column - 1)
      case l => l.addLines(offset.line - 1) //
    } else {
      loc.addLines(offset.line - 1)
    }
  }

}<|MERGE_RESOLUTION|>--- conflicted
+++ resolved
@@ -203,9 +203,7 @@
             case e => throw ParseException("Definition of " + name._1 + " is not a program, but a " + e.kind, loc)
           }
       }
-<<<<<<< HEAD
-=======
-      val repl = elaborateToFunctions(signature._3.get) match {
+      val repl = elaborateToFunctions(interpretation) match {
         case r@FuncOf(fn: Function, c) =>
           if (what.sort == fn.sort) r
           else PredOf(Function(fn.name, fn.index, fn.domain, what.sort), c)
@@ -219,9 +217,8 @@
       if (undeclaredDots.nonEmpty) throw ParseException(
         "Function/predicate " + what.prettyString + " defined using undeclared " + undeclaredDots.map(_.prettyString).mkString(","),
         UnknownLocation)
->>>>>>> e47308ed
-
-      SubstitutionPair(what, interpretation)
+
+      SubstitutionPair(what, repl)
     }
   }
 
