/**
  * Copyright (c) Carnegie Mellon University.
  * See LICENSE.txt for the conditions of this license.
  */
package edu.cmu.cs.ls.keymaerax.bellerophon

import java.util.concurrent.ExecutionException
import edu.cmu.cs.ls.keymaerax.Logging
import edu.cmu.cs.ls.keymaerax.bellerophon.parser.{BelleParser, BellePrettyPrinter}
import edu.cmu.cs.ls.keymaerax.infrastruct.Augmentors._
import edu.cmu.cs.ls.keymaerax.btactics.DebuggingTactics
import edu.cmu.cs.ls.keymaerax.core._
import edu.cmu.cs.ls.keymaerax.infrastruct.{RenUSubst, UnificationMatch}
import edu.cmu.cs.ls.keymaerax.parser.Declaration
import edu.cmu.cs.ls.keymaerax.pt.ProvableSig

import scala.annotation.tailrec
import scala.collection.mutable
import scala.concurrent.ExecutionContext.Implicits.global
import scala.concurrent.{Await, TimeoutException}
import scala.concurrent.duration.{Duration, MILLISECONDS}
import scala.util.{Failure, Success, Try}

trait ExecutionContext {
  def store(e: BelleExpr): ExecutionContext
  def branch(count: Int): List[ExecutionContext]
  def glue(ctx: ExecutionContext, createdSubgoals: Int): ExecutionContext
  def closeBranch(): ExecutionContext
  def onBranch: Int
  def parentId: Int
}

/** Computes IDs for atomic steps stored in the database. Anticipates how the DB issues IDs. */
case class DbAtomPointer(id: Int) extends ExecutionContext {
  override def store(e: BelleExpr): ExecutionContext = DbAtomPointer(id+1)
  override def branch(count: Int): List[ExecutionContext] = (0 until count).map(DbBranchPointer(id, _, id)).toList
  override def glue(ctx: ExecutionContext, createdSubgoals: Int): ExecutionContext = ctx
  override def closeBranch(): ExecutionContext = this
  override def onBranch: Int = 0
  override def parentId: Int = id
}

/** Computes IDs for branching steps stored in the database. Anticipates how the DB issues IDs. */
case class DbBranchPointer(parent: Int, branch: Int, predStep: Int, openBranchesAfterExec: List[Int] = Nil) extends ExecutionContext {
  override def store(e: BelleExpr): ExecutionContext = DbAtomPointer(predStep+1)
  override def branch(count: Int): List[ExecutionContext] =
    if (count == 1) DbAtomPointer(predStep)::Nil
    else if (openBranchesAfterExec.isEmpty) (0 until count).map(DbBranchPointer(predStep, _, predStep, openBranchesAfterExec)).toList
    else {
      assert(openBranchesAfterExec.size == count, "Remaining open branches " + openBranchesAfterExec.size + " and " + count + " subgoal tactics do not match")
      // create branch indexes for elements with same parent but keep order stable (groupBy destroys order)
      val grouped = openBranchesAfterExec.map(s => DbBranchPointer(s, 0, predStep, Nil)).zipWithIndex.groupBy(_._1.parent)
      val lhm = mutable.LinkedHashMap(grouped.toSeq.sortBy(_._2.head._2): _*)
      lhm.mapValues(elems => elems.zipWithIndex.map({ case (e, i) => e._1.copy(branch = i) })).values.flatten.toList
    }
  override def glue(ctx: ExecutionContext, createdSubgoals: Int): ExecutionContext =
    if (this != ctx) ctx match {
      case DbAtomPointer(id) => DbBranchPointer(parent, branch, id, List.fill(createdSubgoals)(id) ++ openBranchesAfterExec)
      case DbBranchPointer(_, _, pc2, ob2) => DbBranchPointer(parent, branch, pc2, ob2++openBranchesAfterExec) // continue after pc2 (final step of the other branch)
    } else this
  // branch=-1 indicates the merging point after branch tactics (often points to a closed provable when the branches all close,
  // but may point to a provable of arbitrary size)
  override def closeBranch(): ExecutionContext = DbBranchPointer(parent, -1, predStep, openBranchesAfterExec)
  override def onBranch: Int = branch
  override def parentId: Int = parent
}

/**
  * Sequential interpreter for Bellerophon tactic expressions: breaks apart combinators and spoon-feeds "atomic" tactics
  * to another interpreter.
  * @param rootProofId The ID of the proof this interpreter is working on.
  * @param startStepIndex The index in the proof trace where the interpreter starts appending steps (-1 for none, e.g., in a fresh proof).
  * @param idProvider Provides IDs for child provables created in this interpreter.
  * @param listenerFactory Creates listener that are notified from the inner interpreter, takes (tactic name, parent step index in trace, branch).
  * @param inner Processes atomic tactics.
  * @param descend How far to descend into depending tactics (default: do not descend)
  * @param strict If true, follow tactic strictly; otherwise perform some optimizations (e.g., do not execute nil).
  * @author Nathan Fulton
  * @author Andre Platzer
  * @author Stefan Mitsch
  */
case class SpoonFeedingInterpreter(rootProofId: Int,
                                   startStepIndex: Int,
                                   idProvider: ProvableSig => Int,
                                   defs: Declaration,
                                   listenerFactory: Int => (String, Int, Int) => scala.collection.immutable.Seq[IOListener],
                                   inner: scala.collection.immutable.Seq[IOListener] => Interpreter,
                                   descend: Int,
                                   strict: Boolean,
                                   convertPending: Boolean) extends Interpreter with Logging {
  var innerProofId: Option[Int] = None

  private var runningInner: Interpreter = _

  var isDead = false

  /** The spoon-feeding interpreter itself does not have listeners. */
  val listeners: scala.collection.immutable.Seq[IOListener] = Nil

  override def start(): Unit = isDead = false

  override def apply(expr: BelleExpr, v: BelleValue): BelleValue = {
    if (runningInner == null) {
      runTactic(expr, v, descend, DbAtomPointer(startStepIndex), strict, convertPending, executePending=true)._1
    } else {
      logger.debug("Handing auxiliary proof of an already running tactic (like initiated by UnifyUSCalculus or Simplifier) to fresh inner interpreter")
      inner(Nil)(expr, v)
    }
  }

  /** Updates the labels `orig` at position `at` to include the labels `repl`. */
  private def updateLabels(orig: Option[List[BelleLabel]], at: Int, repl: Option[List[BelleLabel]]): Option[List[BelleLabel]] = repl match {
    case Some(l) => Some(orig.map(_.patch(at, l, 1)).getOrElse(l))
    case None => orig.map(_.patch(at, Nil, 1))
  }
  private def updateLabels(orig: List[BelleLabel], at: Int, repl: Option[List[BelleLabel]]): List[BelleLabel] = updateLabels(Some(orig), at, repl).getOrElse(Nil)

  private def runTactic(tactic: BelleExpr, goal: BelleValue, level: Int, ctx: ExecutionContext, strict: Boolean,
                        convertPending: Boolean, executePending: Boolean): (BelleValue, ExecutionContext) = synchronized {
    if (isDead) (goal, ctx)
    else try {
      val (result, resultCtx) = tactic match {
        // combinators
        case SeqTactic(left, right) =>
          val (leftResult, leftCtx) = try {
            runTactic(left, goal, level, ctx, strict, convertPending, executePending)
          } catch {
            case e: BelleThrowable =>
              if (convertPending) right match {
                case t: StringInputTactic if t.name == "pending" =>
                  return runTactic(DebuggingTactics.pending(BellePrettyPrinter(left) + "; " + t.inputs.head), goal, level, ctx,
                    strict, convertPending = false, executePending = false)
                case _ =>
                  return runTactic(DebuggingTactics.pending(BellePrettyPrinter(tactic)), goal, level, ctx,
                    strict, convertPending = false, executePending = false)
              } else throw e.inContext(SeqTactic(e.context, right), "Failed left-hand side of &: " + left)
          }
          try {
            runTactic(right, leftResult, level, leftCtx, strict, convertPending, executePending)
          } catch {
            case e: BelleThrowable =>
              throw e.inContext(SeqTactic(left, e.context), "Failed right-hand side of &: " + right)
          }
        case EitherTactic(left, right) => try {
          runTactic(left, goal, level, ctx, strict, convertPending=false, executePending)
        } catch {
          // critical tactic exceptions (including StackOverflowErrors) were swallowed here so far; keep for compatibility with old proofs
          // they are caused by the deeply nested structures generated by tacticChase (unfold etc.)
          case eleft: BelleThrowable/*BelleProofSearchControl*/ => try {
            runTactic(right, goal, level, ctx, strict, convertPending=false, executePending)
          } catch {
            case eright: BelleThrowable =>
              if (convertPending) runTactic(DebuggingTactics.pending(BellePrettyPrinter(tactic)), goal, level, ctx,
                strict, convertPending = false, executePending = false)
              else throw eright.inContext(EitherTactic(eleft.context, eright.context),
              "Failed: both left-hand side and right-hand side " + goal)
          }
          case eleft: BelleThrowable if convertPending =>
            if (convertPending) runTactic(DebuggingTactics.pending(BellePrettyPrinter(tactic)), goal, level, ctx,
              strict, convertPending = false, executePending = false)
            else throw eleft.inContext(tactic, "Failed: left-hand side " + goal)
        }
        case SaturateTactic(child) =>
          var result: (BelleValue, ExecutionContext) = (goal, ctx)
            def progress(o: BelleValue, n: BelleValue) = (o, n) match {
              case (BelleProvable(op, _, _), BelleProvable(np, _, _)) => np.subgoals != op.subgoals
              case _ => false
            }

            var prevResult = result
            do {
              try {
                prevResult = result
                result = runTactic(child, result._1, level, result._2, strict, convertPending=false, executePending=true) match {
                  case (rp: BelleProvable, rc) => (rp, rc)
                  case _ => prevResult
                }
              } catch {
                case _: BelleProofSearchControl =>
              }
            } while (progress(prevResult._1, result._1))
          result
        case RepeatTactic(_, times) if times < 1 => (goal, ctx) // nothing to do
        case RepeatTactic(child, times) if times >= 1 =>
          //assert(times >= 1, "Invalid number of repetitions " + times + ", expected >= 1")
          var result: (BelleValue, ExecutionContext) = (goal, ctx)
          try {
            result = runTactic(if (times == 1) child else SeqTactic(child, RepeatTactic(child, times - 1)),
              result._1, level, result._2, strict, convertPending, executePending)
          } catch {
            case e: BelleThrowable => throw e.inContext(RepeatTactic(e.context, times),
              "Failed while repeating tactic with " + times + " repetitions remaining: " + child)
          }
          result
        case CaseTactic(children) => goal match {
          case BelleProvable(p, Some(labels), _) =>
            if (p.subgoals.size != labels.size) throw new BelleUnexpectedProofStateError("Number of labels does not match number of subgoals, got\nlabels  " + labels.map(_.prettyString).mkString("\n  ") + "\nfor " + p.prettyString, p.underlyingProvable)
            if (children.size != labels.size) throw new IllFormedTacticApplicationException("Number of cases does not match number of subgoals, got\ncases\n  " + children.map(_._1.prettyString).mkString("\n  ") + "\nfor\n  " + labels.map(_.prettyString).mkString("\n  "))
            def getBranchTactic(l: BelleLabel): BelleExpr = children.filter(c => l.endsWith(c._1)).toList match {
              case c :: Nil => c._2
              case Nil => throw new IllFormedTacticApplicationException("No case for branch " + l.prettyString)
              case c => throw new IllFormedTacticApplicationException("Multiple labels apply to branch " + l.prettyString + "; please disambiguate cases " + c.map(_._1.prettyString).mkString("::"))
            }
            runTactic(BranchTactic(labels.map(getBranchTactic)), goal, level, ctx, strict, convertPending, executePending)
          case _ => throw new IllFormedTacticApplicationException("Case tactic applied on a proof state without labels")
        }
        case BranchTactic(children) if children.isEmpty => throw new IllFormedTacticApplicationException("Branching with empty children")
        case BranchTactic(children) if children.nonEmpty => goal match {
          case BelleProvable(p, labels, defs) =>
            if (children.length != p.subgoals.length)
              throw new IllFormedTacticApplicationException("<(e)(v) is only defined when len(e) = len(v), but " +
                children.length + "!=" + p.subgoals.length + " subgoals (v)\n" +
                p.subgoals.map(_.prettyString).mkString("\n===================\n")).inContext(tactic, "")

            val branchTactics: Seq[(BelleExpr, BelleValue)] = children.zip(p.subgoals.zipWithIndex.map({
              case (sg, i) => BelleProvable(ProvableSig.startProof(sg), labels.map(_(i) :: Nil), defs)
            }))
            val branchCtxs = ctx.branch(children.size)

            //@note execute in reverse for stable global subgoal indexing
            val (provables, resultCtx) = branchTactics.zipWithIndex.foldRight((List[BelleValue](), branchCtxs.last))({ case (((ct, cp), i), (accProvables, accCtx)) =>
              val localCtx = branchCtxs(i).glue(accCtx, 0)
              // must execute at least some tactic on every branch, even if no-op
              val branchResult = runTactic(ct, cp, level, localCtx, strict = if (ct.isInstanceOf[NoOpTactic]) true else strict,
                convertPending, executePending) match {
                case r@(rp: BelleDelayedSubstProvable, rctx) =>
                  if (rp.p.isProved) {
                    // apply delayed constification replacements
                    val (constification, remaining) = rp.subst.subsDefsInput.partition({
                      case SubstitutionPair(FuncOf(Function(fn, fi, Unit, Real, _), Nothing), v: Variable)  => fn == v.name && fi == v.index
                      case _ => false
                    })
                    if (constification.nonEmpty) {
                      val subst = rp.p(USubst(constification))
                      val result = rp.parent.map({ case (p, i) => p(USubst(remaining))(subst, i) }).getOrElse(subst)
                      if (remaining.isEmpty) (BelleProvable(result, rp.label, rp.defs), rctx)
                      else (new BelleDelayedSubstProvable(result, rp.label, rp.defs, USubst(remaining), None), rctx)
                    } else r
                  } else r
                case r => r
              }

              val branchOpenGoals = branchResult._1 match {
                case bdp: BelleDelayedSubstProvable =>
                  cp match { case BelleProvable(cbp, _, _) => assertSubMatchesModuloConstification(cbp, bdp.p, 0, bdp.subst) }
                  bdp.p.subgoals.size
                case BelleProvable(bp, _, _) =>
                  cp match { case BelleProvable(cbp, _, _) => assertSubMatchesModuloConstification(cbp, bp, 0, USubst(Nil)) }
                  bp.subgoals.size
                case _: BelleThrowable => 1
              }
              (accProvables :+ branchResult._1, accCtx.glue(branchResult._2, branchOpenGoals))
            })

            val origLabels = labels match {
              case None => p.subgoals.indices.map(i => BelleTopLevelLabel("__" + i)).toList
              case Some(l) => l
            }

            val (resultProvable, mergedLabels) = provables.reverse.zipWithIndex.foldRight[(ProvableSig, List[BelleLabel])]((p, origLabels))({
              case ((p: BelleDelayedSubstProvable, i), (provable, labels)) =>
<<<<<<< HEAD
                (applySubDerivation(provable, i, p.p, p.subst)._1, updateLabels(labels, i, p.label))
              case ((BelleProvable(cp, cl, _), i), (provable, labels)) =>
=======
                (applySubDerivation(provable, i, p.p, p.subst)._2, updateLabels(labels, i, p.label))
              case ((BelleProvable(cp, cl), i), (provable, labels)) =>
>>>>>>> f00bd81c
                // provables may have expanded or not expanded definitions arbitrarily
                if (provable.subgoals(i) == cp.conclusion) (provable(cp, i), updateLabels(labels, i, cl))
                else try {
                  val downSubst = UnificationMatch(provable.subgoals(i), cp.conclusion).usubst
                  (exhaustiveSubst(provable, downSubst)(cp, i), updateLabels(labels, i, cl))
                } catch {
                  case _: UnificationException =>
                    val upSubst = UnificationMatch(cp.conclusion, provable.subgoals(i)).usubst
                    (provable(exhaustiveSubst(cp, upSubst), i), updateLabels(labels, i, cl))
                }
            })

            val resultLabels = if (mergedLabels.forall(_.label.startsWith("__"))) None else Some(mergedLabels)

            //@note close branching in a graph t0; <(t1, ..., tn); tx with BranchPointer(parent, -1, _)
            val substs = provables.flatMap({ case p: BelleDelayedSubstProvable => Some(p.subst) case _ => None })
            val rp = if (substs.isEmpty) goal match {
              case dp: BelleDelayedSubstProvable => new BelleDelayedSubstProvable(resultProvable, resultLabels, defs, dp.subst, dp.parent)
              case _: BelleProvable => BelleProvable(resultProvable, resultLabels, defs)
            } else new BelleDelayedSubstProvable(resultProvable, resultLabels, defs, substs.reduce(_++_),
              goal match { case dp: BelleDelayedSubstProvable => dp.parent case _ => None })
            (rp, resultCtx.closeBranch())
          case _ => throw new IllFormedTacticApplicationException("Cannot perform branching on a goal that is not a BelleValue of type Provable.").inContext(tactic, "")
        }

        case t@USubstPatternTactic(children) =>
          val provable = goal match {
            case BelleProvable(p, _, _) => p
            case _ => throw new IllFormedTacticApplicationException("Cannot attempt US unification with a non-Provable value.").inContext(tactic, "")
          }

          if (provable.subgoals.length != 1)
            throw new IllFormedTacticApplicationException("Unification of multi-sequent patterns is not currently supported.").inContext(tactic, "")

          //@todo loop through all using the first one whose unificatoin and tactic application ends up being successful as opposed to committing to first unifiable case.
          //Attempt to find a child that unifies with the input.
          val unifications = children.map(pair => {
            val ty = pair._1
            val expr = pair._2
            ty match {
              case SequentType(s) => try {
                (UnificationMatch(s, provable.subgoals.head), expr)
              } catch {
                // in contrast to .unifiable, this suppresses "Sequent un-unifiable Un-Unifiable" message, which clutter STDIO.
                // fall back to user-provided substitution
                case _: UnificationException =>
                  //if (BelleExpr.DEBUG) println("USubst Pattern Incomplete -- could not find a unifier for any option" + t)
                  (RenUSubst(Nil), expr)
              }
              case _ => throw new IllFormedTacticApplicationException("Cannot unify non-sequent types.").inContext(t, "")
            }
          })

          //@note try user-provided last unification
          val unification: (UnificationMatch.Subst, RenUSubst => BelleExpr) =
            if (unifications.forall(_._1.isEmpty)) unifications.last
            else unifications.filterNot(_._1.isEmpty).head

          runTactic(unification._2(unification._1), goal, level, ctx, strict, convertPending, executePending)

        case OnAll(e) =>
          val provable = goal match {
            case BelleProvable(p, _, _) => p
            case _ => throw new IllFormedTacticApplicationException("Cannot attempt OnAll with a non-Provable value.").inContext(tactic, "")
          }
          //@todo actually it would be nice to throw without wrapping inside an extra BranchTactic context
          try {
            if (provable.subgoals.size <= 1) runTactic(e, goal, level, ctx, strict, convertPending, executePending)
            else runTactic(BranchTactic(Seq.tabulate(provable.subgoals.length)(_ => e)), goal, level, ctx,
              strict, convertPending, executePending)
          } catch {
            case e: BelleThrowable => throw e.inContext(OnAll(e.context), "")
          }

        case Let(abbr, value, innerTactic) =>
          val (provable, lbl, defs) = goal match {
            case BelleProvable(p, l, defs) => (p, l, defs)
            case _ => throw new IllFormedTacticApplicationException("Cannot attempt Let with a non-Provable value.").inContext(tactic, "")
          }
          if (provable.subgoals.length != 1)
            throw new IllFormedTacticApplicationException("Let of multiple goals is not currently supported.").inContext(tactic, "")

          // flatten nested Lets into a single inner proof
          @tailrec
          def flattenLets(it: BelleExpr, substs: List[SubstitutionPair],
                          repls: List[(Expression, Expression)]): (ProvableSig, USubst, BelleExpr) = it match {
            case Let(a, v, c) => flattenLets(c, substs :+ SubstitutionPair(a, v), repls :+ v -> a)
            case t => (
              ProvableSig.startProof(repls.foldLeft(provable.subgoals.head)({ case (s, (v, a)) => s.replaceAll(v, a) })),
              USubst(substs),
              t
            )
          }

          val (in: ProvableSig, us: USubst, innerMost) = flattenLets(innerTactic, SubstitutionPair(abbr, value) :: Nil, value -> abbr :: Nil)
          logger.debug(tactic + " considers\n" + in + "\nfor outer\n" + provable)
          if (descend > 0) {
            val innerId = idProvider(in)
            innerProofId = Some(innerId)
            val innerFeeder = SpoonFeedingInterpreter(innerId, -1, idProvider, defs, listenerFactory, inner, descend, strict, convertPending)
            val result = innerFeeder.runTactic(innerMost, BelleProvable(in, None, defs), level, DbAtomPointer(-1),
              strict, convertPending, executePending) match {
              case (BelleProvable(derivation, _, defs), _) =>
                val backsubst: ProvableSig = derivation(us)
                //@todo store inner steps as part of this proof
                (BelleProvable(provable(backsubst, 0), lbl, defs), ctx /*.store(tactic)*/ )
              case _ => throw new IllFormedTacticApplicationException("Let expected sub-derivation")
            }
            innerFeeder.kill()
            result
          } else {
            runningInner = inner(listenerFactory(rootProofId)(tactic.prettyString, ctx.parentId, ctx.onBranch))
            runningInner(tactic, BelleProvable(provable.sub(0), lbl, defs)) match {
              case p: BelleDelayedSubstProvable =>
<<<<<<< HEAD
                val merged = applySubDerivation(provable, 0, p.p, p.subst)._1
                val r = (new BelleDelayedSubstProvable(merged, lbl, defs, p.subst, p.parent), ctx.store(tactic))
=======
                val r = applySubDerivation(provable, 0, p.p, p.subst) match {
                  case (true, mergedProvable, _) => (new BelleDelayedSubstProvable(mergedProvable, lbl, p.subst, p.parent), ctx.store(tactic))
                }
>>>>>>> f00bd81c
                runningInner = null
                r
              case BelleProvable(innerProvable, _, defs) =>
                val r = (BelleProvable(provable(innerProvable, 0), lbl, defs), ctx.store(tactic))
                runningInner = null
                r
              case e: BelleThrowable => throw e
            }
          }
        case ChooseSome(options, e) =>
          val opts = options()
          var errors = ""
          var result: Option[(BelleValue, ExecutionContext)] = None
          while (opts.hasNext && result.isEmpty) {
            val o = opts.next()
            logger.debug("ChooseSome: try " + o)
            val someResult: Option[(BelleValue, ExecutionContext)] = try {
              Some(runTactic(e(o), goal, level, ctx, strict, convertPending=false, executePending=true))
            } catch {
              case err: BelleThrowable => errors += "in " + o + " " + err + "\n"; None
            }
            logger.debug("ChooseSome: try " + o + " got " + someResult)
            (someResult, e) match {
              case (Some((p: BelleProvable, pctx)), _) => result = Some((p, pctx))
              case (Some((p, pctx)), _: PartialTactic) => result = Some((p, pctx))
              case (Some(_), _) => errors += "option " + o + " " + new IllFormedTacticApplicationException("Tactics must close their proof unless declared as partial. Use \"t partial\" instead of \"t\".").inContext(ChooseSome(options, e), "Failed option in ChooseSome: " + o) + "\n" // throw new BelleThrowable("Non-partials must close proof.").inContext(ChooseSome(options, e), "Failed option in ChooseSome: " + o)
              case (None, _) => // option o had an error, so consider next option
            }
          }
          result match {
            case Some(r) => r
            case None => throw new BelleNoProgress("ChooseSome did not succeed with any of its options").inContext(ChooseSome(options, e), "Failed all options in ChooseSome: " + opts.toList + "\n" + errors)
          }

        // look into tactics
        case d: DependentTactic if level > 0 || d.isInternal => try {
          val v = goal
          val valueDependentTactic = d.computeExpr(v)
          val levelDecrement = if (d.isInternal) 0 else 1
          runTactic(valueDependentTactic, goal, level - levelDecrement, ctx, strict, convertPending, executePending)
        } catch {
          case e: BelleThrowable => throw e.inContext(d, goal.prettyString)
          case e: Throwable =>
            val prefix = if (!d.isInternal) "Unable to execute tactic '" + d.name + "', cause: " else ""
            throw new IllFormedTacticApplicationException(prefix + e.getMessage, e).inContext(d, "")
        }

        case n@NamedTactic(_, t) if level > 0 || n.isInternal =>
          val levelDecrement = if (n.isInternal) 0 else 1
          runTactic(t, goal, level - levelDecrement, ctx, strict, convertPending, executePending)

        case TryCatch(t, catchClazz, doCatch, doFinally) =>
          @tailrec
          def matchingCause(ex: Throwable): Option[Throwable] = {
            if (ex == null) None
            else if (catchClazz.isAssignableFrom(ex.getClass)) Some(ex)
            else matchingCause(ex.getCause)
          }

          Try(runTactic(t, goal, level, ctx, strict, convertPending, executePending)) match {
            case Success(r) => doFinally match {
              case None => r
              case Some(ft) => runTactic(ft, r._1, level, r._2, strict, convertPending, executePending)
            }
            case Failure(ex) => matchingCause(ex) match {
              case None => doFinally match {
                case None => throw ex
                case Some(ft) =>
                  runTactic(ft, goal, level, ctx, strict, convertPending, executePending)
                  throw ex
              }
              case Some(cause) =>
                Try(runTactic(doCatch(catchClazz.cast(cause)), goal, level, ctx, strict, convertPending, executePending)) match {
                  case Success(r) => doFinally match {
                    case None => r
                    case Some(ft) => runTactic(ft, r._1, level, r._2, strict, convertPending, executePending)
                  }
                  case Failure(ex) => doFinally match {
                    case None => throw ex
                    case Some(ft) =>
                      runTactic(ft, goal, level, ctx, strict, convertPending, executePending)
                      throw ex
                  }
                }
            }
          }

        case t: StringInputTactic if t.name == "pending" && executePending =>
          val pending = BelleParser.parseBackwardsCompatible(t.inputs.head.replaceAllLiterally("\\\"", "\""), defs)
          runTactic(pending, goal, level-1, ctx, strict, convertPending, executePending)

        case t: InputTactic if level > 0 =>
          runTactic(t.computeExpr(), goal, level-1, ctx, strict, convertPending, executePending)

        // region unsteppable tactics
        case t: CoreLeftTactic => runTactic(t, goal, 0, ctx, strict, convertPending, executePending)
        case t: CoreRightTactic => runTactic(t, goal, 0, ctx, strict, convertPending, executePending)
        // endregion

        // forward to inner interpreter
        case _ =>
          if (level > 0) logger.debug("Missing feature: unable to step into " + tactic.prettyString)
          if (!strict && tactic.isInstanceOf[NoOpTactic]) {
            // skip recording no-op tactics in non-strict mode (but execute, may throw exceptions that we expect)
            runningInner = inner(Nil)
            runningInner(tactic, goal) match { case _: BelleProvable => runningInner = null }
            (goal, ctx)
          } else goal match { // record no-op tactics in strict mode
            case BelleProvable(provable, _, _) if provable.subgoals.isEmpty =>
              runningInner = inner(Nil)
              val result = (runningInner(tactic, goal), ctx)
              runningInner = null
              result
            case BelleProvable(provable, labels, defs) if provable.subgoals.nonEmpty =>
              if (ctx.onBranch >= 0) tactic match {
                case t: NoOpTactic if BelleExpr.isInternal(t.prettyString) =>
                  //@note execute but do not store anonymous no-op tactics
                  runningInner = inner(Nil)
                  runningInner(tactic, goal) match { case _: BelleProvable => runningInner = null }
                  (goal, ctx)
                case _ =>
                  if (provable.subgoals.size > 1) {
                    //@note tactic operating on multiple subgoals without OnAll
                    //@note tactic annotations do not retain NoOpTactic type, so on e.g. andR(1);print/nil/... we get into
                    // this case; workaround: execute without recording and check that nothing changed
                    runningInner = inner(Nil)
                    val result = (runningInner(tactic, goal), ctx)
                    runningInner = null
                    if (result._1 != goal) throw new IllFormedTacticApplicationException("Tactic " + tactic.prettyString + " not suitable for " + provable.subgoals.size + " subgoals")
                    //@todo record a NoOpTactic that operates on all subgoals (print, assert etc)
                    else result
                  } else {
                    assert(!BelleExpr.isInternal(tactic.prettyString), "Unable to record internal tactic")
                    runningInner = inner(listenerFactory(rootProofId)(tactic.prettyString, ctx.parentId, ctx.onBranch))
                    runningInner(tactic, BelleProvable(provable.sub(0), labels, defs)) match {
                      case p: BelleDelayedSubstProvable =>
                        val resultLabels = updateLabels(labels, 0, p.label)
<<<<<<< HEAD
                        val merged = applySubDerivation(provable, 0, p.p, p.subst)._1
                        val parent = if (merged.conclusion != provable.subgoals(0)) Some(provable -> 0) else None
                        val result = (new BelleDelayedSubstProvable(merged, resultLabels, p.defs, p.subst, parent), ctx.store(tactic))
=======
                        val (wasMerged, mergedProvable, _) = applySubDerivation(provable, 0, p.p, p.subst)
                        val parent = p.parent match {
                          case None => if (!wasMerged) Some(provable -> 0) else None
                          case Some((pparent, pidx)) =>
                            if (pparent == provable) p.parent
                            else if (pparent.conclusion == provable.subgoals(pidx)) Some(provable(pparent, pidx), pidx)
                            else throw new NotImplementedError("Delayed substitution parent provables: missing implementation to merge " + pparent.prettyString + " with " + provable.prettyString)
                        }
                        val result = (new BelleDelayedSubstProvable(mergedProvable, resultLabels, p.subst, parent), ctx.store(tactic))
>>>>>>> f00bd81c
                        runningInner = null
                        result
                      case BelleProvable(innerProvable, innerLabels, defs) =>
                        val resultLabels = updateLabels(labels, 0, innerLabels)
                        val result = (BelleProvable(provable(innerProvable, 0), resultLabels, defs), ctx.store(tactic))
                        runningInner = null
                        result
                    }
                  }
              } else if (provable.subgoals.size == 1) {
                // onBranch < 0 indicates closed DbBranchPointer, and here all but one subgoals were closed, so
                // adapt context to continue on the sole open subgoal (either nil or some other atom to follow up on)
                val newCtx = ctx match {
                  case DbBranchPointer(_, _, predStep, soleBranch :: Nil) => DbBranchPointer(soleBranch, 0, predStep) //DbAtomPointer(soleBranch)
                  case DbBranchPointer(_, _, predStep, Nil) => DbAtomPointer(predStep)
                }
                runTactic(tactic, goal, level, newCtx, strict, convertPending, executePending) match {
                  case (bp@BelleProvable(p, _, _), resultCtx) => ctx match {
                    // replaced the remaining goal of a branching tactic
                    case dbp@DbBranchPointer(_, _, predStep, openBranchesAfterExec) =>
                      val numSteps = (newCtx, resultCtx) match {
                        case (DbAtomPointer(i), DbAtomPointer(j)) => j-i
                        case (DbBranchPointer(_, _, i, Nil), DbAtomPointer(j)) => j-i
                        case (DbAtomPointer(i), _: DbBranchPointer) => ???
                      }
                      if (p.subgoals.size != provable.subgoals.size) (bp, dbp.copy(predStep = predStep + numSteps, openBranchesAfterExec = openBranchesAfterExec.dropRight(1)))
                      else (bp, DbAtomPointer(predStep + numSteps))
                  }
                }
              } else {
                //@todo support additional cases for storing and reloading a trace with branch -1 (=merging point of a branching tactic)
                (goal, ctx) match {
                  case (BelleProvable(goalP, _, _), DbBranchPointer(_, _, _, openBranches)) =>
                    assert(goalP.subgoals.size == openBranches.size, "Open subgoals and expected open subgoals do not match")
                    val newCtx = DbAtomPointer(openBranches.last)
                    runTactic(tactic, goal, level, newCtx, strict, convertPending, executePending) match {
                      case (bp@BelleProvable(resultP, _, _), resultCtx) => ctx match {
                        // replaced the previous goal with a new goal
                        case dbp@DbBranchPointer(_, _, predStep, openBranchesAfterExec) if openBranchesAfterExec.size == openBranches.size =>
                          val numSteps = (newCtx, resultCtx) match {
                            case (DbAtomPointer(i), DbAtomPointer(j)) => j-i
                            case (DbAtomPointer(i), _: DbBranchPointer) => ???
                          }
                          if (resultP.subgoals.size != provable.subgoals.size) (bp, dbp.copy(predStep = predStep + numSteps, openBranchesAfterExec = openBranchesAfterExec.dropRight(1)))
                          else (bp, DbAtomPointer(predStep + numSteps))
                        case _ => ???
                      }
                      case r => r
                    }
                }
              }
          }
      }

      val preservedSubstResult = goal match {
        case p: BelleDelayedSubstProvable => result match {
          case fp: BelleDelayedSubstProvable =>
            assert(p.parent.isEmpty || exhaustiveSubst(p.parent.get._1, p.subst ++ fp.subst) == exhaustiveSubst(fp.parent.get._1, p.subst ++ fp.subst),
              "Delayed substitution parents disagree")
<<<<<<< HEAD
            new BelleDelayedSubstProvable(fp.p, fp.label, p.defs, p.subst ++ fp.subst, p.parent)
          case fp: BelleProvable => new BelleDelayedSubstProvable(fp.p, fp.label, p.defs, p.subst, p.parent)
=======
            new BelleDelayedSubstProvable(fp.p, fp.label, p.subst ++ fp.subst, fp.parent)
          case BelleProvable(fp, label) => new BelleDelayedSubstProvable(fp, label, p.subst, p.parent)
>>>>>>> f00bd81c
          case _ => result
        }
        case _: BelleProvable => result
      }
      (preservedSubstResult, resultCtx)
    } catch {
      case e: BelleThrowable =>
        if (convertPending) tactic match {
          case CaseTactic(children) => runTactic(
            BranchTactic(children.map({ case (l, t) =>
              DebuggingTactics.pending("\"" + l.prettyString + "\": " + BellePrettyPrinter(t))
            })), goal, level, ctx,
            strict, convertPending = false, executePending = false)
          case BranchTactic(children) => runTactic(
            BranchTactic(children.map(c => DebuggingTactics.pending(BellePrettyPrinter(c)))), goal, level, ctx,
            strict, convertPending = false, executePending = false)
          case _ => runTactic(DebuggingTactics.pending(BellePrettyPrinter(tactic)), goal, level, ctx,
            strict, convertPending = false, executePending = false)
        }
        else throw e
    }
  }

  override def kill(): Unit = /* cannot stop if synchronized */{
    isDead = true
    if (runningInner != null) runningInner.kill()
  }
}<|MERGE_RESOLUTION|>--- conflicted
+++ resolved
@@ -259,13 +259,8 @@
 
             val (resultProvable, mergedLabels) = provables.reverse.zipWithIndex.foldRight[(ProvableSig, List[BelleLabel])]((p, origLabels))({
               case ((p: BelleDelayedSubstProvable, i), (provable, labels)) =>
-<<<<<<< HEAD
-                (applySubDerivation(provable, i, p.p, p.subst)._1, updateLabels(labels, i, p.label))
+                (applySubDerivation(provable, i, p.p, p.subst)._2, updateLabels(labels, i, p.label))
               case ((BelleProvable(cp, cl, _), i), (provable, labels)) =>
-=======
-                (applySubDerivation(provable, i, p.p, p.subst)._2, updateLabels(labels, i, p.label))
-              case ((BelleProvable(cp, cl), i), (provable, labels)) =>
->>>>>>> f00bd81c
                 // provables may have expanded or not expanded definitions arbitrarily
                 if (provable.subgoals(i) == cp.conclusion) (provable(cp, i), updateLabels(labels, i, cl))
                 else try {
@@ -380,14 +375,9 @@
             runningInner = inner(listenerFactory(rootProofId)(tactic.prettyString, ctx.parentId, ctx.onBranch))
             runningInner(tactic, BelleProvable(provable.sub(0), lbl, defs)) match {
               case p: BelleDelayedSubstProvable =>
-<<<<<<< HEAD
-                val merged = applySubDerivation(provable, 0, p.p, p.subst)._1
-                val r = (new BelleDelayedSubstProvable(merged, lbl, defs, p.subst, p.parent), ctx.store(tactic))
-=======
                 val r = applySubDerivation(provable, 0, p.p, p.subst) match {
-                  case (true, mergedProvable, _) => (new BelleDelayedSubstProvable(mergedProvable, lbl, p.subst, p.parent), ctx.store(tactic))
+                  case (true, mergedProvable, _) => (new BelleDelayedSubstProvable(mergedProvable, lbl, defs, p.subst, p.parent), ctx.store(tactic))
                 }
->>>>>>> f00bd81c
                 runningInner = null
                 r
               case BelleProvable(innerProvable, _, defs) =>
@@ -525,11 +515,6 @@
                     runningInner(tactic, BelleProvable(provable.sub(0), labels, defs)) match {
                       case p: BelleDelayedSubstProvable =>
                         val resultLabels = updateLabels(labels, 0, p.label)
-<<<<<<< HEAD
-                        val merged = applySubDerivation(provable, 0, p.p, p.subst)._1
-                        val parent = if (merged.conclusion != provable.subgoals(0)) Some(provable -> 0) else None
-                        val result = (new BelleDelayedSubstProvable(merged, resultLabels, p.defs, p.subst, parent), ctx.store(tactic))
-=======
                         val (wasMerged, mergedProvable, _) = applySubDerivation(provable, 0, p.p, p.subst)
                         val parent = p.parent match {
                           case None => if (!wasMerged) Some(provable -> 0) else None
@@ -538,8 +523,7 @@
                             else if (pparent.conclusion == provable.subgoals(pidx)) Some(provable(pparent, pidx), pidx)
                             else throw new NotImplementedError("Delayed substitution parent provables: missing implementation to merge " + pparent.prettyString + " with " + provable.prettyString)
                         }
-                        val result = (new BelleDelayedSubstProvable(mergedProvable, resultLabels, p.subst, parent), ctx.store(tactic))
->>>>>>> f00bd81c
+                        val result = (new BelleDelayedSubstProvable(mergedProvable, resultLabels, p.defs, p.subst, parent), ctx.store(tactic))
                         runningInner = null
                         result
                       case BelleProvable(innerProvable, innerLabels, defs) =>
@@ -599,13 +583,8 @@
           case fp: BelleDelayedSubstProvable =>
             assert(p.parent.isEmpty || exhaustiveSubst(p.parent.get._1, p.subst ++ fp.subst) == exhaustiveSubst(fp.parent.get._1, p.subst ++ fp.subst),
               "Delayed substitution parents disagree")
-<<<<<<< HEAD
-            new BelleDelayedSubstProvable(fp.p, fp.label, p.defs, p.subst ++ fp.subst, p.parent)
+            new BelleDelayedSubstProvable(fp.p, fp.label, p.defs, p.subst ++ fp.subst, fp.parent)
           case fp: BelleProvable => new BelleDelayedSubstProvable(fp.p, fp.label, p.defs, p.subst, p.parent)
-=======
-            new BelleDelayedSubstProvable(fp.p, fp.label, p.subst ++ fp.subst, fp.parent)
-          case BelleProvable(fp, label) => new BelleDelayedSubstProvable(fp, label, p.subst, p.parent)
->>>>>>> f00bd81c
           case _ => result
         }
         case _: BelleProvable => result
