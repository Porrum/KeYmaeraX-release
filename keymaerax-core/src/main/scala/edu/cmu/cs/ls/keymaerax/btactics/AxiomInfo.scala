--- conflicted
+++ resolved
@@ -378,15 +378,11 @@
     }
   }
 
-<<<<<<< HEAD
   /** Throw an AssertionError if id does not conform to the rules for code names. */
   def assertValidIdentifier(id:String) = { assert(id.forall{case c => c.isLetterOrDigit})}
 
-  def ofCodeName(name:String) = byCodeName.get(name.toLowerCase).get
-=======
   /** Retrieve meta-information on an inference by the given code name `codeName` */
   def ofCodeName(codeName:String): DerivationInfo = byCodeName.get(codeName.toLowerCase).get
->>>>>>> 4b2c8f51
 }
 
 object AxiomInfo {
@@ -427,22 +423,11 @@
   val sort = "term"
 }
 sealed trait DerivationInfo {
-<<<<<<< HEAD
-  /** For axioms, the name declared in AxiomBase or DerivedAxioms, which generally contains spaces and/or special characters.
-    * Must be unique. */
-  val canonicalName: String
-  /** Information used solely for rendering on the UI. For sequent rules, the complete inference rule is given.
-    * For all derivations, a short name suitable for use in a proof tree is given. Needs not be unique. */
-  val display: DisplayInfo
-  /** Name used to refer to the tactic implementing this derivation. Must be strictly alphanumeric. Case insensitive.
-    * Should be unique (but if two axioms are implemented by the same tactic, they can share a code name). */
-=======
   /** Fully qualified canonical name */
   val canonicalName: String
   /** How to display this inference step in a UI */
   val display: DisplayInfo
   /** The unique alphanumeric identifier for this inference step. */
->>>>>>> 4b2c8f51
   val codeName: String
   /** Specification of inputs (other than positions) to the derivation, along with names to use when displaying in the UI. */
   val inputs: List[ArgInfo] = Nil
