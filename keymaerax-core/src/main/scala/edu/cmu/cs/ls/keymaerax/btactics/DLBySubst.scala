--- conflicted
+++ resolved
@@ -1,17 +1,16 @@
 package edu.cmu.cs.ls.keymaerax.btactics
 
-<<<<<<< HEAD
 import edu.cmu.cs.ls.keymaerax.bellerophon._
 import edu.cmu.cs.ls.keymaerax.btactics.Idioms._
+//import edu.cmu.cs.ls.keymaerax.btactics.ProofRuleTactics.{cut, implyL, implyR, hideR, cutR, andL, andR, cutLR, equivifyR}
 import edu.cmu.cs.ls.keymaerax.btactics.ProofRuleTactics.axiomatic
 import edu.cmu.cs.ls.keymaerax.btactics.TacticFactory._
 import edu.cmu.cs.ls.keymaerax.btactics.TactixLibrary._
 import edu.cmu.cs.ls.keymaerax.core._
-=======
 import edu.cmu.cs.ls.keymaerax.bellerophon.{BelleExpr, NamedTactic, SequentType, USubstPatternTactic}
-import edu.cmu.cs.ls.keymaerax.btactics.ProofRuleTactics._
+//import edu.cmu.cs.ls.keymaerax.btactics.ProofRuleTactics._
 import edu.cmu.cs.ls.keymaerax.core.Sequent
->>>>>>> 19bedac0
+
 import edu.cmu.cs.ls.keymaerax.parser.StringConverter._
 import edu.cmu.cs.ls.keymaerax.tactics.{AntePosition, Position, PosInExpr, SubstitutionHelper}
 import edu.cmu.cs.ls.keymaerax.tactics.Augmentors._
@@ -53,8 +52,7 @@
     USubstPatternTactic(
       (pattern, (ru: RenUSubst) => ru.getRenamingTactic & axiomatic("<> monotone", ru.substitution.usubst)) :: Nil //@todo not sure about how to handle the renaming portion?
     )
-<<<<<<< HEAD
-  }
+  })
 
   /** G: Gödel generalization rule reduces a proof of `|- [a;]p(x)` to proving the postcondition `|- p(x)` in isolation.
     * {{{
@@ -398,7 +396,4 @@
       }
     }
   }
-=======
-  })
->>>>>>> 19bedac0
 }