package edu.cmu.cs.ls.keymaerax.btactics

import edu.cmu.cs.ls.keymaerax.bellerophon.{BelleExpr, NamedTactic, SequentType, USubstPatternTactic}
import edu.cmu.cs.ls.keymaerax.btactics.ProofRuleTactics._
import edu.cmu.cs.ls.keymaerax.core.Sequent
import edu.cmu.cs.ls.keymaerax.parser.StringConverter._

import scala.collection.immutable.IndexedSeq

/**
  * This is an example of how to implement some of the dL tactics using substitution tactics.
  * Created by nfulton on 11/3/15.
  */
object DLBySubst {
  /**
    * Box monotonicity.
    * {{{
    *      p |- q
    *   -------------monb
    *   [a]p |- [a]q
    * }}}
    */
  val monb = new NamedTactic("monb", {
    val pattern = SequentType(Sequent(Nil, IndexedSeq("[a_;]p_(??)".asFormula), IndexedSeq("[a_;]q_(??)".asFormula)))
<<<<<<< HEAD
    USubstPatternTactic(Seq(
      (pattern, (ru:RenUSubst) => ru.getRenamingTactic & axiomatic("[] monotone", ru.substitution.usubst)) //@todo not sure about how to handle the renaming portion?
    ))
  })

=======
    USubstPatternTactic(
      (pattern, (ru:RenUSubst) => ru.getRenamingTactic & axiomatic("[] monotone", ru.substitution.usubst))::Nil //@todo not sure about how to handle the renaming portion?
    )
  }

  /**
   * Diamond monotonicity.
   * {{{
   *      p |- q
   *   -------------mond
   *   <a>p |- <a>q
   * }}}
   */
  def mond = {
    val pattern = SequentType(Sequent(Nil, IndexedSeq("<a_;>p_(??)".asFormula), IndexedSeq("<a_;>q_(??)".asFormula)))
    USubstPatternTactic(
      (pattern, (ru:RenUSubst) => ru.getRenamingTactic & axiomatic("<> monotone", ru.substitution.usubst))::Nil //@todo not sure about how to handle the renaming portion?
    )
  }
>>>>>>> 7b7ec306
}<|MERGE_RESOLUTION|>--- conflicted
+++ resolved
@@ -22,13 +22,6 @@
     */
   val monb = new NamedTactic("monb", {
     val pattern = SequentType(Sequent(Nil, IndexedSeq("[a_;]p_(??)".asFormula), IndexedSeq("[a_;]q_(??)".asFormula)))
-<<<<<<< HEAD
-    USubstPatternTactic(Seq(
-      (pattern, (ru:RenUSubst) => ru.getRenamingTactic & axiomatic("[] monotone", ru.substitution.usubst)) //@todo not sure about how to handle the renaming portion?
-    ))
-  })
-
-=======
     USubstPatternTactic(
       (pattern, (ru:RenUSubst) => ru.getRenamingTactic & axiomatic("[] monotone", ru.substitution.usubst))::Nil //@todo not sure about how to handle the renaming portion?
     )
@@ -48,5 +41,9 @@
       (pattern, (ru:RenUSubst) => ru.getRenamingTactic & axiomatic("<> monotone", ru.substitution.usubst))::Nil //@todo not sure about how to handle the renaming portion?
     )
   }
->>>>>>> 7b7ec306
+    USubstPatternTactic(Seq(
+      (pattern, (ru:RenUSubst) => ru.getRenamingTactic & axiomatic("[] monotone", ru.substitution.usubst)) //@todo not sure about how to handle the renaming portion?
+    ))
+  })
+
 }