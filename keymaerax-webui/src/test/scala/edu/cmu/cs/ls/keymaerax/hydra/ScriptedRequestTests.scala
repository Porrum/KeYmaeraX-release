package edu.cmu.cs.ls.keymaerax.hydra

import edu.cmu.cs.ls.keymaerax.bellerophon._
import edu.cmu.cs.ls.keymaerax.bellerophon.parser.BelleParser
import edu.cmu.cs.ls.keymaerax.btactics.TactixLibrary._
import edu.cmu.cs.ls.keymaerax.btactics.{DerivationInfo, FixedGenerator, FormulaArg, TacticTestBase}
import edu.cmu.cs.ls.keymaerax.core.{Expression, Formula, Real}
import edu.cmu.cs.ls.keymaerax.parser.KeYmaeraXArchiveParser
import edu.cmu.cs.ls.keymaerax.parser.KeYmaeraXArchiveParser.Declaration
import edu.cmu.cs.ls.keymaerax.parser.StringConverter._
import org.scalatest.LoneElement._
import org.scalatest.Inside._
import spray.json.{JsArray, JsBoolean, JsString}
import org.scalatest.prop.TableDrivenPropertyChecks._

/**
  * Tests the server-side web API with scripted requests.
  * Created by smitsch on 4/13/17.
  */
class ScriptedRequestTests extends TacticTestBase {

  "Model upload" should "work with a simple file" in withDatabase { db =>
    val modelContents = "ProgramVariables Real x; End.\n Problem x=0->[x:=x+1;]x=1 End."
    val request = new UploadArchiveRequest(db.db, "guest", modelContents, Some("Simple"))
    request.resultingResponses() should contain theSameElementsAs ModelUploadResponse(Some("1"), None)::Nil
    db.db.getModelList("guest").loneElement should have(
      'name ("Simple"),
      'keyFile (modelContents))
  }

  it should "report parse errors" in withDatabase { db =>
    val modelContents = "ProgramVariables Real x; End.\n Problem x=0->[x:=x+1]x=1 End."
    val request = new UploadArchiveRequest(db.db, "guest", modelContents, Some("Simple"))
    val response = request.resultingResponses().loneElement
    response shouldBe a [ParseErrorResponse]
    response should have (
      'msg ("Unexpected token cannot be parsed"),
      'found ("]"),
      'expect (";")
    )
    db.db.getModelList("guest") shouldBe empty
  }

  "Proof step execution" should "make a simple step" in withDatabase { db => withMathematica { _ =>
    val modelContents = "ProgramVariables Real x; End. Problem x>=0 -> x>=0 End."
    val proofId = db.createProof(modelContents)
    val t = SessionManager.token(SessionManager.add(db.user))
    SessionManager.session(t) += proofId.toString -> ProofSession(proofId.toString, FixedGenerator(Nil), Declaration(Map()))
    val tacticRunner = runTactic(db, t, proofId) _

    tacticRunner("()", implyR(1)) should have (
      'proofId (proofId.toString),
      'parent (DbProofTree(db.db, proofId.toString).root),
      'progress (true)
    )
    inside (new GetAgendaAwesomeRequest(db.db, db.user.userName, proofId.toString).getResultingResponses(t).loneElement) {
      case AgendaAwesomeResponse(_, _, root, leaves, _, _, _, _) =>
        root should have ('goal (Some("==> x>=0 -> x>=0".asSequent)))
        leaves.loneElement should have ('goal (Some("x>=0 ==> x>=0".asSequent)))
    }
  }}

  it should "solve simple diamond ODE in context" in withDatabase { db => withMathematica { _ =>
    val modelContents = "ProgramVariables Real x, v; End. Problem x>=0&v>=0 -> [v:=v;]<{x'=v}>x>=0 End."
    val proofId = db.createProof(modelContents)
    val t = SessionManager.token(SessionManager.add(db.user))
    SessionManager.session(t) += proofId.toString -> ProofSession(proofId.toString, FixedGenerator(Nil), Declaration(Map()))
    val tacticRunner = runTactic(db, t, proofId) _

    tacticRunner("()", implyR(1))
    tacticRunner("(1,0)", solve(1, 1::Nil))
    inside (new GetAgendaAwesomeRequest(db.db, db.user.userName, proofId.toString).getResultingResponses(t).loneElement) {
      case AgendaAwesomeResponse(_, _, root, leaves, _, _, _, _) =>
        root should have ('goal (Some("==> x>=0&v>=0 -> [v:=v;]<{x'=v}>x>=0".asSequent)))
        leaves.loneElement should have ('goal (Some("x>=0&v>=0 ==> [v:=v;]\\exists t_ (t_>=0 & v*t_+x>=0)".asSequent)))
    }
  }}

  it should "make a branching input step at a position" in withDatabase { db => withMathematica { _ =>
    val modelContents = "ProgramVariables Real x; End. Problem x>=2 -> [{x:=x+1;}*]x>=0 End."
    val proofId = db.createProof(modelContents)
    val t = SessionManager.token(SessionManager.add(db.user))
    SessionManager.session(t) += proofId.toString -> ProofSession(proofId.toString, FixedGenerator(Nil), Declaration(Map()))
    val tacticRunner = runTactic(db, t, proofId) _

    tacticRunner("()", implyR(1))
    tacticRunner("(1,0)", loop("x>=1".asFormula)(1))
    inside (new GetAgendaAwesomeRequest(db.db, db.user.userName, proofId.toString).getResultingResponses(t).loneElement) {
      case AgendaAwesomeResponse(_, _, root, l1::l2::l3::Nil, _, _, _, _) =>
        root should have ('goal (Some("==> x>=2 -> [{x:=x+1;}*]x>=0".asSequent)))
        l1 should have ('goal (Some("x>=2 ==> x>=1".asSequent)))
        l2 should have ('goal (Some("x>=1 ==> x>=0".asSequent)))
        l3 should have ('goal (Some("x>=1 ==> [x:=x+1;]x>=1".asSequent)))
    }
  }}

  it should "record hiding with formula checks" in withDatabase { db => withMathematica { _ =>
    val modelContents = "ProgramVariables Real x; End. Problem x>=0 -> x>=0 End."
    val proofId = db.createProof(modelContents)
    val t = SessionManager.token(SessionManager.add(db.user))
    SessionManager.session(t) += proofId.toString -> ProofSession(proofId.toString, FixedGenerator(Nil), Declaration(Map()))
    val tacticRunner = runTactic(db, t, proofId) _

    tacticRunner("()", hideR(1)) should have (
      'proofId (proofId.toString),
      'parent (DbProofTree(db.db, proofId.toString).root),
      'progress (true)
    )
    inside (new GetAgendaAwesomeRequest(db.db, db.user.userName, proofId.toString).getResultingResponses(t).loneElement) {
      case AgendaAwesomeResponse(_, _, root, leaves, _, _, _, _) =>
        root should have ('goal (Some("==> x>=0 -> x>=0".asSequent)))
        leaves.loneElement should have ('goal (Some(" ==> ".asSequent)))
    }
    inside (new ExtractTacticRequest(db.db, proofId.toString).getResultingResponses(t).loneElement) {
<<<<<<< HEAD
      case GetTacticResponse(tacticText) => tacticText shouldBe """hideR(1=="x>=0->x>=0")"""
=======
      case GetTacticResponse(tacticText) => tacticText shouldBe "hideR(1==\"x>=0->x>=0\")"
>>>>>>> b63a7190
    }
  }}

  "Custom tactic execution" should "expand tactic definitions" in withDatabase { db => withMathematica { _ =>
    val modelContents = "ProgramVariables Real x; End. Problem x>=2 -> [{x:=x+1;}*]x>=0 End."
    val proofId = db.createProof(modelContents)
    val t = SessionManager.token(SessionManager.add(db.user))
    SessionManager.session(t) += proofId.toString -> ProofSession(proofId.toString, FixedGenerator(Nil), Declaration(Map()))
    val tacticRunner = runTacticString(db, t, proofId)(_: String, _: String, consultAxiomInfo=false, None, None, Nil)

    tacticRunner("()", "tactic myImply as (implyR(1);nil); myImply")
    inside (new GetAgendaAwesomeRequest(db.db, db.user.userName, proofId.toString).getResultingResponses(t).loneElement) {
      case AgendaAwesomeResponse(_, _, root, l1::Nil, _, _, _, _) =>
        root should have ('goal (Some("==> x>=2 -> [{x:=x+1;}*]x>=0".asSequent)))
        l1 should have ('goal (Some("x>=2 ==> [{x:=x+1;}*]x>=0".asSequent)))
    }
  }}

  "Step misapplication" should "give a useful error message on non-existing sequent top-level position" in withDatabase { db => withMathematica { _ =>
    val modelContents = "ProgramVariables Real x; End. Problem x>=0 -> [x:=x+1;]x>=0 End."
    val proofId = db.createProof(modelContents)
    val t = SessionManager.token(SessionManager.add(db.user))
    SessionManager.session(t) += proofId.toString -> ProofSession(proofId.toString, FixedGenerator(Nil), Declaration(Map()))
    val tacticRunner = runTactic(db, t, proofId) _

    val response = tacticRunner("()", implyR(2))
    response shouldBe a [ErrorResponse]
    response should have ('msg ("Tactic failed with error: [Bellerophon Runtime] Position Fixed(2,None,true) may point outside the positions of the goal ElidingProvable(Provable{\n==> 1:  x>=0->[x:=x+1;]x>=0\tImply\n  from\n==> 1:  x>=0->[x:=x+1;]x>=0\tImply})"))

    inside (new GetAgendaAwesomeRequest(db.db, db.user.userName, proofId.toString).getResultingResponses(t).loneElement) {
      case AgendaAwesomeResponse(_, _, _, leaves, _, _, _, _) =>
        leaves.loneElement should have ('goal (Some("==> x>=0 -> [x:=x+1;]x>=0".asSequent)))
    }
  }}

  it should "report a readable error message when useAt tactic fails unification match" in withDatabase { db => withMathematica { _ =>
    val modelContents = "ProgramVariables Real x, v; End. Problem x>=0&v>=0 -> [v:=v;]<{x'=v}>x>=0 End."
    val proofId = db.createProof(modelContents)
    val t = SessionManager.token(SessionManager.add(db.user))
    SessionManager.session(t) += proofId.toString -> ProofSession(proofId.toString, FixedGenerator(Nil), Declaration(Map()))
    val tacticRunner = runTactic(db, t, proofId) _

    val response = tacticRunner("()", choiceb(1, 1::Nil))
    response shouldBe a [ErrorResponse]
    response should have ('msg ("Tactic failed with error: [Bellerophon Runtime] Tactic choiceb(1.1) is not applicable for\n    [v:=v;]<{x'=v&true}>x>=0\nat position Fixed(1.1,None,true)\nbecause No substitution found by unification, try to patch locally with own substitution"))

    inside (new GetAgendaAwesomeRequest(db.db, db.user.userName, proofId.toString).getResultingResponses(t).loneElement) {
      case AgendaAwesomeResponse(_, _, _, leaves, _, _, _, _) =>
        leaves.loneElement should have ('goal (Some("==> x>=0&v>=0 -> [v:=v;]<{x'=v}>x>=0".asSequent)))
    }
  }}

  it should "report a readable error message when useAt tactic points outside sequent" in withDatabase { db => withMathematica { _ =>
    val modelContents = "ProgramVariables Real x, v; End. Problem x>=0&v>=0 -> [v:=v;]<{x'=v}>x>=0 End."
    val proofId = db.createProof(modelContents)
    val t = SessionManager.token(SessionManager.add(db.user))
    SessionManager.session(t) += proofId.toString -> ProofSession(proofId.toString, FixedGenerator(Nil), Declaration(Map()))
    val tacticRunner = runTactic(db, t, proofId) _

    val response = tacticRunner("()", choiceb(2))
    response shouldBe a [ErrorResponse]
    response should have ('msg ("Tactic failed with error: [Bellerophon Runtime] Tactic choiceb(2) is not applicable for\n    position outside sequent: expected -1...-0 or 1...1\nat position Fixed(2,None,true)\nbecause requirement failed: Cannot apply at undefined position 2 in sequent   ==>  x>=0&v>=0->[v:=v;]<{x'=v&true}>x>=0"))

    inside (new GetAgendaAwesomeRequest(db.db, db.user.userName, proofId.toString).getResultingResponses(t).loneElement) {
      case AgendaAwesomeResponse(_, _, _, leaves, _, _, _, _) =>
        leaves.loneElement should have ('goal (Some("==> x>=0&v>=0 -> [v:=v;]<{x'=v}>x>=0".asSequent)))
    }
  }}

  it should "report a readable error message when match in tactic does not provide one for wrong position" in withDatabase { db => withMathematica { _ =>
    val modelContents = "ProgramVariables Real x, v; End. Problem x>=0&v>=0 -> [v:=v;]<{x'=v}>x>=0 End."
    val proofId = db.createProof(modelContents)
    val t = SessionManager.token(SessionManager.add(db.user))
    SessionManager.session(t) += proofId.toString -> ProofSession(proofId.toString, FixedGenerator(Nil), Declaration(Map()))
    val tacticRunner = runTactic(db, t, proofId) _

    val response = tacticRunner("()", dG("y'=0*y+2".asDifferentialProgram, None)(1, 1::Nil))
    response shouldBe a [ErrorResponse]
    //@note dG immediately calls an ANON tactic, which is the one that actually raises the error
    response should have ('msg ("Tactic failed with error: [Bellerophon Runtime] Tactic ANON(1.1) is not applicable for\n    [v:=v;]<{x'=v&true}>x>=0\nat position Fixed(1.1,None,true)\nbecause Some([v:=v;]<{x'=v&true}>x>=0) (of class scala.Some)"))

    inside (new GetAgendaAwesomeRequest(db.db, db.user.userName, proofId.toString).getResultingResponses(t).loneElement) {
      case AgendaAwesomeResponse(_, _, _, leaves, _, _, _, _) =>
        leaves.loneElement should have ('goal (Some("==> x>=0&v>=0 -> [v:=v;]<{x'=v}>x>=0".asSequent)))
    }
  }}

  "Step details" should "work on a simple example" in withDatabase { db => withMathematica { _ =>
    val modelContents = "ProgramVariables Real x; End. Problem x>=0 -> [x:=x+1;]x>=0 End."
    val proofId = db.createProof(modelContents)
    val t = SessionManager.token(SessionManager.add(db.user))
    SessionManager.session(t) += proofId.toString -> ProofSession(proofId.toString, FixedGenerator(Nil), Declaration(Map()))
    val tacticRunner = runTactic(db, t, proofId) _

    tacticRunner("()", implyR(1))
    inside(new ProofTaskExpandRequest(db.db, db.user.userName, proofId.toString, "(1,0)", false).getResultingResponses(t).loneElement) {
      case ExpandTacticResponse(_, parentTactic, stepsTactic, _, _, _, _) =>
        parentTactic shouldBe "implyR"
        stepsTactic shouldBe ""
      case e: ErrorResponse if e.exn != null => fail(e.msg, e.exn)
      case e: ErrorResponse if e.exn == null => fail(e.msg)
    }
  }}

  it should "expand prop" in withDatabase { db => withMathematica { _ =>
    val modelContents = "ProgramVariables Real x, y; End. Problem x>=0&y>0 -> [x:=x+y;]x>=0 End."
    val proofId = db.createProof(modelContents)
    val t = SessionManager.token(SessionManager.add(db.user))
    SessionManager.session(t) += proofId.toString -> ProofSession(proofId.toString, FixedGenerator(Nil), Declaration(Map()))
    val tacticRunner = runTactic(db, t, proofId) _

    tacticRunner("()", prop)
    inside(new ProofTaskExpandRequest(db.db, db.user.userName, proofId.toString, "(1,0)", false).getResultingResponses(t).loneElement) {
      case ExpandTacticResponse(_, parentTactic, stepsTactic, _, _, _, _) =>
        parentTactic shouldBe "prop"
        stepsTactic shouldBe "implyR(1) ; andL(-1)"
      case e: ErrorResponse if e.exn != null => fail(e.msg, e.exn)
      case e: ErrorResponse if e.exn == null => fail(e.msg)
    }
  }}

  it should "expand master" in withMathematica { _ => withDatabase { db =>
    val modelContents = "ProgramVariables Real x, y; End. Problem x>=0&y>0 -> [x:=x+y;]x>=0 End."
    val proofId = db.createProof(modelContents)
    val t = SessionManager.token(SessionManager.add(db.user))
    SessionManager.session(t) += proofId.toString -> ProofSession(proofId.toString, FixedGenerator(Nil), Declaration(Map()))
    val tacticRunner = runTactic(db, t, proofId) _

    tacticRunner("()", master())
    inside(new ProofTaskExpandRequest(db.db, db.user.userName, proofId.toString, "(1,0)", false).getResultingResponses(t).loneElement) {
      case ExpandTacticResponse(_, parentTactic, stepsTactic, _, _, _, _) =>
        parentTactic shouldBe "master"
        stepsTactic shouldBe "implyR('R) ; andL('L) ; step(1) ; QE"
      case e: ErrorResponse if e.exn != null => fail(e.msg, e.exn)
      case e: ErrorResponse if e.exn == null => fail(e.msg)
    }
  }}

  "Applicable axioms" should "not choke on wrong positions" in withDatabase { db =>
    val modelContents = "ProgramVariables Real x; End. Problem x>=0 -> [x:=x+1;]x>=0 End."
    val proofId = db.createProof(modelContents)
    val t = SessionManager.token(SessionManager.add(db.user))
    SessionManager.session(t) += proofId.toString -> ProofSession(proofId.toString, FixedGenerator(Nil), Declaration(Map()))

    val response = new GetApplicableAxiomsRequest(db.db, db.user.userName, proofId.toString, "()", SuccPosition(5)).
      getResultingResponses(t).loneElement
    response should have ('derivationInfos (Nil), 'suggestedInput (Map.empty))
  }

  it should "work on a simple example without input suggestion" in withDatabase { db =>
    val modelContents = "ProgramVariables Real x; End. Problem x>=0 -> [x:=x+1;]x>=0 End."
    val proofId = db.createProof(modelContents)
    val t = SessionManager.token(SessionManager.add(db.user))
    SessionManager.session(t) += proofId.toString -> ProofSession(proofId.toString, FixedGenerator(Nil), Declaration(Map()))

    val response = new GetApplicableAxiomsRequest(db.db, db.user.userName, proofId.toString, "()", SuccPosition(1)).
      getResultingResponses(t).loneElement
<<<<<<< HEAD
    response should have ('derivationInfos ((DerivationInfo("implyR"), None)::(DerivationInfo("chaseAt"), None)::Nil), 'suggestedInput (Map.empty))
=======
    response should have (
      'derivationInfos ((DerivationInfo("implyR"), None) :: (DerivationInfo("chaseAt"), None) :: Nil),
      'suggestedInput (Map.empty))
>>>>>>> b63a7190
  }

  it should "work with input suggestion" in withDatabase { db =>
    val modelContents = "ProgramVariables Real x; End. Problem [{x:=x+1;}*@invariant(x>-1)]x>=0 End."
    val proofId = db.createProof(modelContents)
    val t = SessionManager.token(SessionManager.add(db.user))
    SessionManager.session(t) += proofId.toString -> ProofSession(proofId.toString, FixedGenerator(Nil), Declaration(Map()))

    val response = new GetApplicableAxiomsRequest(db.db, db.user.userName, proofId.toString, "()", SuccPosition(1)).
      getResultingResponses(t).loneElement
    response should have (
      'derivationInfos ((DerivationInfo("loop"), None)::(DerivationInfo("[*] iterate"), None)::
        (DerivationInfo("GV"), None)::Nil),
      'suggestedInput (Map(FormulaArg("J") -> "x>-1".asFormula)))
  }

  "Tactic input checking" should "pass correct input" in withDatabase { db =>
    val modelContents = "ProgramVariables Real x; End. Problem [{x:=x+1;}*]x>=0 End."
    val proofId = db.createProof(modelContents)
    val t = SessionManager.token(SessionManager.add(db.user))
    SessionManager.session(t) += proofId.toString -> ProofSession(proofId.toString, FixedGenerator(Nil), Declaration(Map()))

    val response = new CheckTacticInputRequest(db.db, db.user.userName, proofId.toString, "()", "loop", "J", "formula", "x>1").
      getResultingResponses(t).loneElement
    response should have ('flag (true))
  }

  it should "fail incorrect type" in withDatabase { db =>
    val modelContents = "ProgramVariables Real x; End. Problem [{x:=x+1;}*]x>=0 End."
    val proofId = db.createProof(modelContents)
    val t = SessionManager.token(SessionManager.add(db.user))
    SessionManager.session(t) += proofId.toString -> ProofSession(proofId.toString, FixedGenerator(Nil), Declaration(Map()))

    val response = new CheckTacticInputRequest(db.db, db.user.userName, proofId.toString, "()", "loop", "J", "formula", "x").
      getResultingResponses(t).loneElement
    response should have (
      'flag (false),
      'errorText (Some("Expected: formula, found: Term x"))
    )
  }

  it should "fail fresh symbols" in withDatabase { db =>
    val modelContents = "ProgramVariables Real x; End. Problem [{x:=x+1;}*]x>=0 End."
    val proofId = db.createProof(modelContents)
    val t = SessionManager.token(SessionManager.add(db.user))
    SessionManager.session(t) += proofId.toString -> ProofSession(proofId.toString, FixedGenerator(Nil), Declaration(Map()))

    val response = new CheckTacticInputRequest(db.db, db.user.userName, proofId.toString, "()", "loop", "J", "formula", "x+y>0").
      getResultingResponses(t).loneElement
    response should have (
      'flag (false),
      'errorText (Some("Argument J uses new names that do not occur in the sequent: y, is it a typo?"))
    )
  }

  it should "allow defined functions" in withDatabase { db =>
    val modelContents = "ProgramVariables Real x; End. Problem [{x:=x+1;}*]x>=0 End."
    val proofId = db.createProof(modelContents)
    val t = SessionManager.token(SessionManager.add(db.user))
    SessionManager.session(t) += proofId.toString -> ProofSession(proofId.toString, FixedGenerator(Nil),
      Declaration(Map(("f", None) -> (None, Real, Some("3+5".asTerm), null))))

    val response = new CheckTacticInputRequest(db.db, db.user.userName, proofId.toString, "()", "loop", "J", "formula", "x+f()>0").
      getResultingResponses(t).loneElement
    response should have ('flag (true))
  }

  it should "fail when defined functions are used without ()" in withDatabase { db =>
    val modelContents = "ProgramVariables Real x; End. Problem [{x:=x+1;}*]x>=0 End."
    val proofId = db.createProof(modelContents)
    val t = SessionManager.token(SessionManager.add(db.user))
    SessionManager.session(t) += proofId.toString -> ProofSession(proofId.toString, FixedGenerator(Nil),
      Declaration(Map(("f", None) -> (None, Real, Some("3+5".asTerm), null))))

    val response = new CheckTacticInputRequest(db.db, db.user.userName, proofId.toString, "()", "loop", "J", "formula", "x+f>0").
      getResultingResponses(t).loneElement
    response should have (
      'flag (false),
      'errorText (Some("Argument J uses new names that do not occur in the sequent: f, is it a typo?"))
    )
  }

  private def importExamplesIntoDB(db: TempDBTools): Unit = {
    val userName = "maxLevelUser"
    db.db.createUser(userName, "", "1") // industry mode - return all examples
    val t = SessionManager.token(SessionManager.add(db.db.getUser(userName).get))
    val examplesResponse = new ListExamplesRequest(db.db, userName).getResultingResponses(t).loneElement.getJson
    examplesResponse shouldBe a [JsArray]
    val urls = examplesResponse.asInstanceOf[JsArray].elements.map(_.asJsObject.fields("url").asInstanceOf[JsString].value)
    urls should have size 8 // change when ListExamplesRequest is updated
    val urlsTable = Table("url", urls:_*)
    forEvery(urlsTable) { url =>
      val content = DatabasePopulator.loadResource(url)
      val response = new UploadArchiveRequest(db.db, userName, content, None).getResultingResponses(t).loneElement
      response should have ('flag (true), 'errorText (None))
    }
  }

  "Shipped tutorial import" should "import all tutorials correctly" in withDatabase { importExamplesIntoDB }

  it should "execute all imported tutorial tactics correctly" in withMathematica { _ => withDatabase { db =>
    val userName = "maxLevelUser"
    // import all tutorials, creates user too
    importExamplesIntoDB(db)
    val t = SessionManager.token(SessionManager.add(db.db.getUser(userName).get))
    val models = new GetModelListRequest(db.db, userName).getResultingResponses(t).loneElement.getJson
    val modelInfos = models.asInstanceOf[JsArray].elements.
      filter(_.asJsObject.fields("hasTactic").asInstanceOf[JsBoolean].value).
      map(m => m.asJsObject.fields("name").asInstanceOf[JsString].value -> m.asJsObject.fields("id").asInstanceOf[JsString].value)
    modelInfos should have size 87  // change when ListExamplesRequest is updated
    val modelInfosTable = Table(("name", "id"), modelInfos:_*)
    forEvery(modelInfosTable) { (name, id) =>
      println("Importing and opening " + name + "...")
      val r1 = new CreateModelTacticProofRequest(db.db, userName, id).getResultingResponses(t).loneElement
      r1 shouldBe a[CreatedIdResponse]
      val proofId = r1.getJson.asJsObject.fields("id").asInstanceOf[JsString].value
      val r2 = new OpenProofRequest(db.db, userName, proofId).getResultingResponses(t).loneElement
      r2 shouldBe a [OpenProofResponse]
      val r3 = new InitializeProofFromTacticRequest(db.db, userName, proofId).getResultingResponses(t).loneElement
      r3 shouldBe a[RunBelleTermResponse]
      val nodeId = r3.getJson.asJsObject.fields("nodeId").asInstanceOf[JsString].value
      val taskId = r3.getJson.asJsObject.fields("taskId").asInstanceOf[JsString].value
      var status = "running"
      do {
        val r4 = new TaskStatusRequest(db.db, userName, proofId, nodeId, taskId).getResultingResponses(t).loneElement
        r4 shouldBe a[TaskStatusResponse]
        status = r4.getJson.asJsObject.fields("status").asInstanceOf[JsString].value
      } while (status != "done")
      new TaskResultRequest(db.db, userName, proofId, nodeId, taskId).getResultingResponses(t).loneElement match {
        case _: TaskResultResponse => // ok
        case e: ErrorResponse => fail(e.msg, e.exn)
      }
      val r5 = new GetAgendaAwesomeRequest(db.db, userName, proofId).getResultingResponses(t).loneElement
      r5 shouldBe a[AgendaAwesomeResponse]
      BelleParser(db.db.getModel(id).tactic.get) match {
        case _: PartialTactic =>
          r5.getJson.asJsObject.fields("closed").asInstanceOf[JsBoolean].value shouldBe false
        case _ =>
          r5.getJson.asJsObject.fields("agendaItems").asJsObject.getFields() shouldBe empty
          r5.getJson.asJsObject.fields("closed").asInstanceOf[JsBoolean].value shouldBe true
          val r6 = new CheckIsProvedRequest(db.db, userName, proofId).getResultingResponses(t).loneElement
          r6 shouldBe a[ProofVerificationResponse]
          r6.getJson.asJsObject.fields("proofId").asInstanceOf[JsString].value shouldBe proofId
          r6.getJson.asJsObject.fields("isProved").asInstanceOf[JsBoolean].value shouldBe true
          // double check extracted tactic
          println("Reproving extracted tactic...")
          val extractedTactic = BelleParser(r6.getJson.asJsObject.fields("tactic").asInstanceOf[JsString].value)
          proveBy(KeYmaeraXArchiveParser.parse(db.db.getModel(id).keyFile).head.model.asInstanceOf[Formula],
            extractedTactic) shouldBe 'proved
      }
      println("Done")
    }
  }}

  private def runTactic(db: TempDBTools, token: SessionToken, proofId: Int)(nodeId: String, tactic: BelleExpr): Response = {
    val (tacticString: String, inputs: List[BelleTermInput], pos1: Option[PositionLocator], pos2: Option[PositionLocator]) = tactic match {
      case AppliedPositionTactic(t, p) => (t.prettyString, Nil, Some(p), None)
      case t: AppliedDependentPositionTactic => t.pt match {
        case inner: DependentPositionWithAppliedInputTactic if inner.inputs.isEmpty =>
          (inner.name, Nil, Some(t.locator), None)
        case inner: DependentPositionWithAppliedInputTactic if inner.inputs.nonEmpty =>
          val info = DerivationInfo(t.pt.name)
          val expectedInputs = info.inputs
          val inputs = inner.inputs.zipWithIndex.map({
            case (in: Expression, i) => BelleTermInput(in.prettyString, Some(expectedInputs(i)))
            case (in, i) => BelleTermInput(in.toString, Some(expectedInputs(i)))
          })
          (inner.name, inputs, Some(t.locator), None)
        case _ => (t.pt.name, Nil, Some(t.locator), None)
      }
      case NamedTactic(name, _) => (name, Nil, None, None)
      //@todo extend on demand
    }
    runTacticString(db, token, proofId)(nodeId, tacticString, consultAxiomInfo = true, pos1, pos2, inputs)
  }

  private def runTacticString(db: TempDBTools, token: SessionToken, proofId: Int)
                             (nodeId: String, tactic: String, consultAxiomInfo: Boolean,
                              pos1: Option[PositionLocator], pos2: Option[PositionLocator],
                              inputs: List[BelleTermInput]): Response = {
    val proofIdString = proofId.toString
    val request = new RunBelleTermRequest(db.db, db.user.userName, proofIdString, nodeId, tactic, pos1, pos2, inputs,
      consultAxiomInfo = consultAxiomInfo)
    request.getResultingResponses(token).loneElement match {
      case response: RunBelleTermResponse =>
        response should have (
          'proofId (proofIdString),
          'nodeId (nodeId)
        )
        val taskId = response.asInstanceOf[RunBelleTermResponse].taskId
        while (new TaskStatusRequest(db.db, db.user.userName, proofIdString, nodeId, taskId).getResultingResponses(token).
          loneElement.asInstanceOf[TaskStatusResponse].status == "running") {
          Thread.sleep(100)
        }
        new TaskStatusRequest(db.db, db.user.userName, proofIdString, nodeId, taskId).getResultingResponses(token).loneElement should have ('status ("done"))
        new TaskResultRequest(db.db, db.user.userName, proofIdString, nodeId, taskId).getResultingResponses(token).loneElement
      case response: ErrorResponse if response.exn != null => fail(response.msg, response.exn)
      case response: ErrorResponse if response.exn == null => fail(response.msg)
      case response => fail("Running tactic failed with response " + response)
    }
  }

}<|MERGE_RESOLUTION|>--- conflicted
+++ resolved
@@ -112,11 +112,7 @@
         leaves.loneElement should have ('goal (Some(" ==> ".asSequent)))
     }
     inside (new ExtractTacticRequest(db.db, proofId.toString).getResultingResponses(t).loneElement) {
-<<<<<<< HEAD
       case GetTacticResponse(tacticText) => tacticText shouldBe """hideR(1=="x>=0->x>=0")"""
-=======
-      case GetTacticResponse(tacticText) => tacticText shouldBe "hideR(1==\"x>=0->x>=0\")"
->>>>>>> b63a7190
     }
   }}
 
@@ -274,13 +270,9 @@
 
     val response = new GetApplicableAxiomsRequest(db.db, db.user.userName, proofId.toString, "()", SuccPosition(1)).
       getResultingResponses(t).loneElement
-<<<<<<< HEAD
-    response should have ('derivationInfos ((DerivationInfo("implyR"), None)::(DerivationInfo("chaseAt"), None)::Nil), 'suggestedInput (Map.empty))
-=======
     response should have (
       'derivationInfos ((DerivationInfo("implyR"), None) :: (DerivationInfo("chaseAt"), None) :: Nil),
       'suggestedInput (Map.empty))
->>>>>>> b63a7190
   }
 
   it should "work with input suggestion" in withDatabase { db =>
