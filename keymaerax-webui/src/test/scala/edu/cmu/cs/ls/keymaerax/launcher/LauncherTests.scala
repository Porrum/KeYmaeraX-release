--- conflicted
+++ resolved
@@ -154,15 +154,9 @@
   it should "prove with wildcards from command line" in {
     val inputFileName = "keymaerax-webui/src/test/resources/examples/simple/bouncing-ball/*.kyx"
     val outputFileName = File.createTempFile("bouncing-ball-tout", ".kyp").getAbsolutePath
-<<<<<<< HEAD
-    val (output, _, exitVal) = runKeYmaeraX("-prove", inputFileName, "-out", outputFileName)
-    exitVal shouldBe 254 //@note -2 since one entry disproved
-=======
-
     val (output, _, exitVal) = runKeYmaeraX("-tool", "Mathematica", "-prove", inputFileName, "-out", outputFileName)
     exitVal shouldBe 255 //@note -1 since unfinished entries
     // JDK 11 requires explicit StringOps due to Scala bug:  https://github.com/scala/bug/issues/11125
->>>>>>> 6db4bfc7
     val proofStatOutputs = (output: StringOps).lines.toList.takeRight(4)
     proofStatOutputs(0) should startWith ("PROVED")
     proofStatOutputs(1) should startWith ("UNFINISHED")
