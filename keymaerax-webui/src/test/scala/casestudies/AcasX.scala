--- conflicted
+++ resolved
@@ -12,32 +12,19 @@
 import scala.collection.immutable._
 
 import edu.cmu.cs.ls.keymaerax.core._
-<<<<<<< HEAD
-import edu.cmu.cs.ls.keymaerax.lemma.LemmaDBFactory
-=======
 import edu.cmu.cs.ls.keymaerax.parser.KeYmaeraXProblemParser
->>>>>>> 2af0cd82
 import edu.cmu.cs.ls.keymaerax.parser.StringConverter._
 import edu.cmu.cs.ls.keymaerax.tactics.ODETactics._
 import edu.cmu.cs.ls.keymaerax.tactics.BranchLabels._
 import edu.cmu.cs.ls.keymaerax.tactics.FOQuantifierTacticsImpl.{instantiateT,skolemizeT,instantiateExistentialQuanT}
-//import edu.cmu.cs.ls.keymaerax.tactics.SearchTacticsImpl.onBranch
 import edu.cmu.cs.ls.keymaerax.tactics.TacticLibrary.{debugT, arithmeticT, ImplyRightT, AndLeftT, hideT, AndRightT,
   ImplyLeftT, AxiomCloseT, OrRightT, OrLeftT, cutT, locate, NotRightT, NotLeftT}
 import edu.cmu.cs.ls.keymaerax.tactics.TactixLibrary._
-<<<<<<< HEAD
-import edu.cmu.cs.ls.keymaerax.tactics.ArithmeticTacticsImpl.{AbsAxiomT,AbsT,MinMaxAxiomT,MinMaxT,EqualReflexiveT}
-=======
 import edu.cmu.cs.ls.keymaerax.tactics.ArithmeticTacticsImpl.{AbsT,MinMaxT,EqualReflexiveT}
->>>>>>> 2af0cd82
 import edu.cmu.cs.ls.keymaerax.tactics.EqualityRewritingImpl.{abbrv,eqLeft}
 import edu.cmu.cs.ls.keymaerax.tactics.Tactics.{ApplyRule, Tactic, PositionTactic}
 import edu.cmu.cs.ls.keymaerax.tactics.PropositionalTacticsImpl.{Propositional,NonBranchingPropositionalT,cohideT}
 import edu.cmu.cs.ls.keymaerax.tactics.HybridProgramTacticsImpl._
-<<<<<<< HEAD
-//import edu.cmu.cs.ls.keymaerax.tactics.SearchTacticsImpl._
-=======
->>>>>>> 2af0cd82
 import edu.cmu.cs.ls.keymaerax.tactics._
 import edu.cmu.cs.ls.keymaerax.tags.SlowTest
 import edu.cmu.cs.ls.keymaerax.tools.{ToolEvidence, Mathematica, KeYmaera}
@@ -47,12 +34,7 @@
 import testHelper.ParserFactory._
 import testHelper.SequentFactory._
 
-<<<<<<< HEAD
-import scala.collection.immutable
-import scala.collection.immutable.Map
-=======
 import scala.collection.immutable.{Nil, Map}
->>>>>>> 2af0cd82
 
 /**
  * Created by smitsch on 3/27/15.
@@ -79,7 +61,7 @@
     Tactics.KeYmaeraScheduler = null
   }
 
-  "ACAS X safe implicit" should "be provable" in {
+  "No Delay using Max" should "be provable" in {
     // one goal left corresponding to ODESolve issue, with 7982464f7daa4afb29295d19528830f2eff56523, Stefan, Tue Sep 8 17:41:17 2015 +0200
     // 780 seconds on robin (about 13 min)
     val s = parseToSequent(getClass.getResourceAsStream("/examples/casestudies/acasx/nodelay_max.key"))
@@ -265,10 +247,7 @@
     helper.runTactic(tactic, new RootNode(s)) shouldBe 'closed
   }
 
-<<<<<<< HEAD
-  "ACAS X safe implicit with lemma" should "be provable" in {
-    // one goal left corresponding to ODESolve issue, with 7982464f7daa4afb29295d19528830f2eff56523, Stefan, Tue Sep 8 17:41:17 2015 +0200
-    // 780 seconds on robin (about 13 min)
+  "ACAS X 2-sided safe implicit with lemmas" should "be provable" in {
 
     /*** Helper tactics ***/
     def dT(s : String) = debugT(s)
@@ -284,246 +263,9 @@
       ls(AbsT, "", Some("abs(h)".asTerm)) &
       la(AbsT, "", Some("abs(r-0)".asTerm))
 
-    val absmax2 = (ls(AbsT, "", Some("abs(r_3-ro_0)".asTerm)) | dT("abs(r_3-ro_0) not present")) &
-      ( abbrv("max((0,w*(dhf-dhd)))".asTerm, Some(Variable("maxI"))) &
-        la(MinMaxT, "", Some("max((0,w*(dhf-dhd)))".asTerm)) | dT("max(0,w*(dhf-dhd)) not present")) &
-      ( abbrv("max((0,w*(dhf-dhd_3)))".asTerm, Some(Variable("maxF"))) &
-        la(MinMaxT, "", Some("max((0,w*(dhf-dhd_3)))".asTerm)) | dT("max(0,w*(dhf-dhd_3)) not present"))
-
-    def cutEZ(c:Formula, t:Tactic) = cut(c) & onBranch(
-      (cutShowLbl, t | dT("Cut didn't close") & Tactics.stopT)
-    )
-
-    val crushabsmax = absmax & crushor
-
-    /*** Invariants etc. ***/
-    val invariant = ("( (w=-1 | w=1) & " +
-      "      (" +
-      "\\forall t \\forall ro \\forall ho" +
-      "((0 <= t & t < max(0, w * (dhf - dhd)) / a &" +
-      "  ro = rv * t & ho = (w * a) / 2 * t^2 + dhd * t) |" +
-      "  (t >= max(0, w * (dhf - dhd)) / a &" +
-      "    ro = rv * t & ho = dhf * t - w * max(0, w * (dhf - dhd))^2 / (2*a))" +
-      "-> (abs(r - ro) > rp | w * h < w * ho - hp))" +
-      "      )) & ( hp>0&rp>0&rv>=0&a>0 )").asFormula
-
-    val initDomain = "w*dhd>=w*dhf|w*ao>=a"
-
-    /*** Lower bound safe lemma and its tactic ***/
-
-    val safeLemmaFormula =
-      "max0=max((0,w*(dhf-dhd))) & " +
-      "(w*dhd>=w*dhf|w*ao>=a) & " +
-      "h_3=1/2*(2*h+-2*dhd*kxtime_5+-1*ao*kxtime_5^2) & " +
-      "(w=-1|w=1) & " +
-      "(\\forall t \\forall ro \\forall ho (0<=t&t < max0/a&ro=rv*t&ho=w*a/2*t^2+dhd*t|t>=max0/a&ro=rv*t&ho=dhf*t-w*max0^2/(2*a)->abs(r-ro)>rp|w*h < w*ho-hp)) & " +
-      "hp>0 & " +
-      "dhd_3=dhd+ao*kxtime_5 & " +
-      "rp>0 & " +
-      "r_3=r+-1*kxtime_5*rv & " +
-      "rv>=0 & " +
-      "a>0 & " +
-      "(w*dhd_3>=w*dhf|w*ao>=a) & " +
-      "kxtime_5>=0" +
-      "->" +
-      "((w=-1|w=1)&\\forall t \\forall ro \\forall ho (0<=t&t < max((0,w*(dhf-dhd_3)))/a&ro=rv*t&ho=w*a/2*t^2+dhd_3*t|t>=max((0,w*(dhf-dhd_3)))/a&ro=rv*t&ho=dhf*t-w*max((0,w*(dhf-dhd_3)))^2/(2*a)->abs(r_3-ro)>rp|w*h_3 < w*ho-hp))&hp>0&rp>0&rv>=0&a>0"
-    val safeLemmaSeq = sequent(Nil, Nil, safeLemmaFormula.asFormula :: Nil)
-    val safeLemmaTac = dT("lemma") & ls(implyR) & (la(andL)*) && ls(andR) && (
-      ls(andR) && (
-        closeId,
-        dT("Before skolemization") & (ls(skolemizeT)*) & dT("After skolemization") & ls(implyR) & ls(orR) &
-          //here we'd want to access previously introduced skolem symbol and time introduced by diffSolution;goal 90
-          la(instantiateT(Variable("t"), "kxtime_5 + t_0".asTerm)) & // t_22+t_23: kxtime_5 == t_22, t_0 == t_23
-          la(instantiateT(Variable("ro"), "rv*(kxtime_5 + t_0)".asTerm)) & // rv*(t_22+t_23)
-          dT("Before CUT") &
-          cut("(0<=t_0+kxtime_5 & t_0+kxtime_5<max0/a) | t_0+kxtime_5 >= max0/a".asFormula) & onBranch(
-          (cutShowLbl, dT("Show Cut") & la(hide, "max0=max((0,w*(dhf-dhd)))") &
-            la(hide, "\\forall ho (0<=kxtime_5+t_0&kxtime_5+t_0 < max0/a&rv*(kxtime_5+t_0)=rv*(kxtime_5+t_0)&ho=w*a/2*(kxtime_5+t_0)^2+dhd*(kxtime_5+t_0)|kxtime_5+t_0>=max0/a&rv*(kxtime_5+t_0)=rv*(kxtime_5+t_0)&ho=dhf*(kxtime_5+t_0)-w*max0^2/(2*a)->abs(r-rv*(kxtime_5+t_0))>rp|w*h < w*ho-hp)")
-            & ls(hide, "abs(r_3-ro_0)>rp") & ls(hide, "w*h_3 < w*ho_0-hp") & dT("Show Cut 2") & ls(orR) &
-            la(orL, "0<=t_0&t_0 < max((0,w*(dhf-dhd_3)))/a&ro_0=rv*t_0&ho_0=w*a/2*t_0^2+dhd_3*t_0|t_0>=max((0,w*(dhf-dhd_3)))/a&ro_0=rv*t_0&ho_0=dhf*t_0-w*max((0,w*(dhf-dhd_3)))^2/(2*a)")
-            & (la(andL)*) & (ls(andR)*) & (QE | dT("Should be closed") & Tactics.stopT)),
-          (cutUseLbl, dT("Use Cut") &
-            la(orL, "0<=t_0+kxtime_5&t_0+kxtime_5 < max0/a|t_0+kxtime_5>=max0/a") && (
-            dT("Goal 110") & la(hide, initDomain) &
-              la(instantiateT(Variable("ho"), "w*a/2*(t_0+kxtime_5)^2 + dhd*(t_0+kxtime_5)".asTerm)) //, { case Forall(Variable("ho", None, Real) :: Nil, _) => true case _ => false })
-              & dT("instantiate ho") & ((closeId | l(NonBranchingPropositionalT))*) &
-              la(implyL, "0<=kxtime_5+t_0&kxtime_5+t_0 < max0/a&rv*(kxtime_5+t_0)=rv*(kxtime_5+t_0)&w*a/2*(t_0+kxtime_5)^2+dhd*(t_0+kxtime_5)=w*a/2*(kxtime_5+t_0)^2+dhd*(kxtime_5+t_0)|kxtime_5+t_0>=max0/a&rv*(kxtime_5+t_0)=rv*(kxtime_5+t_0)&w*a/2*(t_0+kxtime_5)^2+dhd*(t_0+kxtime_5)=dhf*(kxtime_5+t_0)-w*max0^2/(2*a)->abs(r-rv*(kxtime_5+t_0))>rp|w*h < w*(w*a/2*(t_0+kxtime_5)^2+dhd*(t_0+kxtime_5))-hp")
-              && (
-              (ls(orR)*) &
-                ls(hide, "kxtime_5+t_0>=max0/a&rv*(kxtime_5+t_0)=rv*(kxtime_5+t_0)&w*a/2*(t_0+kxtime_5)^2+dhd*(t_0+kxtime_5)=dhf*(kxtime_5+t_0)-w*max0^2/(2*a)")
-                & (ls(andR)*) & (closeId | absmax2 & dT("before QE") & QE | dT("Shouldn't get here")) & dT("Shouldn't get here 2"),
-              dT("cut 3") & la(orL, "0<=t_0&t_0 < max((0,w*(dhf-dhd_3)))/a&ro_0=rv*t_0&ho_0=w*a/2*t_0^2+dhd_3*t_0|t_0>=max((0,w*(dhf-dhd_3)))/a&ro_0=rv*t_0&ho_0=dhf*t_0-w*max((0,w*(dhf-dhd_3)))^2/(2*a)")
-                && (
-                dT("Goal 124") &
-                  la(orL,"abs(r-rv*(kxtime_5+t_0))>rp|w*h < w*(w*a/2*(t_0+kxtime_5)^2+dhd*(t_0+kxtime_5))-hp")&& (
-                  dT("lSucc2") & ls(hide, "w*h_3 < w*ho_0-hp") & absmax2 & QE,
-                  dT("Goal 135") & ls(hide, "abs(r_3-ro_0)>rp") & (la(andL)*) &
-                    la(orL, "w*dhd_3>=w*dhf|w*ao>=a") && (
-                    dT("Goal 146") & absmax2 & crushw,
-                    dT("Goal 148") & absmax2 & crushw
-                    )
-                  ),
-                dT("Goal 125") &
-                  la(orL,"abs(r-rv*(kxtime_5+t_0))>rp|w*h < w*(w*a/2*(t_0+kxtime_5)^2+dhd*(t_0+kxtime_5))-hp")&& (
-                  dT("Goal 280") & absmax2 & QE,
-                  dT("Goal 281") & absmax2 & (la(andL)*) & (la(orL)*) & QE
-                  )
-                ) ),
-            // goal 111
-            dT("Goal 111") &
-              la(instantiateT(Variable("ho"), "dhf*(t_0+kxtime_5) - w*max0^2/(2*a)".asTerm)) //, { case Forall(Variable("ho", None, Real) :: Nil, _) => true case _ => false })
-              & dT("Goal 120-1") &
-              la(implyL, "0<=kxtime_5+t_0&kxtime_5+t_0 < max0/a&rv*(kxtime_5+t_0)=rv*(kxtime_5+t_0)&dhf*(t_0+kxtime_5)-w*max0^2/(2*a)=w*a/2*(kxtime_5+t_0)^2+dhd*(kxtime_5+t_0)|kxtime_5+t_0>=max0/a&rv*(kxtime_5+t_0)=rv*(kxtime_5+t_0)&dhf*(t_0+kxtime_5)-w*max0^2/(2*a)=dhf*(kxtime_5+t_0)-w*max0^2/(2*a)->abs(r-rv*(kxtime_5+t_0))>rp|w*h < w*(dhf*(t_0+kxtime_5)-w*max0^2/(2*a))-hp")
-              && (
-              dT("Goal 122") & la(hide, initDomain) & absmax2 & QE,
-              dT("Goal 123") & la(orL, "0<=t_0&t_0 < max((0,w*(dhf-dhd_3)))/a&ro_0=rv*t_0&ho_0=w*a/2*t_0^2+dhd_3*t_0|t_0>=max((0,w*(dhf-dhd_3)))/a&ro_0=rv*t_0&ho_0=dhf*t_0-w*max((0,w*(dhf-dhd_3)))^2/(2*a)")
-                && (
-                la(hide, initDomain) & absmax2 & crushor, // takes a while (about 170 seconds)
-                dT("Goal 127") &
-                  (la(andL)*) & dT("Goal 193") &
-                  la(orL, "abs(r-rv*(kxtime_5+t_0))>rp|w*h < w*(dhf*(t_0+kxtime_5)-w*max0^2/(2*a))-hp") && (
-                  dT("Goal 194") & absmax2 & crushor, // takes a while (100 seconds or so)
-                  dT("Goal 195") & ls(hide, "abs(r_3-ro_0)>rp") & absmax2 &
-                    la(orL, "0>=w*(dhf-dhd_3)&max_1=0|0 < w*(dhf-dhd_3)&max_1=w*(dhf-dhd_3)") && (
-                    dT("Goal 214") & cut("w*ao>=a|!w*ao>=a".asFormula) & onBranch(
-                      (cutShowLbl, ls(cohide, "w*ao>=a|!w*ao>=a") & QE),
-                      (cutUseLbl, dT("Goal 214-2") & la(orL, "w*ao>=a|!w*ao>=a") && (
-                        dT("Goal 214-3") /*& la(hide, initDomain)*/ & QE,
-                        dT("Goal 231") & la(orL, "w*dhd_3>=w*dhf|w*ao>=a") && (
-                          dT("Goal 233") & la(orL, "w*dhd>=w*dhf|w*ao>=a") && (
-                            crushor,
-                            la(notL) & closeId
-                            ),
-                          la(notL) & closeId
-                          ) ) ) ),
-                    la(hide, initDomain) & crushor
-                    )
-                  )
-
-                )
-              )
-            )
-            )
-        )
-        ), QE /* End AndRight */
-      )
-
-    val safeLemma = helper.runTactic(safeLemmaTac, new RootNode(safeLemmaSeq))
-    safeLemma shouldBe 'closed
-
-    /*** Lemma machinery, TODO clean up ***/
-    // create evidence (traces input into tool and output from tool)
-    val evidence = new ToolEvidence(immutable.Map("input" -> safeLemmaFormula, "output" -> "true")) :: Nil
-    // add lemma into DB, which creates an ID for it. use the ID to apply the lemma
-    val lemmaDB = LemmaDBFactory.lemmaDB
-    val lemmaID = lemmaDB.add(Lemma(safeLemma.provableWitness, evidence))
-    val applyLemma = new ApplyRule(LookupLemma(lemmaDB, lemmaID)) {
-      override def applicable(node: ProofNode): Boolean = node.sequent.sameSequentAs(safeLemmaSeq)
-    }
-
-    /*** Main safe theorem and its tactic ***/
-    val safeSeq = parseToSequent(getClass.getResourceAsStream("/examples/casestudies/acasx/nodelay_max.key"))
-    val safeTac = ls(implyR) & la(andL) & ls(wipeContextInductionT(Some(invariant))) & onBranch(
-      (indInitLbl, dT("Base case") & ls(andR) & closeId),
-      (indUseCaseLbl, dT("Use case") & ls(implyR) & (la(andL)*) & ls(andR) && (
-        la(instantiateT(Variable("t"), Number(0))) &
-          la(instantiateT(Variable("ro"), Number(0))) &
-          la(instantiateT(Variable("ho"), Number(0))) & la(implyL) && (
-          dT("Use case 1") & ls(hide, "abs(r)>rp|abs(h)>hp") &
-            /*abbrv(Variable("max0"))(SuccPosition(0, PosInExpr(0::0::0::1::1::0::Nil))) // But more fragile */
-            abbrv("max((0,w*(dhf-dhd)))".asTerm, Some(Variable("maxI"))) & dT("abbrv") &
-            la(MinMaxT, "", Some("max(0,w*(dhf-dhd))".asTerm)) & QE, //MinMaxT(AntePosition(9, PosInExpr(1 :: Nil)))
-          dT("Absolute value") &
-            ls(AbsT, "", Some("abs(r)".asTerm)) &   //AbsT(SuccPosition(0, PosInExpr(0 :: 0 :: Nil))) &
-            ls(AbsT, "", Some("abs(h)".asTerm)) &   //AbsT(SuccPosition(0, PosInExpr(1 :: 0 :: Nil)))
-            la(AbsT, "", Some("abs(r-0)".asTerm)) & //AbsT(AntePosition(9, PosInExpr(0 :: 0 :: Nil))) &
-            dT("Use case 2") & QE
-          ), closeId
-        )),
-      (indStepLbl, dT("Step") & ls(implyR) & ls(boxSeqGenT(invariant)) & onBranch(
-        (cutShowLbl, dT("Generalization Holds") &
-          ls(boxSeqT) & ls(boxChoiceT) & ls(andR) && (
-          dT("1.1") & ls(boxTestT) & ls(implyR) & ls(boxNDetAssign) & ls(skolemizeT) & closeId, /* closed */
-          dT("1.2") & ls(boxSeqT) & ls(boxNDetAssign) & ls(skolemizeT) & ls(boxSeqT) & ls(boxChoiceT) & dT("1.2.1") &
-            la(hide, "((w=-1|w=1)&\\forall t \\forall ro \\forall ho (0<=t&t < max((0,w*(dhf-dhd)))/a&ro=rv*t&ho=w*a/2*t^2+dhd*t|t>=max((0,w*(dhf-dhd)))/a&ro=rv*t&ho=dhf*t-w*max((0,w*(dhf-dhd)))^2/(2*a)->abs(r-ro)>rp|w*h < w*ho-hp))&(hp>0&rp>0&rv>=0&a>0)")
-            & ls(andR) & /* almost identical branches */
-            ls(substitutionBoxAssignT) & ls(boxTestT) & dT("1.2.2") & ls(implyR) & ls(boxNDetAssign) & ls(skolemizeT) &
-            ls(andR) && (ls(andR) && (dT("cohide") & cohide(SuccPosition(0)) & QE, closeId), closeId)
-          /* last line used to be handled by QE, but Max broke that */
-          /* Would like to replace cohide by: ls(cohide, "-1=-1|-1=1") OR ls(cohide, "1=-1|1=1") (BUT different branches)*/
-          )),
-        (cutUseLbl, dT("Generalization Strong Enough") &
-          abbrv("max((0,w*(dhf-dhd)))".asTerm, Some(Variable("max0"))) & dT("abbrv2") &
-          /*abbrv(Variable("max0"))(AntePosition(0, PosInExpr(0::1::0::0::0::0::0::0::0::1::1::0::Nil)))*/
-          cutEZ("!(w*dhd>=w*dhf|w*ao>=a) | (w*dhd>=w*dhf|w*ao>=a)".asFormula,
-            ls(cohide, "!(w*dhd>=w*dhf|w*ao>=a) | (w*dhd>=w*dhf|w*ao>=a)") & QE) &
-          la(orL, "!(w*dhd>=w*dhf|w*ao>=a) | (w*dhd>=w*dhf|w*ao>=a)") && (
-          la(hide, "max0=max((0,w*(dhf-dhd)))") &
-            la(hide, "((w=-1|w=1)&\\forall t \\forall ro \\forall ho (0<=t&t < max0/a&ro=rv*t&ho=w*a/2*t^2+dhd*t|t>=max0/a&ro=rv*t&ho=dhf*t-w*max0^2/(2*a)->abs(r-ro)>rp|w*h < w*ho-hp))&(hp>0&rp>0&rv>=0&a>0)") &
-            dT("Before DI") &
-            cutEZ("[{r'=-rv,dhd'=ao,h'=-dhd&w*dhd>=w*dhf|w*ao>=a}](0=1)".asFormula, // false as postcondition doesn't work
-              ls(hide, "[{r'=-rv,dhd'=ao,h'=-dhd&w*dhd>=w*dhf|w*ao>=a}](((w=-1|w=1)&\\forall t \\forall ro \\forall ho (0<=t&t < max((0,w*(dhf-dhd)))/a&ro=rv*t&ho=w*a/2*t^2+dhd*t|t>=max((0,w*(dhf-dhd)))/a&ro=rv*t&ho=dhf*t-w*max((0,w*(dhf-dhd)))^2/(2*a)->abs(r-ro)>rp|w*h < w*ho-hp))&(hp>0&rp>0&rv>=0&a>0))")
-                & ls(DI)) &
-            la(hide, "!(w*dhd>=w*dhf|w*ao>=a)") &
-            dT("After DI") & ls(DC("0=1".asFormula)) & onBranch(
-            (cutShowLbl, dT("After DC 1") & closeId),
-            (cutUseLbl, dT("After DC 2") & ls(DW) & dT("after DW") &
-              ls(implyR) & la(andL) & la(cohide, "0=1") & dT("before QE") & QE)
-          ),
-          dT("Before diff. solution") & ls(diffSolution(None, la(hide, "max0=max((0,w*(dhf-dhd)))"))) &
-            dT("Diff. Solution") & ls(implyR) & (la(andL)*) &
-            la(TacticLibrary.eqLeft(exhaustive=true), "kxtime_1=0") & la(hideT, "kxtime_1=0") &
-            la(TacticLibrary.eqLeft(exhaustive=true), "kxtime_4()=0") & la(hideT, "kxtime_4()=0") &
-            la(TacticLibrary.eqLeft(exhaustive=true), "r_2()=r") & la(hideT, "r_2()=r") &
-            la(TacticLibrary.eqLeft(exhaustive=true), "dhd_2()=dhd") & la(hideT, "dhd_2()=dhd") &
-            la(TacticLibrary.eqLeft(exhaustive=true), "h_2()=h") & la(hideT, "h_2()=h") &
-            dT("bla") & cut(safeLemmaFormula.asFormula) & onBranch(
-            (cutShowLbl, ls(cohideT, safeLemmaFormula) & dT("apply Lemma") & applyLemma),
-            (cutUseLbl, dT("use lemma") & QE)
-          )
-          ) /* end orL on cutEZ */
-          ) /* End cutUseLbl "Generalization strong enough" */
-      )) /* End indStepLbl */
-    )
-
-    val safeTheorem = helper.runTactic(safeTac, new RootNode(safeSeq))
-    safeTheorem shouldBe 'closed
-  }
-
-=======
->>>>>>> 2af0cd82
-  "ACAS X 2-sided safe implicit with lemmas" should "be provable" in {
-
-    /*** Helper tactics ***/
-    def dT(s : String) = debugT(s)
-
-    val crushw = la(orL, "w=-1|w=1") && (QE, QE)
-    // Q: Stefan, why did you change this from w() ?
-
-    val crushor = (la(orL)*) & QE
-
-    val absmax = abbrv("max((0,w*(dhf-dhd)))".asTerm, Some(Variable("maxA"))) &
-      la(MinMaxT, "", Some("max(0,w*(dhf-dhd))".asTerm)) &
-      ls(AbsT, "", Some("abs(r)".asTerm)) &
-      ls(AbsT, "", Some("abs(h)".asTerm)) &
-      la(AbsT, "", Some("abs(r-0)".asTerm))
-
     val absmax2 =
       (ls(AbsT, "", Some("abs(r_3-ro_0)".asTerm)) |
         dT("abs(r_3-ro_0) not present")) &
-<<<<<<< HEAD
-      ( abbrv("max((0,w*(dhf-dhd)))".asTerm, Some(Variable("maxI"))) &
-        la(MinMaxT, "", Some("max((0,w*(dhf-dhd)))".asTerm)) |
-        dT("max(0,w*(dhf-dhd)) not present")) &
-      ( abbrv("max((0,w*(dhf-dhd_3)))".asTerm, Some(Variable("maxF"))) &
-        la(MinMaxT, "", Some("max((0,w*(dhf-dhd_3)))".asTerm)) |
-        dT("max(0,w*(dhf-dhd_3)) not present"))
-
-    val absmax3 =
-      la(MinMaxT, "", Some("max(0,w*(dhfM-dhd))".asTerm)) &
-      abbrv("max(0,w*(dhfM-dhd_3))".asTerm, Some(Variable("maxFM"))) &
-      la(MinMaxT, "", Some("max(0,w*(dhfM-dhd_3))".asTerm))
-=======
         ( abbrv("max((0,w*(dhf-dhd)))".asTerm, Some(Variable("maxI"))) &
           la(MinMaxT, "", Some("max((0,w*(dhf-dhd)))".asTerm)) |
           dT("max(0,w*(dhf-dhd)) not present")) &
@@ -535,7 +277,6 @@
       la(MinMaxT, "", Some("max(0,w*(dhfM-dhd))".asTerm)) &
         abbrv("max(0,w*(dhfM-dhd_3))".asTerm, Some(Variable("maxFM"))) &
         la(MinMaxT, "", Some("max(0,w*(dhfM-dhd_3))".asTerm))
->>>>>>> 2af0cd82
 
     def cutEZ(c:Formula, t:Tactic) = cut(c) & onBranch(
       (cutShowLbl, t | dT("Cut didn't close") & Tactics.stopT)
@@ -547,13 +288,8 @@
           dT("apply Lemma " + formula) & apply),
         (cutUseLbl, dT("use Lemma " + formula) &
           la(implyL, formula) && (
-<<<<<<< HEAD
-            (ls(andR)*) & closeId, // checking hyps
-            closeId // apply concl
-=======
           (ls(andR)*) & closeId, // checking hyps
           closeId // apply concl
->>>>>>> 2af0cd82
           ))
       )
 
@@ -570,11 +306,7 @@
       "            -> (abs(r - ro) > rp | w * h < w * ho - hp))"+
       "      )"
     val condImplUpper = "("+
-<<<<<<< HEAD
-    "        \\forall t \\forall ro \\forall ho"+
-=======
       "        \\forall t \\forall ro \\forall ho"+
->>>>>>> 2af0cd82
       "          ((0 <= t & t < max(0, w * (dhfM - dhd)) / aM &"+
       "            ro = rv * t & ho = (w * aM) / 2 * t^2 + dhd * t) |"+
       "            (t >= max(0, w * (dhfM - dhd)) / aM &"+
@@ -585,20 +317,12 @@
       "        )"
     val condImpl = "("+ condImplLower + "|"+ condImplUpper + ")"
     val invariantStr = "(( (w=-1 | w=1) &"+ condImpl +
-<<<<<<< HEAD
-      ") & (hp > 0 & rp > 0 & rv >= 0 & a > 0 & aM > 0))"
-=======
       ") & (hp > 0 & rp >= 0 & rv >= 0 & a > 0 & aM > 0))"
->>>>>>> 2af0cd82
     val invariant = invariantStr.asFormula
 
     val evolutionDomain =
       "(( w * dhd >= w * dhf  | w * ao >= a ) &" +
-<<<<<<< HEAD
-      " ((w * dhd <= w * dhfM & w * ao <= aM) | w * ao <= 0))"
-=======
         " ((w * dhd <= w * dhfM & w * ao <= aM) | w * ao <= 0))"
->>>>>>> 2af0cd82
 
     val initDomain = "w*dhd>=w*dhf|w*ao>=a"
 
@@ -611,11 +335,7 @@
         "(w*dhd>=w*dhf|w*ao>=a) &" +
         "(w=-1|w=1) &" +
         "(\\forall t \\forall ro \\forall ho (0<=t&t < maxI/a&ro=rv*t&ho=w*a/2*t^2+dhd*t|t>=maxI/a&ro=rv*t&ho=dhf*t-w*maxI^2/(2*a)->abs(r-ro)>rp|w*h < w*ho-hp)) &" +
-<<<<<<< HEAD
-        "hp>0 & rp>0 & rv>=0 & a>0 &" +
-=======
         "hp>0 & rp>=0 & rv>=0 & a>0 &" +
->>>>>>> 2af0cd82
         "(w*dhd_3>=w*dhf|w*ao>=a) &" +
         "kxtime_5>=0 &" +
         "r_3=r+-1*kxtime_5*rv &" +
@@ -628,11 +348,7 @@
         "(w*dhd<=w*dhfM&w*ao<=aM|w*ao<=0) &" +
         "(w=-1|w=1) &" +
         "(\\forall t \\forall ro \\forall ho (0<=t&t < maxIM/aM&ro=rv*t&ho=w*aM/2*t^2+dhd*t|t>=maxIM/aM&ro=rv*t&ho=(dhd+w*maxIM)*t-w*maxIM^2/(2*aM)->abs(r-ro)>rp|w*h>w*ho+hp)) &" +
-<<<<<<< HEAD
-        "hp>0 & rp>0 & rv>=0 & aM>0 &" +
-=======
         "hp>0 & rp>=0 & rv>=0 & aM>0 &" +
->>>>>>> 2af0cd82
         "(w*dhd_3<=w*dhfM&w*ao<=aM|w*ao<=0) &" +
         "kxtime_5>=0 &" +
         "r_3=r+-1*kxtime_5*rv &" +
@@ -658,11 +374,7 @@
         & ls(hide, "abs(r_3-ro_0)>rp") & ls(hide, "w*h_3<w*ho_0-hp") &
         dT("Show Cut 2") & ls(orR) &
         la(orL, "0<=t_0&t_0<max((0,w*(dhf-dhd_3)))/a&ro_0=rv*t_0&ho_0=w*a/2*t_0^2+dhd_3*t_0|t_0>=max((0,w*(dhf-dhd_3)))/a&ro_0=rv*t_0&ho_0=dhf*t_0-w*max((0,w*(dhf-dhd_3)))^2/(2*a)")
-<<<<<<< HEAD
-        & (la(andL)*) & (ls(andR)*) & (QE | dT("Should be closed") & Tactics.stopT)),
-=======
         & (la(andL)*) & (ls(andR)*) & dT("End CutShowLbl") & QE),
->>>>>>> 2af0cd82
       (cutUseLbl, dT("Use Cut") &
         la(orL, "0<=t_0+kxtime_5&t_0+kxtime_5 < maxI/a|t_0+kxtime_5>=maxI/a") && (
         dT("Goal 110") & la(hide, initDomain) & // TODO remove this hide
@@ -707,11 +419,7 @@
             )
           )
         )
-<<<<<<< HEAD
-      )
-=======
         )
->>>>>>> 2af0cd82
     )
 
     val safeUpLemmaTac = dT("lemma Up") & ls(implyR) & (la(andL)*) &
@@ -770,11 +478,7 @@
             )
           )
         )
-<<<<<<< HEAD
-      )
-=======
         )
->>>>>>> 2af0cd82
     )
 
     val safeLemma = helper.runTactic(safeLemmaTac, new RootNode(safeLemmaSeq))
@@ -808,14 +512,9 @@
     }
 
     /*** Main safe theorem and its tactic ***/
-<<<<<<< HEAD
-    val safeSeq = parseToSequent(getClass.getResourceAsStream(
-      "/examples/casestudies/acasx/nodelay_2sided.key"))
-=======
     val safeSeq = new Sequent(Nil, immutable.IndexedSeq(), immutable.IndexedSeq(
       KeYmaeraXProblemParser(io.Source.fromInputStream(
         getClass.getResourceAsStream("/examples/casestudies/acasx/nodelay_2sided.key")).mkString)))
->>>>>>> 2af0cd82
     val safeTac = ls(implyR) & la(andL) &
       ls(wipeContextInductionT(Some(invariant))) & onBranch(
       (indInitLbl, dT("Base case") & ls(andR) & closeId),
@@ -869,12 +568,8 @@
           dT("1.2") & ls(boxSeqT) & ls(boxNDetAssign) & ls(skolemizeT) &
             ls(boxSeqT) & ls(boxChoiceT) & dT("1.2.1") &
             la(hide, invariantStr) & ls(andR) & /* almost identical branches */
-<<<<<<< HEAD
-            ls(substitutionBoxAssignT) & ls(boxTestT) & dT("1.2.2") &
-=======
             dT("AAA") &
             ls(substitutionBoxAssignT) & dT("BBB") & ls(boxTestT) & dT("1.2.2") &
->>>>>>> 2af0cd82
             ls(implyR) & ls(boxNDetAssign) & ls(skolemizeT) & ls(andR) &&
             (ls(andR) &&
               (dT("cohide") & cohide(SuccPosition(0)) & QE, closeId),
@@ -890,11 +585,7 @@
           la(hide, invariantStr) &
             dT("Before DI") &
             cutEZ(("[{"+ode+"&" + evolutionDomain + "}]" + "(0=1)").asFormula,
-<<<<<<< HEAD
-            // false as postcondition doesn't work
-=======
               // false as postcondition doesn't work
->>>>>>> 2af0cd82
               ls(hide, "[{"+ode+"&" + evolutionDomain + "}]" + invariantStr)
                 & ls(DI)) &
             la(hide, "!" + evolutionDomain) &
@@ -907,13 +598,8 @@
             abbrv("max((0,w*(dhf-dhd)))".asTerm, Some(Variable("maxI"))) &
             abbrv("max((0,w*(dhfM-dhd)))".asTerm, Some(Variable("maxIM"))) &
             ls(diffSolution(None,
-<<<<<<< HEAD
-               la(hide, "maxI=max((0,w*(dhf-dhd)))") &
-               la(hide, "maxIM=max((0,w*(dhfM-dhd)))"))) &
-=======
               la(hide, "maxI=max((0,w*(dhf-dhd)))") &
                 la(hide, "maxIM=max((0,w*(dhfM-dhd)))"))) &
->>>>>>> 2af0cd82
             dT("Diff. Solution") & ls(implyR) & (la(andL)*) &
             la(TacticLibrary.eqLeft(exhaustive=true), "kxtime_1=0") &
             la(hideT, "kxtime_1=0") &
@@ -944,11 +630,7 @@
                   applyLemma(safeUpLemmaFormula,safeUpLemmaApply)
                 )
               ),
-<<<<<<< HEAD
-              QE
-=======
             QE
->>>>>>> 2af0cd82
             )
           ) /* end orL on cutEZ */
           ) /* End cutUseLbl "Generalization strong enough" */
@@ -959,12 +641,6 @@
     safeTheorem shouldBe 'closed
   }
 
-<<<<<<< HEAD
-/*******************/
-/**** Playground ***/
-/*******************/
-/*  "abs_test0" should "be provable" in {
-=======
   "ACAS X limited time safe implicit" should "be provable" in {
 
     /*** Helper tactics ***/
@@ -3329,7 +3005,6 @@
   }
 
     /*  "abs_test0" should "be provable" in {
->>>>>>> 2af0cd82
     val s = parseToSequent(getClass.getResourceAsStream("/examples/casestudies/acasx/abs_test0.key"))
 
     val arith = arithmeticT
