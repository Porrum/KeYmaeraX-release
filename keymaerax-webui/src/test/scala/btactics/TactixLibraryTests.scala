/**
  * Copyright (c) Carnegie Mellon University.
  * See LICENSE.txt for the conditions of this license.
  */

package edu.cmu.cs.ls.keymaerax.btactics


import edu.cmu.cs.ls.keymaerax.Configuration
import edu.cmu.cs.ls.keymaerax.bellerophon._
import edu.cmu.cs.ls.keymaerax.btactics.TactixLibrary._
import edu.cmu.cs.ls.keymaerax.btactics.TacticFactory._
import edu.cmu.cs.ls.keymaerax.core._
import edu.cmu.cs.ls.keymaerax.infrastruct.{PosInExpr, Position, SuccPosition}
import edu.cmu.cs.ls.keymaerax.lemma.{Lemma, LemmaDBFactory}
import edu.cmu.cs.ls.keymaerax.parser.KeYmaeraXArchiveParser
import edu.cmu.cs.ls.keymaerax.parser.StringConverter._
import edu.cmu.cs.ls.keymaerax.pt.ProvableSig
import edu.cmu.cs.ls.keymaerax.tags.{SummaryTest, UsualTest}
import edu.cmu.cs.ls.keymaerax.tools.ToolOperationManagement
import testHelper.KeYmaeraXTestTags.{IgnoreInBuildTest, SlowTest, TodoTest}

import scala.collection.immutable._
import scala.language.postfixOps
import org.scalatest.LoneElement._
import org.scalatest.time.SpanSugar._

import scala.reflect.io.File

/**
 * Tactix Library Test.
 * @author Andre Platzer
 */
@SummaryTest
@UsualTest
class TactixLibraryTests extends TacticTestBase {
  private val someList: () => Iterator[Formula] = () =>
      ("x>=4".asFormula :: "x>=6".asFormula :: "x<2".asFormula :: "x>=5".asFormula :: "x>=0".asFormula :: Nil).iterator

  "DoLoneSome not ChooseSome" should "follow the right cut for x>=7 -> x>=5" in withMathematica { _ =>
    proveBy("x>=7 -> x>=5".asFormula,
      implyR(1) &
        cutR("x>=6".asFormula)(SuccPosition(1).top) & OnAll(QE)
    )
  }

  it should "prove x>=5 -> [{x'=x^2}]x>=5 by invariant" in withMathematica { _ =>
    proveBy("x>=5 -> [{x'=x^2}]x>=5".asFormula,
      implyR(1) &
        diffInvariant("x>=5".asFormula)(1) & dW(1) & QE
    ) shouldBe 'proved
  }

  it should "prove x>=5 -> [{{x'=2}}*]x>=5 by loop invariants" in withMathematica { _ =>
    proveBy("x>=5 -> [{{x'=2}}*]x>=5".asFormula,
      implyR(1) &
        loop("x>=5".asFormula)(1) <(
          QE
          ,
          QE
          ,
            solve(1) & OnAll(QE)
      )
    ) shouldBe 'proved
  }

  "ChooseSome" should "find the right cut for x>=7 -> x>=5" in withMathematica { _ =>
    proveBy("x>=7 -> x>=5".asFormula,
      implyR(1) &
        ChooseSome(someList, (c:Formula) => cutR(c)(SuccPosition(1).top) & OnAll(QE & done))
    )
  }

  it should "prove x>=5 -> [{x'=x^2}]x>=5 from one invariant" in withMathematica { _ =>
    proveBy("x>=5 -> [{x'=x^2}]x>=5".asFormula,
      implyR(1) &
        ChooseSome(() => ("x>=5".asFormula :: Nil).iterator, (inv:Formula) => diffInvariant(inv)(1) & dW(1) & QE & done)
    ) shouldBe 'proved
  }

  it should "prove x>=5 -> [{x'=x^2}]x>=5 from list of invariants" in withMathematica { _ =>
    proveBy("x>=5 -> [{x'=x^2}]x>=5".asFormula,
      implyR(1) &
      ChooseSome(someList, (inv:Formula) => diffInvariant(inv)(1) & dW(1) & QE & done)
    ) shouldBe 'proved
  }

  it should "generate and master prove x>=5 -> [{x'=x^2}]x>=5 from list of invariants" in withMathematica { _ =>
    proveBy("x>=5 -> [{x'=x^2}]x>=5".asFormula,
      implyR(1) &
        //@note master() together with ChooseSome leaves goals open, if first alternative doesn't QE --> demand QE after master
        ChooseSome(someList, (inv:Formula) => diffInvariant(inv)(1) & dW(1) & (master() & QE & done))
    ) shouldBe 'proved
  }


  it should "prove x>=5 -> [{{x'=2}}*]x>=5 from one loop invariants" in withMathematica { _ =>
    proveBy("x>=5 -> [{{x'=2}}*]x>=5".asFormula,
      implyR(1) &
        ChooseSome(() => ("x>=5".asFormula :: Nil).iterator, (inv:Formula) => loop(inv)(1) <(
          QE & done
          ,
          QE & done
          ,
          solve(1) & OnAll(QE & done)
          ))
    ) shouldBe 'proved
  }

  it should "prove x>=5 -> [{{x'=2}}*]x>=5 from list of loop invariants" in withMathematica { _ =>
    proveBy("x>=5 -> [{{x'=2}}*]x>=5".asFormula,
      implyR(1) &
        ChooseSome(someList, (inv:Formula) => loop(inv)(1) <(
            QE & done
            ,
            QE & done
            ,
            solve(1) & OnAll(QE & done)
            ))
    ) shouldBe 'proved
  }

  it should "generate and master prove x>=5 -> [{{x'=2}}*]x>=5 from list of loop invariants" in withMathematica { _ =>
    proveBy("x>=5 -> [{{x'=2}}*]x>=5".asFormula,
      implyR(1) &
        //@note master() together with ChooseSome leaves goals open, if first alternative doesn't QE --> demand QE after master
        ChooseSome(someList, (inv:Formula) => loop(inv)(1) & (master() & QE & done))
    ) shouldBe 'proved
  }

  "LetInspect" should "post-hoc instantiate a j closing \\exists j 5+3=j" in withMathematica{ _ =>
    val proof = proveBy("\\exists jj 5+3=jj".asFormula,
      LetInspect("j()".asTerm,
        (pr:ProvableSig) => pr.subgoals.head.succ.head match {
          case Equal(l, _) => l
        }
        ,
        existsR("j()".asTerm)(1) & SaturateTactic(step(1, 0::Nil))
      ) & byUS(Ax.equalReflexive)
    )
    proof.conclusion shouldBe Sequent(IndexedSeq(), IndexedSeq("\\exists jj 5+3=jj".asFormula))
    proof shouldBe 'proved
  }

  it should "post-hoc instantiate a j(||) closing \\exists j 5+3=j" taggedAs(TodoTest,IgnoreInBuildTest) ignore withMathematica { _ =>
    val proof = proveBy("\\exists jj 5+3=jj".asFormula,
      LetInspect("j(||)".asTerm,
        (pr:ProvableSig) => pr.subgoals.head.succ.head match {
          case Equal(l, _) => l
        }
        ,
        existsR("j(||)".asTerm)(1) & SaturateTactic(step(1, 0::Nil))
      ) & byUS(Ax.equalReflexive)
    )
    proof.conclusion shouldBe Sequent(IndexedSeq(), IndexedSeq("\\exists jj 5+3=jj".asFormula))
    proof shouldBe 'proved
  }

  it should "post-hoc instantiate a j closing \\exists j (x+x)'=j" ignore withMathematica { _ =>
    val proof = proveBy("\\exists jj (x+x)'=jj".asFormula,
      LetInspect("j(.)".asTerm,
        (pr:ProvableSig) => pr.subgoals.head.succ.head match {
          case Equal(l, _) => l
        }
        ,
        existsR("j(x)".asTerm)(1) &
        derive(1, 0::Nil))
        & byUS(Ax.equalReflexive))
    proof.conclusion shouldBe Sequent(IndexedSeq(), IndexedSeq("\\exists jj (x+x)'=jj".asFormula))
    proof shouldBe 'proved
  }

  /** @see UnificationMatchTest should "unify j()=x+y with s()=s()" unifiable but not by mere matching, needs a proper unifier instead of a single sided matcher */
  it should "post-hoc find a j() closing (x+x*y)'=j()" taggedAs(TodoTest,IgnoreInBuildTest) ignore withMathematica { _ =>
    val proof = proveBy("\\exists jj (x+x*y)'=jj".asFormula,
      LetInspect("j(||)".asTerm,
        (pr:ProvableSig) => pr.subgoals.head.succ.head match {
          case Equal(l, _) => l
        }
        ,
        existsR("j()".asTerm)(1) &
          derive(1, 0::Nil))
        & byUS(Ax.equalReflexive))
    proof.conclusion shouldBe Sequent(IndexedSeq(), IndexedSeq("\\exists jj (x+x*y)'=jj".asFormula))
    proof shouldBe 'proved
  }

  /** @see UnificationMatchTest should "unify j()=x+y with s()=s()" */
  it should "post-hoc find a j() closing j()=(x+x*y)'" taggedAs(TodoTest,IgnoreInBuildTest) ignore withMathematica { _ =>
    val proof = proveBy("\\exists jj jj=(x+x*y)'".asFormula,
      LetInspect("j(||)".asTerm,
        (pr:ProvableSig) => pr.subgoals.head.succ.head match {
          case Equal(_, r) => r
        }
        ,
        existsR("j()".asTerm)(1) &
        derive(1, 1::Nil))
        & byUS(Ax.equalReflexive))
    proof.conclusion shouldBe Sequent(IndexedSeq(), IndexedSeq("\\exists jj jj=(x+x*y)'".asFormula))
    proof shouldBe 'proved
  }

  it should "post-hoc find a j(||) closing (x+x*y)'=j(||)" taggedAs(TodoTest,IgnoreInBuildTest) ignore withMathematica{ _ =>
    val proof = proveBy("\\exists jj (x+x*y)'=jj".asFormula,
      LetInspect("j(||)".asTerm,
        (pr:ProvableSig) => pr.subgoals.head.succ.head match {
          case Equal(l, _) => l
        }
        ,
        existsR("j(||)".asTerm)(1) &
          derive(1, 0::Nil))
        & byUS(Ax.equalReflexive))
    proof.conclusion shouldBe Sequent(IndexedSeq(), IndexedSeq("\\exists jj (x+x*y)'=jj".asFormula))
    proof shouldBe 'proved
  }

  def feedOneAfterTheOther[A<:Expression](list: List[A]) : (ProvableSig,ProverException)=>Seq[Expression] = {
    var rem = list
    (_,e) => println("SnR loop status " + e)
      rem match {
        case hd::tail => rem = tail; hd :: Nil
        case _ => throw new BelleNoProgress("SearchAndRescueAgain ran out of alternatives among: " + list)
      }
  }

  "sAI" should "prove x>=0 -> [{x'=x^2+x+1}]x>=0" in withMathematica { _ =>
    val fml = "x>=0 -> [{x'=x^2+x+1}]x>=0".asFormula
    proveBy(fml, implyR(1) & ODEInvariance.sAIclosedPlus()(1)) shouldBe 'proved
  }

  "loopPostMaster" should "find an invariant for x=5-> [{x:=x+2;{x'=1}}*]x>=0" in withMathematica { _ =>
    val fml = "x>=5 -> [{x:=x+2;{x'=1}}*]x>=0".asFormula
    val invs = List("x>=-1".asFormula, "x=5".asFormula, "x>=0".asFormula, "x=7".asFormula).map(_ -> None).toStream
    proveBy(fml, implyR(1) & loopPostMaster((_, _) => invs)(1)) shouldBe 'proved
    //@note postcondition is invariant, loopPostMaster won't ask invariant generator
    proveBy(fml, implyR(1) & loopPostMaster((_, _) => Nil.toStream)(1)) shouldBe 'proved
  }

  it should "find an invariant for curvebot" in withMathematica { _ =>
    val fml = """x!=ox | y!=oy ->
                #  [{
                #    {?(x+w/-1-ox)^2+(y-v/-1-oy)^2!=v^2+w^2; om:=-1;
                #    ++ ?(x+w-ox)^2+(y-v-oy)^2!=v^2+w^2; om:=1;
                #    ++ ?(ox-x)*w!=(oy-y)*v; om:=0;}
                #    {x'=v,y'=w,v'=om*w,w'=-om*v}
                #   }*
                #  ] !(x=ox & y=oy)""".stripMargin('#').asFormula
    //@note postcondition is invariant
    proveBy(fml, implyR(1) & loopPostMaster((_, _) => Nil.toStream)(1)) shouldBe 'proved
  }

  it should "find an invariant for curvebot with fns" in withMathematica { _ =>
    val fml = """x!=ox() | y!=oy() ->
                #  [{
                #    {?(x+w/-1-ox())^2+(y-v/-1-oy())^2!=v^2+w^2; om:=-1;
                #    ++ ?(x+w-ox())^2+(y-v-oy())^2!=v^2+w^2; om:=1;
                #    ++ ?(ox()-x)*w!=(oy()-y)*v; om:=0;}
                #    {x'=v,y'=w,v'=om*w,w'=-om*v}
                #   }*
                #  ] !(x=ox() & y=oy())""".stripMargin('#').asFormula
    //@note postcondition is invariant
    proveBy(fml, implyR(1) & loopPostMaster((_, _) => Nil.toStream)(1)) shouldBe 'proved
  }

<<<<<<< HEAD
  it should "eventually run out of ideas" taggedAs SlowTest in withQE { _ =>
=======
  it should "eventually run out of ideas" taggedAs SlowTest in withQE {_ =>
>>>>>>> f3842aa2
    val s = "x>=0, x=H(), v=0, g()>0, 1>=c(), c()>=0 ==> [{{x'=v,v'=-g()&x>=0}{?x=0;v:=-c()*v;++?x!=0;}}*](x>=0&x<=H())".asSequent
    // defaultInvariantGenerator does not find an invariant, so loopPostMaster should eventually run out of ideas and
    // not keep asking over and over again
    failAfter(50 seconds) {
      val result = the[BelleThrowable] thrownBy proveBy(s, loopPostMaster(invGenerator)(1))
      result.getMessage should include("[Bellerophon Runtime] loopPostMaster: Invariant generator ran out of ideas")
    }
  }

  "SnR Loop Invariant" should "find an invariant for x=5-> [{x:=x+2;}*]x>=0" in withMathematica { _ =>
    val fml = "x>=5 -> [{x:=x+2;}*]x>=0".asFormula
    val invs = List(".>=-1".asFormula, ".=5".asFormula, ".>=0".asFormula)
    val jj = "j(.)".asFormula
    val proof = proveBy(fml,
      implyR(1) & SearchAndRescueAgain(jj :: Nil,
        loop(USubst(Seq(SubstitutionPair(".".asTerm,"x".asTerm)))(jj))(1) <(nil, nil, chase(1)),
        feedOneAfterTheOther(invs),
        OnAll(master()) & done
      )
    )
    proof.conclusion shouldBe Sequent(IndexedSeq(), IndexedSeq(fml))
    proof shouldBe 'proved
    proveBy(fml, implyR(1) & loopSR((_, _) => invs.map(_ -> None).toStream)(1)) shouldBe 'proved
  }


  "Normalize" should "prove simple formula" in {
    val f = "y>0 -> [x:=y;]x>0".asFormula
    proveBy(f, normalize) shouldBe 'proved
  }

  it should "unfold simple formula" in {
    val f = "y>0 -> [x:=2;]x>0".asFormula
    proveBy(f, normalize).subgoals.loneElement shouldBe "y>0 ==> 2>0".asSequent
  }

  it should "unfold simple formula when other formulas are around" in {
    val f = "y>0 -> y>=0 | [x:=2;]x>0".asFormula
    proveBy(f, normalize).subgoals.loneElement shouldBe "y>0 ==> y>=0, 2>0".asSequent
  }

  it should "unfold with ODE when other formulas are around" in {
    val f = "y>0 -> y>=0 | [x:=2;{x'=3}]x>0".asFormula
    proveBy(f, normalize).subgoals.loneElement shouldBe "y>0, x=2 ==> y>=0, [{x'=3}]x>0".asSequent
  }

  it should "not unfold FOL formulas" in {
    val f = "y>0 -> y>=0 & y>=-1".asFormula
    proveBy(f, normalize).subgoals.loneElement shouldBe "y>0 ==> y>=0 & y>=-1".asSequent
  }

  it should "not unfold FOL negations" in {
    val f = "y>0 -> !y>=0 | y>=-1".asFormula
    proveBy(f, normalize).subgoals.loneElement shouldBe "y>0 ==> !y>=0, y>=-1".asSequent
  }

  it should "unfold non-FOL formulas" in {
    val f = "y>0 -> ![y:=-1;]y>=0 & y>=-1".asFormula
    val result = proveBy(f, normalize)
    result.subgoals should have size 2
    result.subgoals(0) shouldBe "y>0, -1>=0 ==> ".asSequent
    result.subgoals(1) shouldBe "y>0 ==> y>=-1".asSequent
  }

  it should "unfold in succedent and antecedent" in {
    val result = proveBy(
      """v>=0&dx^2+dy^2=1&r!=0&abs(y-ly())+v^2/(2*b()) < lw(), A()>0, B()>=b(), b()>0, ep()>0, lw()>0
        #==>
        #(abs(y-ly())+v^2/(2*b())+(A()/b()+1)*(A()/2*ep()^2+ep()*v) < lw()
        #->  \forall a (-B()<=a&a<=A()->\forall w \forall r (r!=0&w*r=v->\forall c (c=0->[{x'=v*dx,y'=v*dy,v'=a,dx'=-dy*w,dy'=dx*w,w'=a/r,c'=1&v>=0&c<=ep()}](v>=0&dx^2+dy^2=1&r!=0&abs(y-ly())+v^2/(2*b()) < lw())))))
        #  & (v=0->\forall w (w=0->\forall c (c=0->[{x'=v*dx,y'=v*dy,v'=0,dx'=-dy*w,dy'=dx*w,w'=0/r,c'=1&v>=0&c<=ep()}](v>=0&dx^2+dy^2=1&r!=0&abs(y-ly())+v^2/(2*b()) < lw()))))
        #  & \forall a (-B()<=a&a<=-b()->\forall c (c=0->[{x'=v*dx,y'=v*dy,v'=a,dx'=-dy*w,dy'=dx*w,w'=a/r,c'=1&v>=0&c<=ep()}](v>=0&dx^2+dy^2=1&r!=0&abs(y-ly())+v^2/(2*b()) < lw())))""".stripMargin('#').asSequent, normalize)
    result.subgoals should have size 3
    result.subgoals(0) shouldBe "A()>0, B()>=b(), b()>0, ep()>0, lw()>0, abs(y-ly())+v^2/(2*b())+(A()/b()+1)*(A()/2*ep()^2+ep()*v) < lw(), -B()<=a, a<=A(), r!=0, w*r=v, c=0, v>=0, dx^2+dy^2=1, r_0!=0, abs(y-ly())+v^2/(2*b()) < lw() ==> [{x'=v*dx,y'=v*dy,v'=a,dx'=-dy*w,dy'=dx*w,w'=a/r,c'=1&v>=0&c<=ep()}](v>=0&dx^2+dy^2=1&r!=0&abs(y-ly())+v^2/(2*b()) < lw())".asSequent
    result.subgoals(1) shouldBe "A()>0, B()>=b(), b()>0, ep()>0, lw()>0, v=0, w=0, c=0, v>=0, dx^2+dy^2=1, r!=0, abs(y-ly())+v^2/(2*b()) < lw() ==> [{x'=v*dx,y'=v*dy,v'=0,dx'=-dy*w,dy'=dx*w,w'=0/r,c'=1&v>=0&c<=ep()}](v>=0&dx^2+dy^2=1&r!=0&abs(y-ly())+v^2/(2*b()) < lw())".asSequent
    result.subgoals(2) shouldBe "A()>0, B()>=b(), b()>0, ep()>0, lw()>0, -B()<=a, a<=-b(), c=0, v>=0, dx^2+dy^2=1, r!=0, abs(y-ly())+v^2/(2*b()) < lw() ==> [{x'=v*dx,y'=v*dy,v'=a,dx'=-dy*w,dy'=dx*w,w'=a/r,c'=1&v>=0&c<=ep()}](v>=0&dx^2+dy^2=1&r!=0&abs(y-ly())+v^2/(2*b()) < lw())".asSequent
  }

  it should "use abstraction" in {
    val f = "x>=0 -> [y:=y+1;]x>=0".asFormula
    proveBy(f, normalize) shouldBe 'proved
  }

  "QE" should "reset timeout when done" in withQE {
    case tool: ToolOperationManagement =>
      val origTimeout = tool.getOperationTimeout
      origTimeout shouldBe Integer.parseInt(Configuration(Configuration.Keys.QE_TIMEOUT_MAX))
      proveBy("x>1 -> x>0".asFormula, QE(Nil, None, Some(7)) & new BuiltInTactic("ANON") {
        def result(provable: ProvableSig): ProvableSig = {
          tool.getOperationTimeout shouldBe origTimeout // timeout should be reset after QE
          provable
        }
      }) shouldBe 'proved
    case _ => // nothing to test
  }

  it should "reset timeout when failing" in withQE {
    case tool: ToolOperationManagement =>
      val origTimeout = tool.getOperationTimeout
      origTimeout shouldBe Integer.parseInt(Configuration(Configuration.Keys.QE_TIMEOUT_MAX))
      proveBy("x>0 -> x>1".asFormula, QE(Nil, None, Some(7)) | new BuiltInTactic("ANON") {
        def result(provable: ProvableSig): ProvableSig = {
          tool.getOperationTimeout shouldBe origTimeout // timeout should be reset after QE
          provable
        }
      }) should (not be 'proved)
    case _ => // nothing to test
  }

  it should "not change timeout before being run" in withQE {
    case tool: ToolOperationManagement =>
      val origTimeout = tool.getOperationTimeout
      origTimeout shouldBe Integer.parseInt(Configuration(Configuration.Keys.QE_TIMEOUT_MAX))
      proveBy("x>0 -> x>1".asFormula, (DebuggingTactics.assert(_ => false, "Fail")
          & QE(Nil, None, Some(7))) | new BuiltInTactic("ANON") {
        def result(provable: ProvableSig): ProvableSig = {
          tool.getOperationTimeout shouldBe origTimeout // timeout should be reset after QE
          provable
        }
      }) should (not be 'proved)
    case _ => // nothing to test
  }

<<<<<<< HEAD
  "Tactic chase" should "not infinite recurse" in withQE { _ =>
=======
  "Tactic chase" should "not infinite recurse" in withQE {_ =>
>>>>>>> f3842aa2
    var i = 0
    val count = "ANON" by ((_: Position, _: Sequent) => { i=i+1; skip })

    failAfter(1 second) {
      val result = proveBy("[{x'=1}]x>0".asFormula, master(loopauto(), count, keepQEFalse=false))
      result.subgoals.loneElement shouldBe "==> [{x'=1}]x>0".asSequent
    }

    i shouldBe 2 /* decomposeToODE calls ODE, and so is master after decomposeToODE is done */
  }

  it should "exhaustively apply propositional" in {
    proveBy("true<->(p()<->q())&q()->p()".asFormula, prop) shouldBe 'proved
  }

  it should "chase at position" in {
    val result = proveBy("==> x>1 -> x>0, y>2 -> [y:=y+2;y:=y+1;]y>5".asSequent, tacticChase()(implyR,step)(None)(2))
    result.subgoals.loneElement shouldBe "y>2 ==> x>1 -> x>0, y+2+1>5".asSequent
  }

  it should "search for expected formula if positions shifted" in {
    val result = proveBy("==> x>1 -> x>0, y>2 -> [y:=y+2;y:=y+1;]y>5".asSequent,
      implyR(1) & tacticChase()(implyR,step)(Some("y>2 -> [y:=y+2;y:=y+1;]y>5".asFormula))(2))
    result.subgoals.loneElement shouldBe "x>1, y>2 ==> x>0, y+2+1>5".asSequent
  }

  it should "chase everywhere" in {
    val result = proveBy("==> x>1 -> x>0, y>2 -> [y:=y+2;y:=y+1;]y>5".asSequent, allTacticChase()(implyR,step))
    result.subgoals.loneElement shouldBe "x>1, y>2 ==> x>0, y+2+1>5".asSequent
  }

  it should "chase multiple tactic options" in withMathematica { _ =>
    val result = proveBy("l() < r(), l()<=x, x<=r(), x=l() ==> [{x'=1&l()>=x|x>=r()}](l()<=x&x<=r())".asSequent,
      allTacticChase()(ODE, solve))
    result.subgoals.loneElement shouldBe "l() < r(), l()<=x_0, x_0<=r(), x_0=l(), l()>=x_0|x_0>=r(), time_=0, x_0=x ==> \\forall t_ (t_>=0->\\forall s_ (0<=s_&s_<=t_->(l()>=s_+x|s_+x>=r())&s_+time_>=0&s_+x=s_+time_+x_0)->t_+x<=r())".asSequent
  }

  "Loop convergence" should "prove x>=0 -> <{x:=x-1;}*>x<1 with conRule" in withMathematica { _ =>
    val fml = "x>=0 -> <{x:=x-1;}*>x<1".asFormula
    val vari = "x<v+1".asFormula
    proveBy(fml, implyR(1) & DLBySubst.conRule("v".asVariable, vari)(1)).subgoals shouldBe IndexedSeq(
      Sequent(IndexedSeq("x>=0".asFormula), IndexedSeq("\\exists v x<v+1".asFormula)),
      Sequent(IndexedSeq("v<=0".asFormula, "x<v+1".asFormula), IndexedSeq("x<1".asFormula)),
      Sequent(IndexedSeq("v>0".asFormula, "x<v+1".asFormula), IndexedSeq("<x:=x-1;>x<(v-1)+1".asFormula))
    )
    proveBy(fml, implyR(1) & DLBySubst.conRule("v".asVariable, vari)(1) <(
      debug("init") & QE(),
      debug("use") & QE(),
      debug("step") & assignd(1) & QE()
      ))
  }

  it should "prove x>=0 -> <{x:=x-1;}*>x<1 with con" in withMathematica { _ =>
    val fml = "x>=0 -> <{x:=x-1;}*>x<1".asFormula
    val vari = "x<v+1".asFormula
    proveBy(fml, implyR(1) & con("v".asVariable, vari)(1)).subgoals shouldBe IndexedSeq(
      "x>=0 ==> \\exists v x<v+1".asSequent,
      "v<=0, x<v+1 ==> x<1".asSequent,
      "v>0, x<v+1 ==> <x:=x-1;>x<(v-1)+1".asSequent
    )
    proveBy(fml, implyR(1) & DLBySubst.conRule("v".asVariable, vari)(1) <(
      debug("init") & QE(),
      debug("use") & QE(),
      debug("step") & assignd(1) & QE()
      ))
  }

  it should "prove x>=0 & c=1 -> <{x:=x-c;}*>x<1 with con" in withMathematica { _ =>
    val fml = "x>=0 & c=1 -> <{x:=x-c;}*>x<1".asFormula
    val vari = "x<z+1".asFormula
    proveBy(fml, implyR(1) & andL(-1) & con("z".asVariable, vari)(1)).subgoals shouldBe IndexedSeq(
      "x>=0, c=1 ==> \\exists z x<z+1".asSequent,
      "z<=0, x<z+1, c=1 ==> x<1".asSequent,
      "z>0, x<z+1, c=1 ==> <x:=x-c;>x<(z-1)+1".asSequent
    )
    proveBy(fml, implyR(1) & con("z".asVariable, vari)(1) <(
      debug("init") & QE(),
      debug("use") & QE(),
      debug("step") & assignd(1) & QE()
      ))
  }

  "Master" should "not split unnecessarily early" in withMathematica ({ _ =>
    val fml = """
                |  /* INITIAL CONDITIONS */
                |  (velCtrl >= 0 & velLead >= 0 & A > 0 & B > 0 & T > 0 & posCtrl <= posLead &
                |  /* The car has to be safe in the 'worst case' where the lead car brakes to a
                |     stop. This means that we must be able to brake to a stop as before we
                |     reach the lead car's final position */
                |  posCtrl + velCtrl^2/(2*B) <= posLead + velLead^2 /(2*B))
                |  ->
                |  [
                |    {
                |      /* CONTROL */
                |      {
                |        /* We only allow accelerations where after accelerating for time
                |           T, we are still safe (by the above definition).
                |           Note that the lead car might already start braking to a stop in this
                |           scenario.
                |           Therefore, our final position after 1 acceleration cycle then
                |           braking to a stop must be <= the lead car's final position if it
                |           brakes to a stop right now.
                |           {a:=A; ? a>=0 & a <= A &
                |            (posCtrl + velCtrl * T + a/2 * T^2) + (velCtrl+a*T)^2/(2*B) <=
                |            (posLead + velLead^2/(2*B)); accCtrl:=a;}
                |        */
                |        {
                |          {?((posCtrl + velCtrl * T + A/2 * T^2) + (velCtrl+A*T)^2/(2*B) <=
                |            (posLead + velLead^2/(2*B))); accCtrl:=A;}
                |          ++
                |          {if (velCtrl = 0) {accCtrl:=0;} else {accCtrl := -B;}}
                |        }
                |        {
                |          accLead := A;
                |          ++
                |          {if (velLead = 0) {accLead:=0;} else {accLead := -B;}}
                |        }
                |      }
                |      /* CONTINUOUS DYNAMICS */
                |      t := 0;
                |      {
                |        { posLead' = velLead, velLead' = accLead,
                |          posCtrl' = velCtrl, velCtrl' = accCtrl , t' = 1 &
                |          (velCtrl >= 0 & velLead >= 0 & t <= T)
                |        } /* evolution domain and event-trigger */
                |      }
                |    }*@invariant(
                |      posCtrl <= posLead &
                |      posCtrl + velCtrl^2/(2*B) <= posLead + velLead^2 /(2*B) &
                |      velLead >= 0 & velCtrl >= 0)
                |  ]
                |  (posCtrl <= posLead) /* safety condition */""".stripMargin.asFormula

    proveBy(fml, master()) shouldBe 'proved
  }, 180)

  it should "apply ODE duration heuristic to multiple ODEs" in withZ3 { _ =>
    val problem = KeYmaeraXArchiveParser.parseAsProblemOrFormula(
      """  x < -4
        |  ->
        |  [
        |     t := 0;
        |     v := 4;
        |     {x' = v, t' = 1 & t <= 1};
        |     a := 8/x;
        |     {x' = v, v' = a & v >= 0}
        |  ] x <= 0""".stripMargin)

    proveBy(problem, master()) shouldBe 'proved
  }

  it should "prove the bouncing ball with invariant annotation" in withQE { _ =>
    val problem = KeYmaeraXArchiveParser.getEntry("Bouncing Ball", io.Source.fromInputStream(
      getClass.getResourceAsStream("/keymaerax-projects/lics/bouncing-ball.kya")).mkString).get.model.asInstanceOf[Formula]
    proveBy(problem, master()) shouldBe 'proved
  }

  it should "prove regardless of order" taggedAs SlowTest in withQE { _ =>
    val problem1 = """
      v^2<=2*b*(m-x) & v>=0  & A>=0 & b>0
      -> [
           {
             {?(v+A*ep)^2<=2*b*(m-x-A/2*ep^2-v*ep) ; a :=A; ++ a:=-b;}
             t := 0;
             {x'=v, v'=a, t'=1 & v>=0 & t<=ep}
           }*
         ] x <= m""".stripMargin(' ').asFormula
    proveBy(problem1, master()) shouldBe 'proved

    val problem2 = """
      v^2<=2*b*(m-x) & v>=0  & A>=0 & b>0
      -> [
           {
             {a:=-b; ++ ?(v+A*ep)^2<=2*b*(m-x-A/2*ep^2-v*ep) ; a :=A; }
             t := 0;
             {x'=v, v'=a, t'=1 & v>=0 & t<=ep}
           }*
         ] x <= m""".stripMargin(' ').asFormula
    proveBy(problem2, master()) shouldBe 'proved
  }

  "useLemmaAt" should "apply at provided key" in withQE { _ =>
    val lemmaName = "tests/useLemmaAt/tautology1"
    val lemma = proveBy("p() -> p()&p()".asFormula, prop)
    lemma shouldBe 'proved
    LemmaDBFactory.lemmaDB.add(Lemma(lemma, Lemma.requiredEvidence(lemma), Some("user" + File.separator + lemmaName)))
    proveBy("==> x=0 & x=0".asSequent, useLemmaAt(lemmaName, Some(PosInExpr(1::Nil)))(1)).subgoals.loneElement shouldBe "==> x=0".asSequent
    proveBy("x=0 ==> ".asSequent, useLemmaAt(lemmaName, Some(PosInExpr(0::Nil)))(-1)).subgoals.loneElement shouldBe "x=0 & x=0 ==> ".asSequent
  }

  it should "apply with default key .1 in succedent" in withQE { _ =>
    val lemmaName = "tests/useLemmaAt/tautology1"
    val lemma = proveBy("p() -> p()&p()".asFormula, prop)
    lemma shouldBe 'proved
    LemmaDBFactory.lemmaDB.add(Lemma(lemma, Lemma.requiredEvidence(lemma), Some("user" + File.separator + lemmaName)))
    proveBy("==> x=0 & x=0".asSequent, useLemmaAt(lemmaName, None)(1)).subgoals.loneElement shouldBe "==> x=0".asSequent
  }

  it should "apply with default key .0 in antecedent" in withQE { _ =>
    val lemmaName = "tests/useLemmaAt/tautology1"
    val lemma = proveBy("p() -> p()&p()".asFormula, prop)
    lemma shouldBe 'proved
    LemmaDBFactory.lemmaDB.add(Lemma(lemma, Lemma.requiredEvidence(lemma), Some("user" + File.separator + lemmaName)))
    proveBy("x=0 ==> ".asSequent, useLemmaAt(lemmaName, Some(PosInExpr(0::Nil)))(-1)).subgoals.loneElement shouldBe "x=0 & x=0 ==> ".asSequent
  }

}<|MERGE_RESOLUTION|>--- conflicted
+++ resolved
@@ -262,11 +262,7 @@
     proveBy(fml, implyR(1) & loopPostMaster((_, _) => Nil.toStream)(1)) shouldBe 'proved
   }
 
-<<<<<<< HEAD
   it should "eventually run out of ideas" taggedAs SlowTest in withQE { _ =>
-=======
-  it should "eventually run out of ideas" taggedAs SlowTest in withQE {_ =>
->>>>>>> f3842aa2
     val s = "x>=0, x=H(), v=0, g()>0, 1>=c(), c()>=0 ==> [{{x'=v,v'=-g()&x>=0}{?x=0;v:=-c()*v;++?x!=0;}}*](x>=0&x<=H())".asSequent
     // defaultInvariantGenerator does not find an invariant, so loopPostMaster should eventually run out of ideas and
     // not keep asking over and over again
@@ -390,11 +386,7 @@
     case _ => // nothing to test
   }
 
-<<<<<<< HEAD
   "Tactic chase" should "not infinite recurse" in withQE { _ =>
-=======
-  "Tactic chase" should "not infinite recurse" in withQE {_ =>
->>>>>>> f3842aa2
     var i = 0
     val count = "ANON" by ((_: Position, _: Sequent) => { i=i+1; skip })
 
