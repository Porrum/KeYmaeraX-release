--- conflicted
+++ resolved
@@ -35,43 +35,10 @@
     prv.conclusion.ante shouldBe 'empty
     prv.conclusion.succ.loneElement shouldBe Equal(a4, bT)
 
-<<<<<<< HEAD
-  val aT = "-x + 2/3*y - 4*z^3".asTerm
-  val bT = ("x^4 -216/81*x^3*y+16*x^(5-2)*z^3+17496/6561*x^(2*1)*y^2" +
-    "- 209952/6561*x^2*y*z^3+96*x^2*z^6+- 7776/6561*x*y^3+11337408/531441*x*y^2*z^3" +
-    "- 839808/6561*x*y*z^6+256*x*z^9+16/81*y^4+- 31104/6561*y^3*z^3+279936/6561*y^2*z^(3+2*x+1-x+2-x)" +
-    "- 13824/81*y*z^9+256*z^12").asTerm
-  val bN = ("x^4+- 216/81*x^3*y+16*x^3*z^3+17496/6561*x^2*y^2+" +
-    "- 32*x^2*y*z^3+96*x^2*z^6+- 7776/6561*x*y^3+11337408/531441*x*y^2*z^3+" +
-    "- 128*x*y*z^6+256*x*z^9+16/81*y^4+- 31104/6561*y^3*z^3+279936/6561*y^2*z^6+" +
-    "- 13824/81*y*z^9+256*z^12").asTerm
-
-  "PolynomialArithV2" should "be the interface to work with this library" in withMathematica { _ =>
-    val a4 = Power(aT, Number(4))
-
-    // directly produce Provables
-    val prv = equate(a4, bT).get
-    prv shouldBe 'proved
-    prv.conclusion.ante shouldBe 'empty
-    prv.conclusion.succ.loneElement shouldBe Equal(a4, bT)
-
-=======
->>>>>>> 37732153
 
     // Tactics
 
     // prove (and close) equality
-<<<<<<< HEAD
-    val res = proveBy(Equal(a4, bT), equate(1) & done)
-    res shouldBe 'proved
-
-    // normalize to zero on rhs and normal form (0 when applied on valid equality) on lhs
-    val res2 = proveBy(Equal(a4, bT), normalizeAt(1))
-    res2.subgoals.loneElement shouldBe "==> 0 = 0".asSequent
-
-    // normalize term (fully distributed and ordered according to default monomial order)
-    val res3 = proveBy(Equal(a4, bT), normalizeAt(1, 0::Nil))
-=======
     val res = proveBy(Equal(a4, bT), PolynomialArithV2.equate(1) & done)
     res shouldBe 'proved
 
@@ -81,16 +48,11 @@
 
     // normalize term (fully distributed and ordered according to default monomial order)
     val res3 = proveBy(Equal(a4, bT), PolynomialArithV2.normalizeAt(1, 0::Nil))
->>>>>>> 37732153
     res3.subgoals.loneElement shouldBe Sequent(IndexedSeq(), IndexedSeq(Equal(bN, bT)))
   }
 
   "PolynomialArithV2.ring" should "be a 'computer algebra' interface to work with this library" in withMathematica { _ =>
-<<<<<<< HEAD
-    import ring._
-=======
     import PolynomialArithV2._
->>>>>>> 37732153
     val a = ofTerm(aT)
     val b = ofTerm(bT)
     val prv = (a^4).equate(b).get
@@ -100,11 +62,7 @@
   }
 
   it should "implicitly convert integers" in withMathematica { _ =>
-<<<<<<< HEAD
-    import ring._
-=======
     import PolynomialArithV2._
->>>>>>> 37732153
     val x = ofTerm("x".asTerm)
     val a = (x + 2)*(x - 2)
     val b = (x^2) - 4
@@ -119,35 +77,12 @@
       "- 209952/6561*x^2*y*z^3+96*x^2*z^6+- 7776/6561*x*y^3+11337408/531441*x*y^2*z^3" +
       "- 839808/6561*x*y*z^6+256*x*z^9+16/81*y^4+- 31104/6561*y^3*z^3+279936/6561*y^2*z^6" +
       "- 13824/81*y*z^9+256*z^12)").asTerm)
-<<<<<<< HEAD
-    val prv = equate(t1, t2).get
-=======
     val prv = PolynomialArithV2.equate(t1, t2).get
->>>>>>> 37732153
     prv shouldBe 'proved
     prv.conclusion.ante shouldBe 'empty
     prv.conclusion.succ.loneElement shouldBe Equal(t1, t2)
   }
 
-<<<<<<< HEAD
-  // expose implementation details
-  lazy val ring23 = ring.asInstanceOf[TwoThreeTreePolynomialRing]
-
-  val pa4Vars = "x,y,f(),g()".split(',').map(_.asTerm).toIndexedSeq
-  object PA4 {
-    import ring23._
-    def DenseVar(x: Int, i: Int) : TreePolynomial = ring23.Var(pa4Vars(x), i)
-    def DenseSeq(xs: Int*) : IndexedSeq[(Term, Int)] = xs.zipWithIndex.map{case (i, x) => (pa4Vars(x), i)}.filter(_._2>0).toIndexedSeq
-    val x = pa4Vars(0)
-    val y = pa4Vars(1)
-    val f = pa4Vars(2)
-    val g = pa4Vars(3)
-  }
-  val pa20Vars = "x00,x01,x02,x03,x04,x05,x06,x07,x08,x09,x10,x11,x12,x13,x14,x15,x16,x17,x18,x19".split(',').map(_.asTerm).toIndexedSeq
-  object PA20 {
-    import ring23._
-    def DenseVar(x: Int, i: Int): TreePolynomial = ring23.Var(pa20Vars(x), i)
-=======
   it should "polynomial division" in withMathematica { _ =>
     import PolynomialArithV2._
     val x = ofTerm("x".asTerm)
@@ -188,7 +123,6 @@
     val y = pa4Vars(1)
     val f = pa4Vars(2)
     val g = pa4Vars(3)
->>>>>>> 37732153
   }
   val pa20Vars = "x00,x01,x02,x03,x04,x05,x06,x07,x08,x09,x10,x11,x12,x13,x14,x15,x16,x17,x18,x19".split(',').map(_.asTerm).toIndexedSeq
 
@@ -241,46 +175,26 @@
   "timesPowers" should "cover all cases" in withMathematica { _ =>
     val x = "x".asTerm
     val y = "y".asTerm
-<<<<<<< HEAD
-    val z = "z".asTerm
-    val pa = ring23
-    val c = pa.Coefficient(1, 1)
-    val m1 = pa.Monomial(c, IndexedSeq((x, 2), (y, 1), (z, 3)))
-    val m2 = pa.Monomial(c, IndexedSeq((y, 1)))
-=======
     val z = "z'".asTerm
     val pa = ring23
     val c = pa.Coefficient(1, 1)
     val m1 = pa.Monomial(c, pa.ofSparse((x, 2), (y, 1), (z, 3)))
     val m2 = pa.Monomial(c, pa.ofSparse((y, 1)))
->>>>>>> 37732153
     val res1 = m1.timesPowers(IndexedSeq((y, 1)))
     val res2 = m1.timesPowers(IndexedSeq((x, 1), (z, 1)))
     val res3 = m2.timesPowers(IndexedSeq((z, 1)))
     res1._1 shouldBe IndexedSeq((x,2), (y,2), (z,3))
-<<<<<<< HEAD
-    res1._2.conclusion.succ(0) shouldBe "1*x^2*y^1*z^3*(1*y^1)=1*x^2*y^2*z^3".asFormula
-    res2._1 shouldBe IndexedSeq((x,3), (y,1), (z,4))
-    res2._2.conclusion.succ(0) shouldBe "1*x^2*y^1*z^3*(1*x^1*z^1)=1*x^3*y^1*z^4 ".asFormula
-    res3._1 shouldBe IndexedSeq((y,1), (z,1))
-    res3._2.conclusion.succ(0) shouldBe "1*y^1*(1*z^1)=1*y^1*z^1 ".asFormula
-=======
     res1._2.conclusion.succ(0) shouldBe "1*x^2*y^1*z'^3*(1*y^1)=1*x^2*y^2*z'^3".asFormula
     res2._1 shouldBe IndexedSeq((x,3), (y,1), (z,4))
     res2._2.conclusion.succ(0) shouldBe "1*x^2*y^1*z'^3*(1*x^1*z'^1)=1*x^3*y^1*z'^4 ".asFormula
     res3._1 shouldBe IndexedSeq((y,1), (z,1))
     res3._2.conclusion.succ(0) shouldBe "1*y^1*(1*z'^1)=1*y^1*z'^1 ".asFormula
->>>>>>> 37732153
   }
 
   it should "be constructed" in withMathematica { _ =>
     import ring23._
     import PA4._
-<<<<<<< HEAD
-    val res = Monomial(Coefficient(2, 3), DenseSeq(0, 1, 0, 2))
-=======
     val res = Monomial(Coefficient(2, 3), ofSparse((y, 1), (g, 2)))
->>>>>>> 37732153
     res.rhs shouldBe "2/3*(1*y^1*g()^2)".asTerm
   }
 
@@ -288,13 +202,8 @@
     import ring23._
     import PA4._
     val pp = new KeYmaeraXPrettierPrinter(100)
-<<<<<<< HEAD
-    val m1 = Monomial(Coefficient(2, 3), DenseSeq(0, 1, 0, 2))
-    val m2 = Monomial(Coefficient(4, 2), DenseSeq(2, 3, 0, 0))
-=======
     val m1 = Monomial(Coefficient(2, 3), ofSparse((y, 1), (g, 2)))
     val m2 = Monomial(Coefficient(4, 2), ofSparse((x, 2), (y, 3)))
->>>>>>> 37732153
     val res = m1 * m2 * m2
     //    println(pp.stringify(res.prv))
     res.eq shouldBe ("2 / 3 * (1 * y^1 * g()^2) * (4 / 2 * (1 * x^2 * y^3)) * (4 / 2 * (1 * x^2 * y^3)) =" +
@@ -305,13 +214,8 @@
     import ring23._
     import PA4._
     val pp = new KeYmaeraXPrettierPrinter(100)
-<<<<<<< HEAD
-    val m1 = Monomial(Coefficient(2, 3), DenseSeq(0, 1, 0, 2))
-    val m2 = Monomial(Coefficient(4, 2), DenseSeq(2, 3, 0, 0))
-=======
     val m1 = Monomial(Coefficient(2, 3), ofSparse((y, 1), (g, 2)))
     val m2 = Monomial(Coefficient(4, 2), ofSparse((x, 2), (y, 3)))
->>>>>>> 37732153
     val res = m1 * m2 * m2
     //    println(pp.stringify(res.prv))
     res.eq shouldBe ("2 / 3 * (1 * y^1 * g()^2) * (4 / 2 * (1 * x^2 * y^3)) * (4 / 2 * (1 * x^2 * y^3)) =" +
@@ -322,13 +226,8 @@
     import ring23._
     import PA4._
     val pp = new KeYmaeraXPrettierPrinter(100)
-<<<<<<< HEAD
-    val m1 = Monomial(Coefficient(2, 3), DenseSeq(0, 1, 0, 2))
-    val m2 = Monomial(Coefficient(4, 2), DenseSeq(0, 1, 0, 2))
-=======
     val m1 = Monomial(Coefficient(2, 3), ofSparse((y, 1), (g, 2)))
     val m2 = Monomial(Coefficient(4, 2), ofSparse((y, 1), (g, 2)))
->>>>>>> 37732153
     val res = ((m1 + m2).get + m2).get
     // println(pp.stringify(res.prv))
     res.eq shouldBe ("2/3*(1*y^1*g()^2)+4/2*(1*y^1*g()^2)+4/2*(1*y^1*g()^2)=56/12*(1*y^1*g()^2)").asFormula
@@ -336,60 +235,26 @@
 
   "Var" should "be constructed" in withMathematica { _ =>
     import ring23._
-<<<<<<< HEAD
-    import PA4._
-    val x = DenseVar(0, 2)
-    val x2 = Empty(None) + Monomial(Coefficient(1, 1), DenseSeq(2, 0, 0, 0), None)
-    val y = DenseVar(1, 3)
-    val y2 = Empty(None) + Monomial(Coefficient(1, 1), DenseSeq(0, 3, 0, 0), None)
-=======
     val x = Var(PA4.x, 2)
     val x2 = Empty(None) + Monomial(Coefficient(1, 1), ofSparse((PA4.x, 2)), None)
     val y = Var(PA4.y, 3)
     val y2 = Empty(None) + Monomial(Coefficient(1, 1), ofSparse((PA4.y, 3)), None)
->>>>>>> 37732153
     x.rhs shouldBe x2.rhs
     y.rhs shouldBe y2.rhs
   }
 
   "Const" should "be constructed" in withMathematica { _ =>
     import ring23._
-<<<<<<< HEAD
-    import PA4._
-    val a = Const(42)
-    val a2 = Empty(None) + Monomial(Coefficient(42, 1), DenseSeq(0, 0, 0, 0), None)
-    val b = Const(4, 3)
-    val b2 = Empty(None) + Monomial(Coefficient(4, 3), DenseSeq(0, 0, 0, 0), None)
-=======
     val a = Const(42)
     val a2 = Empty(None) + Monomial(Coefficient(42, 1), ofSparse(), None)
     val b = Const(4, 3)
     val b2 = Empty(None) + Monomial(Coefficient(4, 3), ofSparse(), None)
->>>>>>> 37732153
     a.rhs shouldBe a2.rhs
     b.rhs shouldBe b2.rhs
   }
 
   "Polynomial" should "cover all cases of add Monomial" in withMathematica { _ =>
     import ring23._
-<<<<<<< HEAD
-    import PA4._
-    val pp = new KeYmaeraXPrettierPrinter(100)
-    val zero = Empty(None)
-    def x(i: Int) = Var(PA4.x, i)
-    val res1 = zero + x(2) // insert empty
-    res1.treeSketch shouldBe "[., x^2, .]"
-    val res2 = res1 + x(4) // sprout in left of 2-Node
-    res2.treeSketch shouldBe "{., x^4, ., x^2, .}"
-    val res2u = res2 + x(4) // update in left of 3-Node
-    res2u.treeSketch shouldBe "{., 2 x^4, ., x^2, .}"
-    val res2v = res2u + x(2) // update in right of 3-Node
-    res2v.treeSketch shouldBe "{., 2 x^4, ., 2 x^2, .}"
-    val res3 = res2v + x(8)  // sprout in left of 3-Node
-    res3.treeSketch shouldBe "[[., x^8, .], 2 x^4, [., 2 x^2, .]]"
-    val res4 = res3 + x(8) // update value of 2-Node
-    res4.treeSketch shouldBe "[[., 2 x^8, .], 2 x^4, [., 2 x^2, .]]"
-=======
     val pp = new KeYmaeraXPrettierPrinter(100)
     val zero = Empty(None)
     def x(i: Int) = Var(PA4.x, i)
@@ -405,7 +270,6 @@
     res3.treeSketch shouldBe "[[., x^2, .], 2 x^6, [., 2 x^8, .]]"
     val res4 = res3 + x(2) // update value of 2-Node
     res4.treeSketch shouldBe "[[., 2 x^2, .], 2 x^6, [., 2 x^8, .]]"
->>>>>>> 37732153
     val res5 = res4 + x(5) // sprout in right of 2-Node
     res5.treeSketch shouldBe "[{., 2 x^2, ., x^5, .}, 2 x^6, [., 2 x^8, .]]"
     val res6 = res5 + x(8) // stay in right of 2-Node (after an update)
@@ -424,32 +288,18 @@
 
   it should "cover all cases of add Polynomial" in withMathematica { _ =>
     import ring23._
-<<<<<<< HEAD
-    import PA4._
-    val pp = new KeYmaeraXPrettierPrinter(100)
-    def x(i: Int) = DenseVar(0, i)
-    def y(i: Int) = DenseVar(1, i)
-=======
     val pp = new KeYmaeraXPrettierPrinter(100)
     def x(i: Int) = Var(PA4.x, i)
     def y(i: Int) = Var(PA4.y, i)
->>>>>>> 37732153
     val res = y(2) + (x(1) + x(2) + y(1) + y(2) + y(3))
     res.treeSketch shouldBe "{[., y^1, .], x^1, [., 2 y^2, .], x^2, [., y^3, .]}"
   }
 
   it should "cover all cases of subtract Polynomial" in withMathematica { _ =>
     import ring23._
-<<<<<<< HEAD
-    import PA4._
-    val pp = new KeYmaeraXPrettierPrinter(100)
-    def x(i: Int) = DenseVar(0, i)
-    def y(i: Int) = DenseVar(1, i)
-=======
     val pp = new KeYmaeraXPrettierPrinter(100)
     def x(i: Int) = Var(PA4.x, i)
     def y(i: Int) = Var(PA4.y, i)
->>>>>>> 37732153
     val res = y(2) - (x(1) - x(2) - y(1) - y(2) - y(3))
     res.treeSketch shouldBe "{[., y^1, .], -x^1, [., 2 y^2, .], x^2, [., y^3, .]}"
   }
@@ -458,33 +308,18 @@
     import ring23._
     import PA4._
     val pp = new KeYmaeraXPrettierPrinter(100)
-<<<<<<< HEAD
-    def x(i: Int) = DenseVar(0, i)
-    def y(i: Int) = DenseVar(1, i)
-    val m = Monomial(Coefficient(3, 4), DenseSeq(1, 2, 3, 0))
-    val res = (x(1) + x(2) + y(1) + y(2) + y(3)) * m
-    res.prv.conclusion.succ(0) shouldBe ("(x^1+x^2+y^1+y^2+y^3)*(3/4*(1*x^1*y^2*f()^3))=" +
-      "0+3/4*(1*x^3*y^2*f()^3)+0+3/4*(1*x^2*y^2*f()^3)+(0+3/4*(1*x^1*y^5*f()^3)+0)+3/4*(1*x^1*y^4*f()^3)+(0+3/4*(1*x^1*y^3*f()^3)+0)").asFormula
-=======
     def x(i: Int) = Var(PA4.x, i)
     def y(i: Int) = Var(PA4.y, i)
     val m = Monomial(Coefficient(3, 4), ofSparse((PA4.x, 1), (PA4.y, 2), (PA4.f, 3)))
     val res = (x(1) + x(2) + y(1) + y(2) + y(3)) * m
     res.prv.conclusion.succ(0) shouldBe ("(x^1+x^2+y^1+y^2+y^3)*(3/4*(1*x^1*y^2*f()^3))=" +
       "0+3/4*(1*x^1*y^3*f()^3)+0+3/4*(1*x^2*y^2*f()^3)+(0+3/4*(1*x^1*y^4*f()^3)+0)+3/4*(1*x^3*y^2*f()^3)+(0+3/4*(1*x^1*y^5*f()^3)+0)").asFormula
->>>>>>> 37732153
   }
 
   it should "power" in withMathematica { _ =>
     import ring23._
-<<<<<<< HEAD
-    import PA4._
-    val x = DenseVar(0, 1)
-    val y = DenseVar(1, 1)
-=======
     val x = Var(PA4.x, 1)
     val y = Var(PA4.y, 1)
->>>>>>> 37732153
     val pp = new KeYmaeraXPrettierPrinter(100)
     ((x + y)^0).treeSketch shouldBe "[., 1 , .]"
     ((x + y)^1).treeSketch shouldBe "{., y^1, ., x^1, .}"
@@ -497,35 +332,20 @@
 
   it should "power polynomial" in withMathematica { _ =>
     import ring23._
-<<<<<<< HEAD
-    import PA4._
-    val x = DenseVar(0, 1)
-=======
     val x = Var(PA4.x, 1)
->>>>>>> 37732153
     (x^(Const(3)-Const(1))).treeSketch shouldBe "[., x^2, .]"
   }
 
   it should "divide polynomial" in withMathematica { _ =>
     import ring23._
-<<<<<<< HEAD
-    import PA4._
-    val x = DenseVar(0, 1)
-=======
     val x = Var(PA4.x, 1)
->>>>>>> 37732153
     (x/(Const(3)-Const(1))).treeSketch shouldBe "[., 1/2 x^1, .]"
     (x/(Const(3, 4)-Const(1, 3))).treeSketch shouldBe "[., 12/5 x^1, .]"
   }
 
   it should "negate" in withMathematica { _ =>
     import ring23._
-<<<<<<< HEAD
-    import PA4._
-    def x(i: Int) = DenseVar(0, i)
-=======
     def x(i: Int) = Var(PA4.x, i)
->>>>>>> 37732153
     val tree = (1 until 10).map(x).reduce(_ + _)
     tree.treeSketch    shouldBe "[[[., x^1, .], x^2, [., x^3, .]], x^4, {[., x^5, .], x^6, [., x^7, .], x^8, [., x^9, .]}]"
     (-tree).treeSketch shouldBe "[[[., -x^1, .], -x^2, [., -x^3, .]], -x^4, {[., -x^5, .], -x^6, [., -x^7, .], -x^8, [., -x^9, .]}]"
@@ -533,15 +353,6 @@
 
   it should "subtract Monomials" in withMathematica { _ =>
     import ring23._
-<<<<<<< HEAD
-    import PA4._
-    def x(i: Int) = DenseVar(0, i)
-    val tree = (1 until 10).map(x).reduce(_ + _)
-    val m1 = Monomial(Coefficient(2, 1), DenseSeq(1, 0, 0, 0))
-    val m2 = Monomial(Coefficient(1, 1), DenseSeq(0, 1, 0, 0))
-    println((tree-m1).treeSketch)
-    println((tree-m2).treeSketch)
-=======
     def x(i: Int) = Var(PA4.x, i)
     val tree = (1 until 10).map(x).reduce(_ + _)
     val m1 = Monomial(Coefficient(2, 1), ofSparse((PA4.x, 1)))
@@ -550,25 +361,15 @@
       "[[[., -x^1, .], x^2, [., x^3, .]], x^4, {[., x^5, .], x^6, [., x^7, .], x^8, [., x^9, .]}]"
     (tree-m2).treeSketch shouldBe
       "[[{., -y^1, ., x^1, .}, x^2, [., x^3, .]], x^4, {[., x^5, .], x^6, [., x^7, .], x^8, [., x^9, .]}]"
->>>>>>> 37732153
 
   }
   it should "work with many variables" in withMathematica { _ =>
     import ring23._
-<<<<<<< HEAD
-    import PA20._
-    def x(i: Int, p: Int) = DenseVar(i, p)
-    val a = (Const(3)*x(19, 2) + Const(5)*x(0, 4) + x(1, 2) + Const(123)*x(10, 3))*(x(17, 1) + x(5, 2) + x(15, 7))
-    val b = (x(17, 2) + x(0, 3)*x(15, 4))*(x(0, 1)*x(15,3) + x(3, 2) + x(1, 8))
-    a.treeSketch shouldBe "{[[., 5 x00^4 x05^2, .], 5 x00^4 x15^7, [., 5 x00^4 x17^1, .]], x01^2 x05^2, [[., x01^2 x15^7, .], x01^2 x17^1, [., 123 x05^2 x10^3, .]], 3 x05^2 x19^2, [[., 123 x10^3 x15^7, .], 123 x10^3 x17^1, {., 3 x15^7 x19^2, ., 3 x17^1 x19^2, .}]}"
-    b.treeSketch shouldBe "{[., x00^4 x15^7, .], x00^3 x01^8 x15^4, [., x00^3 x03^2 x15^4, .], x00^1 x15^3 x17^2, {., x01^8 x17^2, ., x03^2 x17^2, .}}"
-=======
     def x(i: Int, p: Int) = Var(pa20Vars(i), p)
     val a = (Const(3)*x(19, 2) + Const(5)*x(0, 4) + x(1, 2) + Const(123)*x(10, 3))*(x(17, 1) + x(5, 2) + x(15, 7))
     val b = (x(17, 2) + x(0, 3)*x(15, 4))*(x(0, 1)*x(15,3) + x(3, 2) + x(1, 8))
     a.treeSketch shouldBe "{[{., 3 x17^1 x19^2, ., x01^2 x17^1, .}, 3 x05^2 x19^2, [., 123 x10^3 x17^1, .]], x01^2 x05^2, [[., 5 x00^4 x17^1, .], 123 x05^2 x10^3, [., 5 x00^4 x05^2, .]], 3 x15^7 x19^2, [[., x01^2 x15^7, .], 123 x10^3 x15^7, [., 5 x00^4 x15^7, .]]}"
     b.treeSketch shouldBe "{[., x03^2 x17^2, .], x00^1 x15^3 x17^2, [., x00^3 x03^2 x15^4, .], x01^8 x17^2, {., x00^4 x15^7, ., x00^3 x01^8 x15^4, .}}"
->>>>>>> 37732153
   }
 
   it should "partition polynomials" in withMathematica { _ =>
@@ -576,15 +377,9 @@
     import PolynomialArithV2Helpers._
     val t = "2*x + 3*x*y + 4*y^2 + 2*x^2 + x^2*y^2 + x^3 + 4*x^4".asTerm
     val poly = ofTerm(t)
-<<<<<<< HEAD
-    val (pos, neg, prv) = poly.partition{(_, _, powers) => powers.map(_._2).sum<=2 && !powers.map(_._1).contains(PA4.y)}
-    rhsOf(pos.prettyRepresentation) shouldBe "2*x^2+2*x".asTerm
-    rhsOf(neg.prettyRepresentation) shouldBe "4*x^4+x^3+x^2*y^2+3*x*y+4*y^2".asTerm
-=======
     val (pos, neg, prv) = poly.partition{(_, _, powers) => powers.degree <=2 && !powers.sparse.map(_._1).contains(PA4.y)}
     rhsOf(pos.prettyRepresentation) shouldBe "2*x+2*x^2".asTerm
     rhsOf(neg.prettyRepresentation) shouldBe "4*y^2+3*x*y+x^3+x^2*y^2+4*x^4".asTerm
->>>>>>> 37732153
     lhsOf(prv) shouldBe t
     rhsOf(prv) shouldBe Plus(pos.term, neg.term)
   }
@@ -628,15 +423,6 @@
   it should "normalize monomials" in withMathematica { _ =>
     import ring23._
     import PA4._
-<<<<<<< HEAD
-    Monomial(Coefficient(2, 1, None), DenseSeq(2, 1, 2, 0)).normalized.conclusion.succ(0) shouldBe "2/1*(1*x^2*y^1*f()^2)=2*x^2*y*f()^2".asFormula
-    Monomial(Coefficient(1, 1, None), DenseSeq(2, 1, 2, 0)).normalized.conclusion.succ(0) shouldBe "1/1*(1*x^2*y^1*f()^2)=x^2*y*f()^2".asFormula
-    Monomial(Coefficient(0, 1, None), DenseSeq(2, 1, 2, 0)).normalized.conclusion.succ(0) shouldBe "0/1*(1*x^2*y^1*f()^2)=0".asFormula
-    Monomial(Coefficient(-1, 1, None), DenseSeq(2, 1, 2, 0)).normalized.conclusion.succ(0) shouldBe "(-1)/1*(1*x^2*y^1*f()^2)=-x^2*y*f()^2".asFormula
-    Monomial(Coefficient(2, 1, None), DenseSeq(0, 1, 0, 0)).normalized.conclusion.succ(0) shouldBe "2/1*(1*y^1)=2*y".asFormula
-    Monomial(Coefficient(2, 1, None), DenseSeq(1, 0, 0, 0)).normalized.conclusion.succ(0) shouldBe "2/1*(1*x^1)=2*x".asFormula
-    Monomial(Coefficient(1, 1, None), DenseSeq(1, 0, 0, 0)).normalized.conclusion.succ(0) shouldBe "1/1*(1*x^1)=x".asFormula
-=======
     Monomial(Coefficient(2, 1, None), ofSparse((x, 2), (y, 1), (f, 2))).normalized.conclusion.succ(0) shouldBe "2/1*(1*x^2*y^1*f()^2)=2*x^2*y*f()^2".asFormula
     Monomial(Coefficient(1, 1, None), ofSparse((x, 2), (y, 1), (f, 2))).normalized.conclusion.succ(0) shouldBe "1/1*(1*x^2*y^1*f()^2)=x^2*y*f()^2".asFormula
     Monomial(Coefficient(0, 1, None), ofSparse((x, 2), (y, 1), (f, 2))).normalized.conclusion.succ(0) shouldBe "0/1*(1*x^2*y^1*f()^2)=0".asFormula
@@ -644,23 +430,14 @@
     Monomial(Coefficient(2, 1, None), ofSparse((y, 1))).normalized.conclusion.succ(0) shouldBe "2/1*(1*y^1)=2*y".asFormula
     Monomial(Coefficient(2, 1, None), ofSparse((x, 1))).normalized.conclusion.succ(0) shouldBe "2/1*(1*x^1)=2*x".asFormula
     Monomial(Coefficient(1, 1, None), ofSparse((x, 1))).normalized.conclusion.succ(0) shouldBe "1/1*(1*x^1)=x".asFormula
->>>>>>> 37732153
   }
 
   it should "normalize monomials in a polynomial" in withMathematica { _ =>
     import ring23._
-<<<<<<< HEAD
-    import PA4._
-    val p = (0 until 5).map(i => Const((i % 3) - 2) * DenseVar(i % 2, i % 3 + 1)).reduceLeft(_ + _) ^ 2
-    p.normalized shouldBe 'proved
-    p.normalized.conclusion.succ(0) shouldBe
-      "(-2*x^1+-1*y^2+0*x^3+-2*y^1+-1*x^2)^2=x^4+4*x^3+2*x^2*y^2+4*x^2*y+4*x^2+4*x*y^2+8*x*y+y^4+4*y^3+4*y^2".asFormula
-=======
     val p = (0 until 5).map(i => Const((i % 3) - 2) * Var(pa4Vars(i % 2), i % 3 + 1)).reduceLeft(_ + _) ^ 2
     p.normalized shouldBe 'proved
     p.normalized.conclusion.succ(0) shouldBe
       "(-2*x^1+-1*y^2+0*x^3+-2*y^1+-1*x^2)^2=4*y^2+8*x*y+4*x^2+4*y^3+4*x*y^2+4*x^2*y+4*x^3+y^4+2*x^2*y^2+x^4".asFormula
->>>>>>> 37732153
   }
 
   it should "split coefficients" in withMathematica { _ =>
@@ -712,10 +489,6 @@
 
   "Timing" should "compare multiply with polynomials" taggedAs SlowTest in withMathematica { _ =>
     import ring23._
-<<<<<<< HEAD
-    import PA4._
-=======
->>>>>>> 37732153
     def timeMethods(msg: String, eval:()=>TreePolynomial, skipPA1: Boolean = false) : TreePolynomial = {
       println(msg)
       val ringsLib = new RingsLibrary(pa4Vars)
@@ -743,17 +516,10 @@
       res
     }
 
-<<<<<<< HEAD
-    def x(i: Int) = DenseVar(0, i)
-    def y(i: Int) = DenseVar(1, i)
-    def f(i: Int) = DenseVar(2, i)
-    def g(i: Int) = DenseVar(3, i)
-=======
     def x(i: Int) = Var(PA4.x, i)
     def y(i: Int) = Var(PA4.y, i)
     def f(i: Int) = Var(PA4.f, i)
     def g(i: Int) = Var(PA4.g, i)
->>>>>>> 37732153
     val res = timeMethods("x + y + f^2 + g^3", () => (x(1) + y(1) + f(2) + g(3)))
     val res2 = timeMethods("...^2", () => res*res)
     val res4 = timeMethods("...^2", () => res2*res2)
