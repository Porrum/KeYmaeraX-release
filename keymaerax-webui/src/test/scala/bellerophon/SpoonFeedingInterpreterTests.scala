package bellerophon

import edu.cmu.cs.ls.keymaerax.bellerophon.parser.{BelleParser, BellePrettyPrinter}
import edu.cmu.cs.ls.keymaerax.bellerophon._
import edu.cmu.cs.ls.keymaerax.btactics.{DebuggingTactics, DifferentialEquationCalculus, Idioms, TacticTestBase, TactixLibrary}
import edu.cmu.cs.ls.keymaerax.btactics.TactixLibrary._
import edu.cmu.cs.ls.keymaerax.core.Formula
import edu.cmu.cs.ls.keymaerax.hydra._
import edu.cmu.cs.ls.keymaerax.parser.{ArchiveParser, Declaration}
import edu.cmu.cs.ls.keymaerax.parser.StringConverter._
import edu.cmu.cs.ls.keymaerax.pt.ProvableSig
import testHelper.KeYmaeraXTestTags.{SlowTest, TodoTest}

import scala.collection.immutable._
import scala.language.postfixOps
import org.scalatest.LoneElement._
import org.scalatest.OptionValues._

/**
  * Tests the spoon-feeding interpreter.
  * Created by smitsch on 8/24/16.
  */
class SpoonFeedingInterpreterTests extends TacticTestBase {

  private def createInterpreter(proofId: Int, db: DBAbstraction) = registerInterpreter(
    SpoonFeedingInterpreter(proofId, -1, db.createProof, Declaration(Map.empty), listener(db),
      ExhaustiveSequentialInterpreter(_, throwWithDebugInfo = false), 0, strict=true, convertPending=true)
  )

  "Atomic tactic" should "be simply forwarded to the inner interpreter" in withDatabase { db => withMathematica { _ =>
    val modelContent = "ProgramVariables. R x. End. Problem. x>0 -> x>0 End."
    val proofId = db.createProof(modelContent)

    val interpreter = createInterpreter(proofId, db.db)
    val tactic = implyR(1)
    interpreter(tactic, BelleProvable.plain(ProvableSig.startProof(ArchiveParser.parseAsFormula(modelContent))))

    val tree = DbProofTree(db.db, proofId.toString)
    tree.openGoals should have size 1
    tree.openGoals.head.goal shouldBe Some("x>0 ==> x>0".asSequent)
    tree.nodes should have size 2
    tree.nodes.map(_.makerShortName) should contain theSameElementsInOrderAs None::Some("implyR(1)")::Nil
    tree.root.conclusion shouldBe "==> x>0 -> x>0".asSequent
    tree.root.goal shouldBe Some("==> x>0 -> x>0".asSequent)
    tree.root.provable.conclusion shouldBe "==> x>0 -> x>0".asSequent
    tree.root.provable.subgoals.loneElement shouldBe "x>0 ==> x>0".asSequent
    tree.root.localProvable.conclusion shouldBe "==> x>0 -> x>0".asSequent
    tree.root.localProvable.subgoals.loneElement shouldBe "==> x>0 -> x>0".asSequent
    tree.root.makerShortName shouldBe None
    tree.root.children.loneElement.conclusion shouldBe "==> x>0 -> x>0".asSequent
    tree.root.children.loneElement.goal shouldBe Some("x>0 ==> x>0".asSequent)
    tree.root.children.loneElement.localProvable.conclusion shouldBe "==> x>0 -> x>0".asSequent
    tree.root.children.loneElement.localProvable.subgoals.loneElement shouldBe "x>0 ==> x>0".asSequent
    tree.root.children.loneElement.makerShortName shouldBe Some("implyR(1)")

    tree.tactic shouldBe BelleParser("implyR('R==\"x>0->x>0\")")
  }}

  it should "record pending if not applicable" in withDatabase { db => withMathematica { _ =>
    val modelContent = "ProgramVariables. R x. End. Problem. x>0 -> x>0 End."
    val proofId = db.createProof(modelContent)

    val interpreter = createInterpreter(proofId, db.db)
    val tactic = andR(1)
    interpreter(tactic, BelleProvable.plain(ProvableSig.startProof(ArchiveParser.parseAsFormula(modelContent))))

    val tree = DbProofTree(db.db, proofId.toString)
    tree.openGoals.loneElement.goal shouldBe Some("==> x>0 -> x>0".asSequent)
    tree.nodes should have size 2
    tree.nodes.map(_.makerShortName) should contain theSameElementsInOrderAs None::Some("""pending("andR(1)")""")::Nil
    tree.root.conclusion shouldBe "==> x>0 -> x>0".asSequent
    tree.root.goal shouldBe Some("==> x>0 -> x>0".asSequent)
    tree.root.provable.conclusion shouldBe "==> x>0 -> x>0".asSequent
    tree.root.provable.subgoals.loneElement shouldBe "==> x>0 -> x>0".asSequent
    tree.root.localProvable.conclusion shouldBe "==> x>0 -> x>0".asSequent
    tree.root.localProvable.subgoals.loneElement shouldBe "==> x>0 -> x>0".asSequent
    tree.root.makerShortName shouldBe None
    tree.root.children.loneElement.conclusion shouldBe "==> x>0 -> x>0".asSequent
    tree.root.children.loneElement.goal shouldBe Some("==> x>0 -> x>0".asSequent)
    tree.root.children.loneElement.localProvable.conclusion shouldBe "==> x>0 -> x>0".asSequent
    tree.root.children.loneElement.localProvable.subgoals.loneElement shouldBe "==> x>0 -> x>0".asSequent
    tree.root.children.loneElement.makerShortName shouldBe Some("""pending("andR(1)")""")
  }}

  it should "FEATURE_REQUEST apply print to all subgoals" taggedAs TodoTest in withDatabase { db => withMathematica { _ =>
    val modelContent = "ProgramVariables. R x. End. Problem. x>0 -> x>0&x>0&x>0 End."
    val proofId = db.createProof(modelContent)

    val interpreter = createInterpreter(proofId, db.db)
    interpreter(implyR(1) & andR(1) & DebuggingTactics.printX("Two goals"),
      BelleProvable.plain(ProvableSig.startProof(ArchiveParser.parseAsFormula(modelContent))))

    val tree = DbProofTree(db.db, proofId.toString)
    tree.tactic shouldBe BelleParser("implyR('R==\"x>0->x>0&x>0&x>0\"); andR('R==\"x>0&x>0&x>0\"); print(\"Two goals\")")
    db.db.getExecutionTrace(proofId).steps.map(_.rule) should contain theSameElementsInOrderAs
      "implyR(1)" :: "andR(1)" :: "print(\"Two goals\")" :: Nil
  }}

  it should "FEATURE_REQUEST: apply nil to all subgoals" taggedAs TodoTest in withDatabase { db => withMathematica { _ =>
    val modelContent = "ProgramVariables. R x. End. Problem. x>0 -> x>0&x>0&x>0 End."
    val proofId = db.createProof(modelContent)

    val interpreter = createInterpreter(proofId, db.db)
    interpreter(implyR(1) & andR(1) & nil,
      BelleProvable.plain(ProvableSig.startProof(ArchiveParser.parseAsFormula(modelContent))))

    val tree = DbProofTree(db.db, proofId.toString)
    tree.tactic shouldBe BelleParser(
      """implyR('R=="x>0->x>0&x>0&x>0");
        |andR('R=="x>0&x>0&x>0"); <(
        |  "x>0": nil,
        |  "x>0&x>0": nil
        |)""".stripMargin)
    db.db.getExecutionTrace(proofId).steps.map(_.rule) should contain theSameElementsInOrderAs
      "implyR(1)" :: "andR(1)" :: "nil" :: Nil
  }}

  "Sequential tactic" should "be split into atomics before being fed to inner" in withDatabase { db => withMathematica { _ =>
    val modelContent = "ProgramVariables. R x. End. Problem. x>0 -> x>0 End."
    val proofId = db.createProof(modelContent)

    val interpreter = createInterpreter(proofId, db.db)

    val tactic = implyR(1) & id
    interpreter(tactic, BelleProvable.plain(ProvableSig.startProof(ArchiveParser.parseAsFormula(modelContent))))

    val tree = DbProofTree(db.db, proofId.toString)
    tree.nodes should have size 3
    tree.nodes.map(_.makerShortName) should contain theSameElementsInOrderAs None::Some("implyR(1)")::Some("id")::Nil
    tree.root.provable.conclusion shouldBe "==> x>0 -> x>0".asSequent
    tree.root.provable shouldBe 'proved
    tree.root.localProvable.conclusion shouldBe "==> x>0 -> x>0".asSequent
    tree.root.localProvable.subgoals.loneElement shouldBe "==> x>0 -> x>0".asSequent
    tree.root.makerShortName shouldBe None
    tree.root.children.loneElement.localProvable.conclusion shouldBe "==> x>0 -> x>0".asSequent
    tree.root.children.loneElement.localProvable.subgoals.loneElement shouldBe "x>0 ==> x>0".asSequent
    tree.root.children.loneElement.makerShortName shouldBe Some("implyR(1)")
    tree.root.children.loneElement.children.loneElement.localProvable.conclusion shouldBe "x>0 ==> x>0".asSequent
    tree.root.children.loneElement.children.loneElement.localProvable.subgoals shouldBe empty
    tree.root.children.loneElement.children.loneElement.makerShortName shouldBe Some("id")
    tree.root.children.loneElement.children.loneElement.children shouldBe empty

    tree.tactic shouldBe BelleParser("implyR('R==\"x>0->x>0\"); id")
  }}

  it should "be recorded as pending on failure" in withDatabase { db => withMathematica { _ =>
    val modelContent = "ProgramVariables. R x. End. Problem. x>0 & x>0 End."
    val proofId = db.createProof(modelContent)

    val interpreter = createInterpreter(proofId, db.db)

    val tactic = implyR(1) & TactixLibrary.loop("x>0".asFormula)(1)
    interpreter(tactic, BelleProvable.plain(ProvableSig.startProof(ArchiveParser.parseAsFormula(modelContent))))
    val tree = DbProofTree(db.db, proofId.toString)
    tree.tactic shouldBe BelleParser("""pending("implyR(1)") ; pending("loop(\"x>0\", 1)")""")
  }}

  it should "record only RHS as pending on failure" in withDatabase { db => withMathematica { _ =>
    val modelContent = "ProgramVariables. R x. End. Problem. x>0 -> x>0 End."
    val proofId = db.createProof(modelContent)

    val interpreter = createInterpreter(proofId, db.db)

    val tactic = implyR(1) & TactixLibrary.loop("x>0".asFormula)(1)
    interpreter(tactic, BelleProvable.plain(ProvableSig.startProof(ArchiveParser.parseAsFormula(modelContent))))
    val tree = DbProofTree(db.db, proofId.toString)
    tree.tactic shouldBe BelleParser("""implyR('R=="x>0->x>0"); pending("loop(\"x>0\", 1)")""")
  }}

  "Either tactic" should "be explored and only successful outcome stored in database" in withDatabase { db => withMathematica { _ =>
    val modelContent = "ProgramVariables. R x. End. Problem. x>0 -> x>0 End."
    val proofId = db.createProof(modelContent)

<<<<<<< HEAD
    val interpreter = registerInterpreter(SpoonFeedingInterpreter(proofId, -1, db.db.createProof, listener(db.db),
      ExhaustiveSequentialInterpreter(_, throwWithDebugInfo = false)))
    interpreter(implyR(1) & (andR(1) | id), BelleProvable.plain(ProvableSig.startProof(ArchiveParser.parseAsFormula(modelContent))))
=======
    val interpreter = createInterpreter(proofId, db.db)
    interpreter(implyR(1) & (andR(1) | id), BelleProvable(ProvableSig.startProof(ArchiveParser.parseAsFormula(modelContent))))
>>>>>>> 3610058f

    val tree = DbProofTree(db.db, proofId.toString)
    tree.nodes should have size 3
    tree.nodes.map(_.makerShortName) should contain theSameElementsInOrderAs None::Some("implyR(1)")::Some("id")::Nil
    tree.root.provable.conclusion shouldBe "==> x>0 -> x>0".asSequent
    tree.root.provable shouldBe 'proved
    tree.root.localProvable.conclusion shouldBe "==> x>0 -> x>0".asSequent
    tree.root.localProvable.subgoals.loneElement shouldBe "==> x>0 -> x>0".asSequent
    tree.root.makerShortName shouldBe None
    tree.root.children.loneElement.localProvable.conclusion shouldBe "==> x>0 -> x>0".asSequent
    tree.root.children.loneElement.localProvable.subgoals.loneElement shouldBe "x>0 ==> x>0".asSequent
    tree.root.children.loneElement.makerShortName shouldBe Some("implyR(1)")
    tree.root.children.loneElement.children.loneElement.localProvable.conclusion shouldBe "x>0 ==> x>0".asSequent
    tree.root.children.loneElement.children.loneElement.localProvable.subgoals shouldBe empty
    tree.root.children.loneElement.children.loneElement.makerShortName shouldBe Some("id")
    tree.root.children.loneElement.children.loneElement.children shouldBe empty

    tree.tactic shouldBe BelleParser("""implyR('R=="x>0->x>0"); id""")
  }}

  it should "be explored and stored pending if failing" in withDatabase { db => withMathematica { _ =>
    val modelContent = "ProgramVariables. R x. End. Problem. x>0 -> x>0 End."
    val proofId = db.createProof(modelContent)

<<<<<<< HEAD
    val interpreter = registerInterpreter(SpoonFeedingInterpreter(proofId, -1, db.db.createProof, listener(db.db),
      ExhaustiveSequentialInterpreter(_, throwWithDebugInfo = false)))
    interpreter(implyR(1) & (andR(1) | orR(1)), BelleProvable.plain(ProvableSig.startProof(ArchiveParser.parseAsFormula(modelContent))))
=======
    val interpreter = createInterpreter(proofId, db.db)
    interpreter(implyR(1) & (andR(1) | orR(1)), BelleProvable(ProvableSig.startProof(ArchiveParser.parseAsFormula(modelContent))))
>>>>>>> 3610058f

    val tree = DbProofTree(db.db, proofId.toString)
    tree.nodes should have size 3
    tree.nodes.map(_.makerShortName) should contain theSameElementsInOrderAs None::Some("implyR(1)")::Some("""pending("andR(1) | orR(1)")""")::Nil
  }}

  it should "discard previously recorded tactic steps when recording alternatives" in withDatabase { db => withMathematica { _ =>
    val modelContent = "ProgramVariables. R x. End. Problem. x>=0 -> x>0 End."
    val proofId = db.createProof(modelContent)

<<<<<<< HEAD
    val interpreter = registerInterpreter(SpoonFeedingInterpreter(proofId, -1, db.db.createProof, listener(db.db),
      ExhaustiveSequentialInterpreter(_, throwWithDebugInfo = false)))
    interpreter(implyR(1) & (prop & done | done), BelleProvable.plain(ProvableSig.startProof(ArchiveParser.parseAsFormula(modelContent))))
=======
    val interpreter = createInterpreter(proofId, db.db)
    interpreter(implyR(1) & (prop & done | done), BelleProvable(ProvableSig.startProof(ArchiveParser.parseAsFormula(modelContent))))
>>>>>>> 3610058f

    val tree = DbProofTree(db.db, proofId.toString)
    tree.nodes should have size 3
    tree.nodes.map(_.makerShortName) should contain theSameElementsInOrderAs None::Some("implyR(1)")::Some("""pending("prop ; done | done")""")::Nil
  }}

  "Branch tactic" should "work simple top-level" in withDatabase { db => withMathematica { _ =>
    val modelContent = "ProgramVariables. R x. End. Problem. x>0 -> x>0&x>0 End."
    val proofId = db.createProof(modelContent)

    val interpreter = createInterpreter(proofId, db.db)
    interpreter(implyR(1) & andR(1) & Idioms.<(id, id),
      BelleProvable.plain(ProvableSig.startProof(ArchiveParser.parseAsFormula(modelContent))))

    val tree = DbProofTree(db.db, proofId.toString)
    tree.tactic shouldBe BelleParser("""implyR('R=="x>0->x>0&x>0"); andR('R=="x>0&x>0"); <("L//x>0": id, "R//x>0": id)""")
  }}

  it should "preserve labels" in withDatabase { db => withMathematica { _ =>
    val modelContent = "ProgramVariables. R x. End. Problem. x>0 -> x>0&x>-1 End."
    val proofId = db.createProof(modelContent)

    val interpreter = createInterpreter(proofId, db.db)
    interpreter(implyR(1) & andR(1),
      BelleProvable.plain(ProvableSig.startProof(ArchiveParser.parseAsFormula(modelContent)))) match {
      case BelleProvable(p, l, _) =>
        p.subgoals should contain theSameElementsAs List(
          "x>0 ==> x>0".asSequent,
          "x>0 ==> x>-1".asSequent
        )
        l.value should contain theSameElementsAs List("x>0".asLabel, "x>(-1)".asLabel)
    }

    val tree = DbProofTree(db.db, proofId.toString)
    tree.tactic shouldBe BelleParser("implyR('R==\"x>0->x>0&x>(-1)\");(andR('R==\"x>0&x>(-1)\");<( \"x>0\": nil, \"x>(-1)\": nil ))")
  }}

  it should "preserve nested labels" in withDatabase { db => withMathematica { _ =>
    val modelContent = "ProgramVariables. R x. End. Problem. x>0 -> x>0&x>-1 End."
    val proofId = db.createProof(modelContent)

    val interpreter = createInterpreter(proofId, db.db)
    interpreter(implyR(1) & andR(1) & CaseTactic(List(
        "x>0".asLabel -> id,
        "x>(-1)".asLabel -> cut("x>=0".asFormula)
      )),
      BelleProvable.plain(ProvableSig.startProof(ArchiveParser.parseAsFormula(modelContent)))
    ) match {
      case BelleProvable(p, l, _) =>
        p.subgoals should contain theSameElementsAs List(
          "x>0 ==> x>-1, x>=0".asSequent,
          "x>0, x>=0 ==> x>-1".asSequent
        )
        l.value should contain theSameElementsAs List("x>(-1)//Use".asLabel, "x>(-1)//Show".asLabel)
    }

    val tree = DbProofTree(db.db, proofId.toString)
    tree.tactic shouldBe BelleParser(
      """implyR('R=="x>0->x>0&x>(-1)");
        |andR('R=="x>0&x>(-1)"); <(
        |  "x>0": id,
        |  "x>(-1)":
        |    cut("x>=0"); <(
        |     "Use": nil,
        |     "Show": nil
        |    )
        |)""".stripMargin)
  }}

  it should "delete labels of closed branches" in withDatabase { db => withMathematica { _ =>
    val modelContent = "ProgramVariables. R x. End. Problem. x>0 -> x>0&x>-1 End."
    val proofId = db.createProof(modelContent)

    val interpreter = createInterpreter(proofId, db.db)
    interpreter(implyR(1) & andR(1) & CaseTactic(List(
        "x>0".asLabel -> id,
        "x>(-1)".asLabel -> (cut("x>0".asFormula) & CaseTactic(List(
          "Use".asLabel -> (hideL(-1) & QE),
          "Show".asLabel -> (hideR(1) & propClose)
        )))
      )),
      BelleProvable.plain(ProvableSig.startProof(ArchiveParser.parseAsFormula(modelContent)))
    ) match {
      case BelleProvable(p, l, _) =>
        p shouldBe 'proved
        l shouldBe 'empty
    }

    val tree = DbProofTree(db.db, proofId.toString)
    tree.tactic shouldBe BelleParser(
      """implyR('R=="x>0->x>0&x>(-1)");
        |andR('R=="x>0&x>(-1)"); <(
        |  "x>0": id,
        |  "x>(-1)":
        |    cut("x>0"); <(
        |     "Use": hideL('L=="x>0"); QE,
        |     "Show": hideR('R=="x>(-1)"); propClose
        |    )
        |)""".stripMargin)
  }}

  it should "delete labels of closed goals" in withDatabase { db => withMathematica { _ =>
    val modelContent = "ProgramVariables Real x, eps; End. Problem true & !(-2<x&x<=1) & x<=1 -> !-2<x End."
    val proofId = db.createProof(modelContent)

    val interpreter = createInterpreter(proofId, db.db)
    interpreter(implyR(1) & label("Delete") & propClose,
      BelleProvable.plain(ProvableSig.startProof(ArchiveParser.parseAsFormula(modelContent)))
    ) match {
      case BelleProvable(p, l, _) =>
        p shouldBe 'proved
        l.value shouldBe 'empty
    }

    val tree = DbProofTree(db.db, proofId.toString)
    tree.tactic shouldBe BelleParser("""implyR('R=="true & !(-2<x&x<=1) & x<=1 -> !-2<x"); label("Delete"); propClose""")
  }}

  it should "work nested branching top-level" in withDatabase { db => withMathematica { _ =>
    val modelContent = "ProgramVariables. R x. End. Problem. x>0 -> x>0&x>0&x>0 End."
    val proofId = db.createProof(modelContent)

    val interpreter = createInterpreter(proofId, db.db)
    interpreter(implyR(1) & andR(1) & Idioms.<(id, andR(1) & Idioms.<(id, id)),
      BelleProvable.plain(ProvableSig.startProof(ArchiveParser.parseAsFormula(modelContent))))

    val tree = DbProofTree(db.db, proofId.toString)
    tree.tactic shouldBe BelleParser(
      """implyR('R=="x>0->x>0&x>0&x>0");
        |andR('R=="x>0&x>0&x>0"); <(
        |  "x>0": id,
        |  "x>0&x>0": andR('R=="x>0&x>0"); <(
        |    "L//x>0": id,
        |    "R//x>0": id
        |  )
        |)""".stripMargin)
    db.db.getExecutionTrace(proofId).steps.map(_.rule) should contain theSameElementsInOrderAs
      "implyR(1)" :: "andR(1)" :: "andR(1)" :: "id" :: "id" :: "id" :: Nil
  }}

  it should "support nested branching with unconventional closing" in withDatabase { db => withMathematica { _ =>
    val modelContent = "ProgramVariables. R x. End. Problem. x>0 -> x>0&x>0&x>0 End."
    val proofId = db.createProof(modelContent)

    val interpreter = createInterpreter(proofId, db.db)
    interpreter(implyR(1) & andR(1) & Idioms.<(nil, andR(1) & Idioms.<(id, nil) & id) & id,
      BelleProvable.plain(ProvableSig.startProof(ArchiveParser.parseAsFormula(modelContent))))

    val tree = DbProofTree(db.db, proofId.toString)
    tree.tactic shouldBe BelleParser(
      """implyR('R=="x>0->x>0&x>0&x>0");
        |andR('R=="x>0&x>0&x>0");<(
        |  "x>0": id,
        |  "x>0&x>0": andR('R=="x>0&x>0"); <(
        |    "L//x>0": id,
        |    "R//x>0": id
        |  )
        |)""".stripMargin)
    db.db.getExecutionTrace(proofId).steps.map(_.rule) should contain theSameElementsInOrderAs
      "implyR(1)" :: "andR(1)" :: "andR(1)" :: "nil" :: "id" :: "id" :: "nil" :: "id" :: Nil
  }}

  it should "work top-level" in withDatabase { db => withMathematica { _ =>
    val modelContent = "ProgramVariables. R x. End. Problem. x>0 -> x>0&x>=0 End."
    val proofId = db.createProof(modelContent)

    val interpreter = createInterpreter(proofId, db.db)
    interpreter(implyR(1) & andR(1) & Idioms.<(id & done, skip),
      BelleProvable.plain(ProvableSig.startProof(ArchiveParser.parseAsFormula(modelContent))))

    val tree = DbProofTree(db.db, proofId.toString)
    tree.nodes should have size 6
    /*
    * List(None, Some("implyR(1)"), Some("andR(1)"), Some("andR(1)"), Some("skip"), Some("id"))
    * List(None, Some("implyR(1)"), Some("andR(1)"), Some("andR(1)"), Some("nil"), Some("id"))
    * did not contain the same elements in the same (iterated) order as

     */
    tree.nodes.map(_.makerShortName) should contain theSameElementsInOrderAs None::Some("implyR(1)")::Some("andR(1)")::
      Some("andR(1)")::Some("skip")::Some("id")::Nil
    tree.root.provable.conclusion shouldBe "==> x>0 -> x>0&x>=0".asSequent
    tree.root.provable.subgoals.loneElement shouldBe "x>0 ==> x>=0".asSequent
    tree.root.makerShortName shouldBe None
    tree.root.conclusion shouldBe "==> x>0 -> x>0&x>=0".asSequent
    tree.root.goal shouldBe Some("==> x>0 -> x>0&x>=0".asSequent)
    tree.root.children should have size 1

    val n10 = tree.root.children.head
    n10.makerShortName shouldBe Some("implyR(1)")
    n10.conclusion shouldBe "==> x>0 -> x>0&x>=0".asSequent
    n10.goal shouldBe Some("x>0 ==> x>0&x>=0".asSequent)
    n10.children should have size 2

    val n20 = n10.children.head
    n20.makerShortName shouldBe Some("andR(1)")
    n20.conclusion shouldBe "x>0 ==> x>0&x>=0".asSequent
    n20.goal shouldBe Some("x>0 ==> x>0".asSequent)
    n20.children should have size 1

    val n4 = n20.children.head
    n4.makerShortName shouldBe Some("id")
    n4.conclusion shouldBe "x>0 ==> x>0".asSequent
    n4.goal shouldBe empty

    val n21 = n10.children(1)
    n21.makerShortName shouldBe Some("andR(1)")
    n21.conclusion shouldBe "x>0 ==> x>0&x>=0".asSequent
    n21.goal shouldBe Some("x>0 ==> x>=0".asSequent)
    n21.children should have size 1

    val n31 = n21.children.head
    n31.makerShortName shouldBe Some("skip")
    n31.conclusion shouldBe "x>0 ==> x>=0".asSequent
    n31.goal shouldBe Some("x>0 ==> x>=0".asSequent)
    n31.children shouldBe empty

    tree.tactic shouldBe BelleParser(
      """implyR('R=="x>0->x>0&x>=0");
        |andR('R=="x>0&x>=0"); <(
        |  "x>0": id,
        |  "x>=0": nil
        |)""".stripMargin)
  }}

  it should "work top-level and support complicated branch tactics" taggedAs SlowTest in withMathematica { _ => withDatabase { db =>
    val modelContent = "ProgramVariables. R x. End. Problem. x>0 -> x>0&[{x'=1&x>=0}]x>=0 End."
    val proofId = db.createProof(modelContent)

    val interpreter = createInterpreter(proofId, db.db)
    interpreter(implyR(1) & andR(1) & Idioms.<(id & done, dW(1) & prop & done),
      BelleProvable.plain(ProvableSig.startProof(ArchiveParser.parseAsFormula(modelContent))))

    val tree = DbProofTree(db.db, proofId.toString)
    tree.nodes should have size 7
    tree.nodes.map(_.makerShortName) should contain theSameElementsInOrderAs
      None::Some("implyR(1)")::Some("andR(1)")::Some("andR(1)")::Some("dW(1)")::Some("prop")::Some("id")::Nil
    tree.root.provable.conclusion shouldBe "==> x>0 -> x>0&[{x'=1&x>=0}]x>=0".asSequent
    //tree.root.provable shouldBe 'proved
    tree.root.conclusion shouldBe "==> x>0 -> x>0&[{x'=1&x>=0}]x>=0".asSequent
    tree.root.goal shouldBe Some(" ==> x>0 -> x>0&[{x'=1&x>=0}]x>=0".asSequent)
    tree.root.children should have size 1

    val n10 = tree.root.children.head
    n10.makerShortName shouldBe Some("implyR(1)")
    n10.conclusion shouldBe " ==> x>0 -> x>0&[{x'=1&x>=0}]x>=0".asSequent
    n10.goal shouldBe Some("x>0 ==> x>0&[{x'=1&x>=0}]x>=0".asSequent)
    n10.children should have size 2

    val n20 = n10.children.head
    n20.makerShortName shouldBe Some("andR(1)")
    n20.conclusion shouldBe "x>0 ==> x>0&[{x'=1&x>=0}]x>=0".asSequent
    n20.goal shouldBe Some("x>0 ==> x>0".asSequent)
    n20.children should have size 1

    val n50 = n20.children.head
    n50.makerShortName shouldBe Some("id")
    n50.conclusion shouldBe "x>0 ==> x>0".asSequent
    n50.goal shouldBe None
    n50.children shouldBe empty

    val n21 = n10.children(1)
    n21.makerShortName shouldBe Some("andR(1)")
    n21.conclusion shouldBe "x>0 ==> x>0&[{x'=1&x>=0}]x>=0".asSequent
    n21.goal shouldBe Some("x>0 ==> [{x'=1&x>=0}]x>=0".asSequent)
    n21.children should have size 1

    val n30 = n21.children.head
    n30.makerShortName shouldBe Some("dW(1)")
    n30.conclusion shouldBe "x>0 ==> [{x'=1&x>=0}]x>=0".asSequent
    n30.goal shouldBe Some("x>=0 ==> x>=0".asSequent)
    n30.children should have size 1

    val n40 = n30.children.head
    n40.makerShortName shouldBe Some("prop")
    n40.conclusion shouldBe "x>=0 ==> x>=0".asSequent
    n40.goal shouldBe None
    n40.children shouldBe empty

    tree.tactic shouldBe BelleParser(
      """implyR('R=="x>0->x>0&[{x'=1&x>=0}]x>=0");
        |andR('R=="x>0&[{x'=1&x>=0}]x>=0"); <(
        |  "x>0": id,
        |  "[{x'=1&x>=0}]x>=0": dW('R=="[{x'=1&x>=0}]x>=0"); prop
        |)""".stripMargin)
  }}

  it should "work with nested branching when every branch is closed" in withMathematica { _ => withDatabase { db =>
    val modelContent = "ProgramVariables. R x. End. Problem. x>0|x>1 -> x>0&x>=0 End."
    val proofId = db.createProof(modelContent)

    val interpreter = createInterpreter(proofId, db.db)
    interpreter(implyR(1) & andR(1) & Idioms.<(orL(-1) & Idioms.<(id & done, QE & done), QE & done),
      BelleProvable.plain(ProvableSig.startProof(ArchiveParser.parseAsFormula(modelContent))))

    val tree = DbProofTree(db.db, proofId.toString)
    tree.load()
    tree.nodes should have size 9
    tree.nodes.map(_.makerShortName) should contain theSameElementsInOrderAs None::Some("implyR(1)")::Some("andR(1)")::
      Some("andR(1)")::Some("QE")::Some("orL(-1)")::Some("orL(-1)")::Some("QE")::Some("id")::Nil
    tree.root.provable.conclusion shouldBe "==> x>0|x>1 -> x>0&x>=0".asSequent
    tree.root.provable shouldBe 'proved
    // nodes after orL
    tree.locate("(4,0)").flatMap(_.goal) shouldBe Some("x>0 ==> x>0".asSequent)
    tree.locate("(4,1)").flatMap(_.goal) shouldBe Some("x>1 ==> x>0".asSequent)
    tree.openGoals shouldBe empty
    tree.tactic shouldBe BelleParser(
      """implyR('R=="x>0|x>1->x>0&x>=0");
        |andR('R=="x>0&x>=0"); <(
        |  "x>0": orL('L=="x>0|x>1"); <(
        |    "x>0": id,
        |    "x>1": QE
        |  ),
        |  "x>=0": QE
        |)
        |""".stripMargin)
  }}

  it should "work when early branches remain open and later ones close" in withDatabase { db => withMathematica { _ =>
    val modelContent = "ProgramVariables. R x. End. Problem. x>1|x>0 -> x>0 End."
    val proofId = db.createProof(modelContent)

    val interpreter = createInterpreter(proofId, db.db)
    interpreter(implyR(1) & orL(-1) & Idioms.<(skip, id & done),
      BelleProvable.plain(ProvableSig.startProof(ArchiveParser.parseAsFormula(modelContent))))

    val tree = DbProofTree(db.db, proofId.toString)
    tree.root.provable.subgoals should have size 1
    tree.root.provable.subgoals.head shouldBe "x>1 ==> x>0".asSequent
    tree.nodes should have size 6

    tree.nodes.map(_.makerShortName) should contain theSameElementsInOrderAs
      None::Some("implyR(1)")::Some("orL(-1)")::Some("orL(-1)")::Some("id")::Some("skip")::Nil
    tree.locate("(2,0)").flatMap(_.goal) shouldBe Some("x>1 ==> x>0".asSequent)
    tree.locate("(2,1)").flatMap(_.goal) shouldBe Some("x>0 ==> x>0".asSequent)
    tree.openGoals should have size 1
    tree.tactic shouldBe BelleParser(
      """implyR('R=="x>1|x>0->x>0");
        |orL('L=="x>1|x>0"); <(
        |  "x>1": nil,
        |  "x>0": id
        |)""".stripMargin)
  }}

  it should "work with nested branching when branches stay open 1" in withDatabase { db => withMathematica { _ =>
    val modelContent = "ProgramVariables. R x. End. Problem. x>1|x>0 -> x>0&x>=0 End."
    val proofId = db.createProof(modelContent)

    val interpreter = createInterpreter(proofId, db.db)
    interpreter(implyR(1) & andR(1) & Idioms.<(orL(-1) & Idioms.<(skip, id), skip),
      BelleProvable.plain(ProvableSig.startProof(ArchiveParser.parseAsFormula(modelContent))))

    val tree = DbProofTree(db.db, proofId.toString)
    tree.openGoals should have size 2
    tree.tactic shouldBe BelleParser(
      """implyR('R=="x>1|x>0->x>0&x>=0");
        |andR('R=="x>0&x>=0"); <(
        |  "x>0": orL('L=="x>1|x>0"); <(
        |    "x>1": nil,
        |    "x>0": id
        |  ),
        |  "x>=0": nil
        |)""".stripMargin)
  }}

  it should "work with nested branching when branches stay open 2" in withDatabase { db => withMathematica { _ =>
    val modelContent = "ProgramVariables. R x. End.\n\n Problem. x>0|x>1 -> x>0&x>=0 End."
    val proofId = db.createProof(modelContent)

    val interpreter = createInterpreter(proofId, db.db)
    interpreter(implyR(1) & andR(1) <(orL(-1) <(id, skip), skip),
      BelleProvable.plain(ProvableSig.startProof(ArchiveParser.parseAsFormula(modelContent))))

    val tree = DbProofTree(db.db, proofId.toString)
    tree.openGoals should have size 2
    tree.tactic shouldBe BelleParser(
      """implyR('R=="x>0|x>1->x>0&x>=0");
        |andR('R=="x>0&x>=0"); <(
        |  "x>0": orL('L=="x>0|x>1"); <(
        |    "x>0": id,
        |    "x>1": nil
        |  ),
        |  "x>=0": nil
        |)""".stripMargin)
  }}

  it should "work with nested branching when branching stay open 3" in withDatabase { db => withMathematica { _ =>
    val problem = "x>=0|x<y -> x>=0&x<y"
    val modelContent = s"ProgramVariables. R x. R y. End.\n\n Problem. $problem End."
    val proofId = db.createProof(modelContent)
    val interpreter = createInterpreter(proofId, db.db)
    interpreter(implyR(1) & orL(-1) <(andR(1) <(id, nil), andR(1)),
      BelleProvable.plain(ProvableSig.startProof(problem.asFormula)))

    val tree = DbProofTree(db.db, proofId.toString)
    tree.openGoals should have size 3
    tree.tactic shouldBe BelleParser(
      """implyR('R=="x>=0|x < y->x>=0&x < y");
        |orL('L=="x>=0|x < y"); <(
        |  "x>=0": andR('R=="x>=0&x < y"); <(
        |    "x>=0": id,
        |    "x < y": nil
        |  ),
        |  "x < y": andR('R=="x>=0&x < y"); <(
        |    "x>=0": nil,
        |    "x < y": nil
        |  )
        |)""".stripMargin)
  }}

  it should "work with nested branching when branching stay open 4" in withDatabase { db => withMathematica { _ =>
    val problem = "x>=0|x<y -> x>=0&x<y"
    val modelContent = s"ProgramVariables. R x. R y. End.\n\n Problem. $problem End."
    val proofId = db.createProof(modelContent)
    val interpreter = createInterpreter(proofId, db.db)
    interpreter(implyR(1) & orL(-1) <(andR(1) <(id, skip), andR(1) <(skip, id)),
      BelleProvable.plain(ProvableSig.startProof(problem.asFormula)))

    val tree = DbProofTree(db.db, proofId.toString)
    tree.openGoals should have size 2
    tree.tactic shouldBe BelleParser(
      """implyR('R=="x>=0|x < y->x>=0&x < y");
        |orL('L=="x>=0|x < y"); <(
        |  "x>=0": andR('R=="x>=0&x < y"); <(
        |    "x>=0": id,
        |    "x < y": nil
        |  ),
        |  "x < y": andR('R=="x>=0&x < y"); <(
        |    "x>=0": nil,
        |    "x < y": id
        |  )
        |)""".stripMargin)
  }}

  it should "work with nested branching and repeat" in withDatabase { db => withMathematica { _ =>
    val problem = "x>=0|x<y -> x>=0&(x>=0&x<y)"
    val modelContent = s"ProgramVariables. R x. R y. End.\n\n Problem. $problem End."
    val proofId = db.createProof(modelContent)
    val interpreter = createInterpreter(proofId, db.db)
    interpreter(implyR(1) & orL(-1) <((andR(1) <(id, skip))*2, andR(1) <(skip, andR(1) <(skip, id))),
      BelleProvable.plain(ProvableSig.startProof(problem.asFormula)))

    val tree = DbProofTree(db.db, proofId.toString)
    tree.openGoals should have size 3
    tree.tactic shouldBe BelleParser(
      """implyR('R=="x>=0|x < y->x>=0&x>=0&x < y");
        |orL('L=="x>=0|x < y"); <(
        |  "x>=0": andR('R=="x>=0&x>=0&x < y") <(
        |    "x>=0": id,
        |    "x>=0&x < y": andR('R=="x>=0&x < y"); <(
        |      "x>=0": id,
        |      "x < y": nil
        |    )
        |  ),
        |  "x < y": andR('R=="x>=0&x>=0&x < y"); <(
        |    "x>=0": nil,
        |    "x>=0&x < y": andR('R=="x>=0&x < y"); <(
        |      "x>=0": nil,
        |      "x < y": id
        |    )
        |  )
        |)""".stripMargin)
  }}

  it should "work with loop tactic" in withDatabase { db => withMathematica { _ =>
    val problem = "x>=0 -> [{x:=x+1;}*]x>=0"
    val modelContent = s"ProgramVariables. R x. End.\n\n Problem. $problem End."
    val proofId = db.createProof(modelContent)
    val interpreter = registerInterpreter(SpoonFeedingInterpreter(proofId, -1, db.db.createProof, Declaration(Map.empty), listener(db.db),
      ExhaustiveSequentialInterpreter(_, throwWithDebugInfo = false), 1, strict=true, convertPending=false))
    interpreter(implyR(1) & loop("x>=0".asFormula)(1),
      BelleProvable.plain(ProvableSig.startProof(problem.asFormula)))

    val tree = DbProofTree(db.db, proofId.toString)
    tree.openGoals should have size 3
    //println("What: " + tree.tactic.length  + " vs. " + bp)
    val tl = tree.tactic
    val tr = BelleParser(
      """implyR('R=="x>=0->[{x:=x+1;}*]x>=0");
        |cutR("[{x:=x+1;}*](x>=0&!false)", 'R=="[{x:=x+1;}*]x>=0"); <(
        |  I('R=="[{x:=x+1;}*](x>=0&!false)");
        |  andR('R=="(x>=0&!false)&[{x:=x+1;}*](x>=0&!false->[x:=x+1;](x>=0&!false))"); <(
        |    "x>=0&!false": andR('R=="x>=0&!false"); <(
        |      "x>=0": label("Init"),
        |      "!false": notR('R=="!false"); close
        |    ),
        |    "[{x:=x+1;}*](x>=0&!false->[x:=x+1;](x>=0&!false))":
        |      cohide('R=="[{x:=x+1;}*](x>=0&!false->[x:=x+1;](x>=0&!false))");
        |      Goedel;
        |      implyR('R=="x>=0&!false->[x:=x+1;](x>=0&!false)");
        |      boxAnd('R=="[x:=x+1;](x>=0&!false)");
        |      andR('R=="[x:=x+1;]x>=0&[x:=x+1;](!false)"); <(
        |        "[x:=x+1;]x>=0":
        |          andL('Llast);
        |          hideL('Llast);
        |          label("Step"),
        |        "[x:=x+1;](!false)":
        |          andL('L=="x>=0&!false");
        |          hideL('L=="x>=0");
        |          V('R=="[x:=x+1;](!false)");
        |          closeId(-1,1)
        |      )
        |  ),
        |  cohide('R=="[{x:=x+1;}*](x>=0&!false)->[{x:=x+1;}*]x>=0");
        |  CMonCongruence(".1");
        |  implyR('R=="x>=0&!false->x>=0");
        |  andL('Llast);
        |  hideL('Llast);
        |  label("Post")
        |)""".stripMargin)
      tl.prettyString shouldBe tr.prettyString
    }
  }

  it should "work with loop tactic that preserves constants" in withDatabase { db => withMathematica { _ =>
    val problem = "x>=0 & A>0&B>0&C>0 -> [{x:=x+B;}*]x>=0"
    val modelContent = s"Definitions Real A,B,C; End. ProgramVariables Real x; End.\n\n Problem. $problem End."
    val proofId = db.createProof(modelContent)
    val interpreter = registerInterpreter(SpoonFeedingInterpreter(proofId, -1, db.db.createProof, Declaration(Map.empty), listener(db.db),
      ExhaustiveSequentialInterpreter(_, throwWithDebugInfo = false), 1, strict=true, convertPending=false))
    interpreter(implyR(1) & loop("x>=0".asFormula)(1),
      BelleProvable.plain(ProvableSig.startProof(problem.asFormula)))

    val tree = DbProofTree(db.db, proofId.toString)
    tree.openGoals should have size 3
    val (tl, tr) = (tree.tactic,
      BelleParser("""
        |implyR('R=="x>=0&A()>0&B()>0&C()>0->[{x:=x+B();}*]x>=0");
        |andL('L=="x>=0&A>0&B>0&C>0");
        |andL('L=="A>0&B>0&C>0");
        |andL('L=="B>0&C>0");
        |cutR("[{x:=x+B;}*](x>=0&A>0&B>0&C>0&!false)", 'R=="[{x:=x+B;}*]x>=0"); <(
        |  I('R=="[{x:=x+B;}*](x>=0&A>0&B>0&C>0&!false)");
        |  andR('R=="(x>=0&A>0&B>0&C>0&!false)&[{x:=x+B;}*](x>=0&A>0&B>0&C>0&!false->[x:=x+B;](x>=0&A>0&B>0&C>0&!false))"); <(
        |    "x>=0&A>0&B>0&C>0&!false": andR('R=="x>=0&A>0&B>0&C>0&!false"); <(
        |      "x>=0": label("Init"),
        |      "A>0&B>0&C>0&!false": andR('R=="A>0&B>0&C>0&!false"); <(
        |        "A>0": idWith('R=="A>0"),
        |        "B>0&C>0&!false": andR('R=="B>0&C>0&!false"); <(
        |          "B>0": idWith('R=="B>0"),
        |          "C>0&!false": andR('R=="C>0&!false"); <(
        |            "C>0": idWith('R=="C>0"),
        |            "!false": notR('R=="!false"); close
        |          )
        |        )
        |      )
        |    ),
        |    "[{x:=x+B;}*](x>=0&A>0&B>0&C>0&!false->[x:=x+B;](x>=0&A>0&B>0&C>0&!false))":
        |      cohide('R=="[{x:=x+B;}*](x>=0&A>0&B>0&C>0&!false->[x:=x+B;](x>=0&A>0&B>0&C>0&!false))");
        |      Goedel;
        |      implyR('R=="x>=0&A>0&B>0&C>0&!false->[x:=x+B;](x>=0&A>0&B>0&C>0&!false)");
        |      boxAnd('R=="[x:=x+B;](x>=0&A>0&B>0&C>0&!false)");
        |      andR('R=="[x:=x+B;]x>=0&[x:=x+B;](A>0&B>0&C>0&!false)"); <(
        |        "[x:=x+B;]x>=0":
        |          andL('Llast);
        |          andL('Llast);
        |          andL('Llast);
        |          andL('Llast);
        |          hideL('Llast);
        |          label("Step"),
        |        "[x:=x+B;](A>0&B>0&C>0&!false)":
        |          andL('L=="x>=0&A>0&B>0&C>0&!false");
        |          hideL('L=="x>=0");
        |          V('R=="[x:=x+B;](A>0&B>0&C>0&!false)");
        |          closeId(-1,1)
        |      )
        |  ),
        |  cohide('R=="[{x:=x+B;}*](x>=0&A>0&B>0&C>0&!false)->[{x:=x+B;}*]x>=0");
        |  CMonCongruence(".1");
        |  implyR('R=="x>=0&A>0&B>0&C>0&!false->x>=0");
        |  andL('Llast);
        |  andL('Llast);
        |  andL('Llast);
        |  andL('Llast);
        |  hideL('Llast);
        |  label("Post")
        |)""".stripMargin))
      tl.prettyString shouldBe tr.prettyString
    }
  }

  it should "record id step" in withDatabase { db => withMathematica { _ =>
    val p = "x>=0 -> x>=0".asFormula
    val ps = ProvableSig.startProof(p)
    val modelContent = s"ProgramVariables. R x. R y. End.\n\n Problem. $p End."
    val proofId = db.createProof(modelContent)
    val interpreter = createInterpreter(proofId, db.db)
    val tac = implyR(1) & id
    interpreter(tac, BelleProvable.plain(ps))
    val tree = DbProofTree(db.db, proofId.toString)
    val tt = tree.tactic
    tree.openGoals shouldBe empty
    tt shouldBe BelleParser("implyR('R==\"x>=0->x>=0\"); id")
    proveBy(p, tree.tactic) shouldBe 'proved
  }}

  it should "close left-over branching with follow-up branches" in withDatabase { db => withMathematica { _ =>
    val problem = "x>=0|x<y -> x>=0&x>=0&x>=0|x<y"
    val modelContent = s"ProgramVariables. R x. R y. End.\n\n Problem. $problem End."
    val proofId = db.createProof(modelContent)
    val interpreter = createInterpreter(proofId, db.db)
    interpreter(implyR(1) & orL(-1) & onAll(orR(1)) <(andR(1) <(id, andR(1)), id) & onAll(id),
      BelleProvable.plain(ProvableSig.startProof(problem.asFormula)))

    val tree = DbProofTree(db.db, proofId.toString)
    tree.openGoals shouldBe empty
    tree.tactic shouldBe BelleParser(
      """implyR('R=="x>=0|x < y->x>=0&x>=0&x>=0|x < y");
        |orL('L=="x>=0|x < y"); <(
        |  "x>=0":
        |    orR('R=="x>=0&x>=0&x>=0|x < y");
        |    andR('R=="x>=0&x>=0&x>=0"); <(
        |      "x>=0": id,
        |      "x>=0&x>=0": andR('R=="x>=0&x>=0"); <(
        |        "L//x>=0": id,
        |        "R//x>=0": id
        |      )
        |    ),
        |  "x < y": orR('R=="x>=0&x>=0&x>=0|x < y"); id
        |)""".stripMargin)
    proveBy(problem.asFormula, tree.tactic) shouldBe 'proved
  }}

  it should "close left-over branching with follow-up branches (2)" in withDatabase { db => withMathematica { _ =>
    val problem = "x>=0|x<y -> x>=0&x>=0&x>=0|x<y"
    val modelContent = s"ProgramVariables. R x. R y. End.\n\n Problem. $problem End."
    val proofId = db.createProof(modelContent)
    val interpreter = createInterpreter(proofId, db.db)
    interpreter(implyR(1) & orL(-1) & onAll(orR(1)) <(andR(1) <(id, andR(1)), skip) & onAll(id),
      BelleProvable.plain(ProvableSig.startProof(problem.asFormula)))

    val tree = DbProofTree(db.db, proofId.toString)
    tree.openGoals shouldBe empty
    tree.tactic shouldBe BelleParser(
      """implyR('R=="x>=0|x < y->x>=0&x>=0&x>=0|x < y");
        |orL('L=="x>=0|x < y"); <(
        |  "x>=0":
        |    orR('R=="x>=0&x>=0&x>=0|x < y");
        |    andR('R=="x>=0&x>=0&x>=0"); <(
        |      "x>=0": id,
        |      "x>=0&x>=0": andR('R=="x>=0&x>=0"); <(
        |        "L//x>=0": id,
        |        "R//x>=0": id
        |      )
        |    ),
        |  "x < y":
        |    orR('R=="x>=0&x>=0&x>=0|x < y");
        |    id
        |)""".stripMargin)
    proveBy(problem.asFormula, tree.tactic) shouldBe 'proved
  }}

  it should "FEATURE_REQUEST: close left-over branching with follow-up branches (3)" taggedAs TodoTest in withDatabase { db => withMathematica { _ =>
    val problem = "x>=0|x<y -> x>=0&x>=0&x>=0|x<y"
    val modelContent = s"ProgramVariables. R x. R y. End.\n\n Problem. $problem End."
    val proofId = db.createProof(modelContent)
    val interpreter = createInterpreter(proofId, db.db)
    interpreter(implyR(1) & orL(-1) & onAll(orR(1)) <(andR(1) <(id, andR(1)), skip)
      <(skip, cut("x^2>=0".asFormula), skip) <(skip, skip, id, cohideR('Rlast)) <(skip, id, QE) & id,
      BelleProvable.plain(ProvableSig.startProof(problem.asFormula)))

    val tree = DbProofTree(db.db, proofId.toString)
    tree.openGoals shouldBe empty
    tree.tactic shouldBe ???
    //tree.tactic shouldBe BelleParser("")
    proveBy(problem.asFormula, tree.tactic) shouldBe 'proved
  }}

  "Saturation" should "record each iteration as step" in withDatabase { db => withMathematica { _ =>
    val modelContent = "ProgramVariables. R x. End. Problem. x>0&x>1&x>2 -> x>0 End."
    val proofId = db.createProof(modelContent)

<<<<<<< HEAD
    val interpreter = registerInterpreter(SpoonFeedingInterpreter(proofId, -1, db.db.createProof, listener(db.db),
      ExhaustiveSequentialInterpreter(_, throwWithDebugInfo = false)))
    interpreter(implyR(1) & SaturateTactic(andL('L)), BelleProvable.plain(ProvableSig.startProof(ArchiveParser.parseAsFormula(modelContent))))
=======
    val interpreter = createInterpreter(proofId, db.db)
    interpreter(implyR(1) & SaturateTactic(andL('L)), BelleProvable(ProvableSig.startProof(ArchiveParser.parseAsFormula(modelContent))))
>>>>>>> 3610058f

    val tree = DbProofTree(db.db, proofId.toString)
    tree.nodes should have size 4
    tree.nodes.map(_.makerShortName) should contain theSameElementsInOrderAs
      None::Some("implyR(1)")::Some("andL('L)")::Some("andL('L)")::Nil
    tree.root.conclusion shouldBe "==> x>0&x>1&x>2 -> x>0".asSequent
    tree.root.provable.subgoals should contain theSameElementsInOrderAs "x>0, x>1, x>2 ==> x>0".asSequent :: Nil
    tree.root.children should have size 1
    val n10 = tree.root.children.head
    n10.makerShortName shouldBe Some("implyR(1)")
    n10.goal shouldBe Some("x>0&x>1&x>2 ==> x>0".asSequent)
    n10.children should have size 1

    val n20 = n10.children.head
    n20.makerShortName shouldBe Some("andL('L)")
    n20.goal shouldBe Some("x>0, x>1&x>2 ==> x>0".asSequent)
    n20.children should have size 1

    val n30 = n20.children.head
    n30.makerShortName shouldBe Some("andL('L)")
    n30.goal shouldBe Some("x>0, x>1, x>2 ==> x>0".asSequent)
    n30.children shouldBe empty
  }}

  it should "not recurse on nil" in withMathematica { _ => withDatabase { db =>
    val modelContent = "ProgramVariables. R x. End. Problem. x>0 -> x>1 End."
    val proofId = db.createProof(modelContent)

<<<<<<< HEAD
    val interpreter = registerInterpreter(SpoonFeedingInterpreter(proofId, -1, db.db.createProof, listener(db.db),
      ExhaustiveSequentialInterpreter(_, throwWithDebugInfo = false)))
    interpreter(SaturateTactic(nil), BelleProvable.plain(ProvableSig.startProof(ArchiveParser.parseAsFormula(modelContent))))
=======
    val interpreter = createInterpreter(proofId, db.db)
    interpreter(SaturateTactic(nil), BelleProvable(ProvableSig.startProof(ArchiveParser.parseAsFormula(modelContent))))
>>>>>>> 3610058f

    val tree = DbProofTree(db.db, proofId.toString)
    tree.nodes should have size 2

    tree.nodes.map(_.makerShortName) should contain theSameElementsInOrderAs None::Some("nil")::Nil
    tree.root.conclusion shouldBe "==> x>0 -> x>1".asSequent
    tree.root.provable.subgoals.loneElement shouldBe "==> x>0 -> x>1".asSequent

    val n1 = tree.root.children.loneElement
    n1.makerShortName shouldBe Some("nil")
    n1.goal.value shouldBe "==> x>0 -> x>1".asSequent
  }}

  it should "recurse only on change" in withMathematica { _ => withDatabase { db =>
    val modelContent = "ProgramVariables. R x. End. Problem. x>0 -> x>1 End."
    val proofId = db.createProof(modelContent)

<<<<<<< HEAD
    val interpreter = registerInterpreter(SpoonFeedingInterpreter(proofId, -1, db.db.createProof, listener(db.db),
      ExhaustiveSequentialInterpreter(_, throwWithDebugInfo = false)))
    interpreter(SaturateTactic(Idioms.?(QE)), BelleProvable.plain(ProvableSig.startProof(ArchiveParser.parseAsFormula(modelContent))))
=======
    val interpreter = createInterpreter(proofId, db.db)
    interpreter(SaturateTactic(Idioms.?(QE)), BelleProvable(ProvableSig.startProof(ArchiveParser.parseAsFormula(modelContent))))
>>>>>>> 3610058f

    val tree = DbProofTree(db.db, proofId.toString)
    tree.nodes should have size 3

    tree.nodes.map(_.makerShortName) should contain theSameElementsInOrderAs None::Some("QE")::Some("QE")::Nil
    tree.root.conclusion shouldBe "==> x>0 -> x>1".asSequent
    tree.root.provable.subgoals should contain theSameElementsInOrderAs "==> false".asSequent::Nil

    val n1 = tree.root.children.loneElement
    n1.makerShortName shouldBe Some("QE")
    n1.goal.value shouldBe "==> false".asSequent

    val n2 = n1.children.loneElement
    n2.makerShortName shouldBe Some("QE")
    n2.goal.value shouldBe "==> false".asSequent
  }}

  "Repeat" should "record each iteration as step" in withDatabase {db => withMathematica { _ =>
    val modelContent = "ProgramVariables. R x. End. Problem. x>0&x>1&x>2&x>3 -> x>0 End."
    val proofId = db.createProof(modelContent)

<<<<<<< HEAD
    val interpreter = registerInterpreter(SpoonFeedingInterpreter(proofId, -1, db.db.createProof, listener(db.db),
      ExhaustiveSequentialInterpreter(_, throwWithDebugInfo = false)))
    interpreter(implyR(1) & (andL('L)*2), BelleProvable.plain(ProvableSig.startProof(ArchiveParser.parseAsFormula(modelContent))))
=======
    val interpreter = createInterpreter(proofId, db.db)
    interpreter(implyR(1) & (andL('L)*2), BelleProvable(ProvableSig.startProof(ArchiveParser.parseAsFormula(modelContent))))
>>>>>>> 3610058f

    val tree = DbProofTree(db.db, proofId.toString)
    tree.nodes should have size 4
    tree.nodes.map(_.makerShortName) should contain theSameElementsInOrderAs
      None::Some("implyR(1)")::Some("andL('L)")::Some("andL('L)")::Nil
    tree.root.conclusion shouldBe "==> x>0&x>1&x>2&x>3 -> x>0".asSequent
    tree.root.provable.subgoals should contain theSameElementsInOrderAs "x>0, x>1, x>2&x>3 ==> x>0".asSequent::Nil
    tree.root.children should have size 1
    val n10 = tree.root.children.head
    n10.makerShortName shouldBe Some("implyR(1)")
    n10.goal shouldBe Some("x>0&x>1&x>2&x>3 ==> x>0".asSequent)
    n10.children should have size 1

    val n20 = n10.children.head
    n20.makerShortName shouldBe Some("andL('L)")
    n20.goal shouldBe Some("x>0, x>1&x>2&x>3 ==> x>0".asSequent)
    n20.children should have size 1

    val n30 = n20.children.head
    n30.makerShortName shouldBe Some("andL('L)")
    n30.goal shouldBe Some("x>0, x>1, x>2&x>3 ==> x>0".asSequent)
    n30.children shouldBe empty
  }}

  "Let" should "be recorded plain" in withDatabase { db => withMathematica { _ =>
    val modelContent = "ProgramVariables. R x. End. Problem. x>0&x>1&x>2&x>3 -> x>0 End."
    val proofId = db.createProof(modelContent)

    val interpreter = createInterpreter(proofId, db.db)
    interpreter(let("X()".asTerm, "x".asVariable, prop),
      BelleProvable.plain(ProvableSig.startProof(ArchiveParser.parseAsFormula(modelContent))))
    val tree = DbProofTree(db.db, proofId.toString)
    tree.nodes should have size 2
    tree.nodes.map(_.makerShortName) should contain theSameElementsInOrderAs None :: Some("let(X()=x in prop)") :: Nil
  }}

  "Listeners" should "not be informed when doing auxiliary inner proofs" in withMathematica { _ =>
    val mockListener = new IOListener() {
      var beginnings: List[(BelleValue, BelleExpr)] = Nil
      override def begin(input: BelleValue, expr: BelleExpr): Unit = beginnings = beginnings :+ (input -> expr)
      override def end(input: BelleValue, expr: BelleExpr, output: Either[BelleValue, Throwable]): Unit = {}
      override def kill(): Unit = {}
    }
    val mockListenerFactory: Int => (String, Int, Int) => scala.collection.immutable.Seq[IOListener] =
      (_: Int) => (_: String, _: Int, _: Int) => mockListener::Nil

    val interpreter = SpoonFeedingInterpreter(1, -1, (_: ProvableSig) => 1, Declaration(Map.empty), mockListenerFactory,
      ExhaustiveSequentialInterpreter(_, throwWithDebugInfo = false), 0, strict=false, convertPending=true)
    BelleInterpreter.setInterpreter(interpreter)
    BelleInterpreter(implyR(1) & dC("x>0".asFormula)(1, 1::Nil), BelleProvable.plain(ProvableSig.startProof("y>0 -> [x:=3;][{x'=4}]x>0".asFormula)))
    //@note auxiliary inner proofs started by UnifyUSCalculus ruin database trace if reported to listeners
    mockListener.beginnings shouldNot contain (BelleProvable.plain(ProvableSig.startProof("[{x'=4}]x>0".asFormula)) -> (QE & done))
    mockListener.beginnings shouldNot contain (BelleProvable.plain(ProvableSig.startProof("(p_()<->q_())&q_()->p_()<->true".asFormula)) -> prop)
    //@note should also not contain the following, but not testable without huge effort since closeTrue is private and so is ProofRuleTactics
    //mockListener.beginnings shouldNot contain (BelleProvable(ProvableSig.startProof("[a{|^@|};]true <-> true".asFormula)) -> (equivR(1) <(closeTrue(SuccPos(1)), cohideR(1) & byUS("[]T system"))))
  }

  "Parsed tactic" should "record STTT tutorial example 1 steps" taggedAs SlowTest in withDatabase { db => withMathematica { _ =>
    val modelContent = ArchiveParser.getEntry("STTT16/Tutorial Example 1", io.Source.fromInputStream(
      getClass.getResourceAsStream("/examples/tutorials/sttt/sttt.kyx")).mkString).get.fileContent
    val proofId = db.createProof(modelContent)
    val interpreter = createInterpreter(proofId, db.db)

    val tacticText = """implyR('R) & andL('L) & dC("v>=0", 1) & <(dW(1) & prop, dI(1))"""
    val tactic = BelleParser(tacticText)
    interpreter(tactic, BelleProvable.plain(ProvableSig.startProof(ArchiveParser.parseAsFormula(modelContent))))

    val extractedTactic = db.extractTactic(proofId)
    extractedTactic shouldBe BelleParser(
      """implyR('R=="v>=0&A()>0->[{x'=v,v'=A()}]v>=0");
        |andL('L=="v>=0&A()>0");
        |dC("v>=0", 'R=="[{x'=v,v'=A()}]v>=0"); <(
        |  "Use": dW('R=="[{x'=v,v'=A()&true&v>=0}]v>=0"); prop,
        |  "Show": dI('R=="[{x'=v,v'=A()}]v>=0")
        |)""".stripMargin)
  }}

  it should "record STTT tutorial example 2 steps" taggedAs SlowTest  in withMathematica { _ => withDatabase { db =>
    val entry = ArchiveParser.getEntry("STTT16/Tutorial Example 2", io.Source.fromInputStream(
      getClass.getResourceAsStream("/examples/tutorials/sttt/sttt.kyx")).mkString).get
    val modelContent = entry.fileContent
    val proofId = db.createProof(modelContent)
    val interpreter = createInterpreter(proofId, db.db)

    val tactic = entry.tactics.head._3
    interpreter(tactic, BelleProvable.plain(ProvableSig.startProof(ArchiveParser.parseAsFormula(modelContent))))

    val extractedTactic = db.extractTactic(proofId)
    extractedTactic shouldBe BelleParser(
      """implyR('R=="v>=0&A()>0&B()>0->[{{a:=A();++a:=0;++a:=-B();}{x'=v,v'=a&v>=0}}*]v>=0");
        |andL('L=="v>=0&A()>0&B()>0");
        |andL('L=="A()>0&B()>0");
        |loop("v>=0", 'R=="[{{a:=A();++a:=0;++a:=-B();}{x'=v,v'=a&v>=0}}*]v>=0"); <(
        |  "Init": QE,
        |  "Post": QE,
        |  "Step":
        |    composeb('R=="[{a:=A();++a:=0;++a:=-B();}{x'=v,v'=a&v>=0}]v>=0");
        |    choiceb('R=="[a:=A();++a:=0;++a:=-B();][{x'=v,v'=a&v>=0}]v>=0");
        |    andR('R=="[a:=A();][{x'=v,v'=a&v>=0}]v>=0&[a:=0;++a:=-B();][{x'=v,v'=a&v>=0}]v>=0"); <(
        |      "[a:=A();][{x'=v,v'=a&v>=0}]v>=0":
        |        assignb('R=="[a:=A();][{x'=v,v'=a&v>=0}]v>=0");
        |        ODE('R=="[{x'=v,v'=A()&v>=0}]v>=0"),
        |      "[a:=0;++a:=-B();][{x'=v,v'=a&v>=0}]v>=0":
        |        choiceb('R=="[a:=0;++a:=-B();][{x'=v,v'=a&v>=0}]v>=0");
        |        andR('R=="[a:=0;][{x'=v,v'=a&v>=0}]v>=0&[a:=-B();][{x'=v,v'=a&v>=0}]v>=0"); <(
        |          "[a:=0;][{x'=v,v'=a&v>=0}]v>=0":
        |            assignb('R=="[a:=0;][{x'=v,v'=a&v>=0}]v>=0");
        |            ODE('R=="[{x'=v,v'=0&v>=0}]v>=0"),
        |          "[a:=-B();][{x'=v,v'=a&v>=0}]v>=0":
        |            assignb('R=="[a:=-B();][{x'=v,v'=a&v>=0}]v>=0");
        |            ODE('R=="[{x'=v,v'=-B()&v>=0}]v>=0")
        |        )
        |    )
        |)""".stripMargin)
  }}

  it should "record STTT tutorial example 3a steps" taggedAs SlowTest in withMathematica { _ => withDatabase { db =>
    val entry = ArchiveParser.getEntry("STTT16/Tutorial Example 3a", io.Source.fromInputStream(
      getClass.getResourceAsStream("/examples/tutorials/sttt/sttt.kyx")).mkString).get
    val modelContent = entry.fileContent
    val proofId = db.createProof(modelContent)
    val interpreter = createInterpreter(proofId, db.db)

    val tactic = entry.tactics.head._3
    interpreter(tactic, BelleProvable.plain(ProvableSig.startProof(ArchiveParser.parseAsFormula(modelContent))))

    val tree = DbProofTree(db.db, proofId.toString)
    tree.tactic shouldBe BelleParser(
      """implyR('R=="v>=0&A()>0&B()>0&x+v^2/(2*B()) < S()->[{{?x+v^2/(2*B()) < S();a:=A();++?v=0;a:=0;++a:=-B();}{{x'=v,v'=a&v>=0&x+v^2/(2*B())<=S()}++{x'=v,v'=a&v>=0&x+v^2/(2*B())>=S()}}}*]x<=S()");
        |andL('L=="v>=0&A()>0&B()>0&x+v^2/(2*B()) < S()");
        |andL('L=="A()>0&B()>0&x+v^2/(2*B()) < S()");
        |andL('L=="B()>0&x+v^2/(2*B()) < S()");
        |loop("v>=0&x+v^2/(2*B())<=S()", 'R=="[{{?x+v^2/(2*B()) < S();a:=A();++?v=0;a:=0;++a:=-B();}{{x'=v,v'=a&v>=0&x+v^2/(2*B())<=S()}++{x'=v,v'=a&v>=0&x+v^2/(2*B())>=S()}}}*]x<=S()"); <(
        |  "Init": QE,
        |  "Post": QE,
        |  "Step":
        |    composeb('R=="[{?x+v^2/(2*B()) < S();a:=A();++?v=0;a:=0;++a:=-B();}{{x'=v,v'=a&v>=0&x+v^2/(2*B())<=S()}++{x'=v,v'=a&v>=0&x+v^2/(2*B())>=S()}}](v>=0&x+v^2/(2*B())<=S())");
        |    choiceb('R=="[?x+v^2/(2*B()) < S();a:=A();++?v=0;a:=0;++a:=-B();][{x'=v,v'=a&v>=0&x+v^2/(2*B())<=S()}++{x'=v,v'=a&v>=0&x+v^2/(2*B())>=S()}](v>=0&x+v^2/(2*B())<=S())");
        |    andR('R=="[?x+v^2/(2*B()) < S();a:=A();][{x'=v,v'=a&v>=0&x+v^2/(2*B())<=S()}++{x'=v,v'=a&v>=0&x+v^2/(2*B())>=S()}](v>=0&x+v^2/(2*B())<=S())&[?v=0;a:=0;++a:=-B();][{x'=v,v'=a&v>=0&x+v^2/(2*B())<=S()}++{x'=v,v'=a&v>=0&x+v^2/(2*B())>=S()}](v>=0&x+v^2/(2*B())<=S())"); <(
        |      "[?x+v^2/(2*B()) < S();a:=A();][{x'=v,v'=a&v>=0&x+v^2/(2*B())<=S()}++{x'=v,v'=a&v>=0&x+v^2/(2*B())>=S()}](v>=0&x+v^2/(2*B())<=S())":
        |        composeb('R=="[?x+v^2/(2*B()) < S();a:=A();][{x'=v,v'=a&v>=0&x+v^2/(2*B())<=S()}++{x'=v,v'=a&v>=0&x+v^2/(2*B())>=S()}](v>=0&x+v^2/(2*B())<=S())");
        |        testb('R=="[?x+v^2/(2*B()) < S();][a:=A();][{x'=v,v'=a&v>=0&x+v^2/(2*B())<=S()}++{x'=v,v'=a&v>=0&x+v^2/(2*B())>=S()}](v>=0&x+v^2/(2*B())<=S())");
        |        implyR('R=="x+v^2/(2*B()) < S()->[a:=A();][{x'=v,v'=a&v>=0&x+v^2/(2*B())<=S()}++{x'=v,v'=a&v>=0&x+v^2/(2*B())>=S()}](v>=0&x+v^2/(2*B())<=S())");
        |        assignb('R=="[a:=A();][{x'=v,v'=a&v>=0&x+v^2/(2*B())<=S()}++{x'=v,v'=a&v>=0&x+v^2/(2*B())>=S()}](v>=0&x+v^2/(2*B())<=S())");
        |        choiceb('R=="[{x'=v,v'=A()&v>=0&x+v^2/(2*B())<=S()}++{x'=v,v'=A()&v>=0&x+v^2/(2*B())>=S()}](v>=0&x+v^2/(2*B())<=S())");
        |        andR('R=="[{x'=v,v'=A()&v>=0&x+v^2/(2*B())<=S()}](v>=0&x+v^2/(2*B())<=S())&[{x'=v,v'=A()&v>=0&x+v^2/(2*B())>=S()}](v>=0&x+v^2/(2*B())<=S())"); <(
        |          "[{x'=v,v'=A()&v>=0&x+v^2/(2*B())<=S()}](v>=0&x+v^2/(2*B())<=S())":
        |            ODE('R=="[{x'=v,v'=A()&v>=0&x+v^2/(2*B())<=S()}](v>=0&x+v^2/(2*B())<=S())"),
        |          "[{x'=v,v'=A()&v>=0&x+v^2/(2*B())>=S()}](v>=0&x+v^2/(2*B())<=S())":
        |            ODE('R=="[{x'=v,v'=A()&v>=0&x+v^2/(2*B())>=S()}](v>=0&x+v^2/(2*B())<=S())")
        |        ),
        |      "[?v=0;a:=0;++a:=-B();][{x'=v,v'=a&v>=0&x+v^2/(2*B())<=S()}++{x'=v,v'=a&v>=0&x+v^2/(2*B())>=S()}](v>=0&x+v^2/(2*B())<=S())":
        |        choiceb('R=="[?v=0;a:=0;++a:=-B();][{x'=v,v'=a&v>=0&x+v^2/(2*B())<=S()}++{x'=v,v'=a&v>=0&x+v^2/(2*B())>=S()}](v>=0&x+v^2/(2*B())<=S())");
        |        andR('R=="[?v=0;a:=0;][{x'=v,v'=a&v>=0&x+v^2/(2*B())<=S()}++{x'=v,v'=a&v>=0&x+v^2/(2*B())>=S()}](v>=0&x+v^2/(2*B())<=S())&[a:=-B();][{x'=v,v'=a&v>=0&x+v^2/(2*B())<=S()}++{x'=v,v'=a&v>=0&x+v^2/(2*B())>=S()}](v>=0&x+v^2/(2*B())<=S())"); <(
        |          "[?v=0;a:=0;][{x'=v,v'=a&v>=0&x+v^2/(2*B())<=S()}++{x'=v,v'=a&v>=0&x+v^2/(2*B())>=S()}](v>=0&x+v^2/(2*B())<=S())":
        |            composeb('R=="[?v=0;a:=0;][{x'=v,v'=a&v>=0&x+v^2/(2*B())<=S()}++{x'=v,v'=a&v>=0&x+v^2/(2*B())>=S()}](v>=0&x+v^2/(2*B())<=S())");
        |            testb('R=="[?v=0;][a:=0;][{x'=v,v'=a&v>=0&x+v^2/(2*B())<=S()}++{x'=v,v'=a&v>=0&x+v^2/(2*B())>=S()}](v>=0&x+v^2/(2*B())<=S())");
        |            implyR('R=="v=0->[a:=0;][{x'=v,v'=a&v>=0&x+v^2/(2*B())<=S()}++{x'=v,v'=a&v>=0&x+v^2/(2*B())>=S()}](v>=0&x+v^2/(2*B())<=S())");
        |            assignb('R=="[a:=0;][{x'=v,v'=a&v>=0&x+v^2/(2*B())<=S()}++{x'=v,v'=a&v>=0&x+v^2/(2*B())>=S()}](v>=0&x+v^2/(2*B())<=S())");
        |            choiceb('R=="[{x'=v,v'=0&v>=0&x+v^2/(2*B())<=S()}++{x'=v,v'=0&v>=0&x+v^2/(2*B())>=S()}](v>=0&x+v^2/(2*B())<=S())");
        |            andR('R=="[{x'=v,v'=0&v>=0&x+v^2/(2*B())<=S()}](v>=0&x+v^2/(2*B())<=S())&[{x'=v,v'=0&v>=0&x+v^2/(2*B())>=S()}](v>=0&x+v^2/(2*B())<=S())"); <(
        |              "[{x'=v,v'=0&v>=0&x+v^2/(2*B())<=S()}](v>=0&x+v^2/(2*B())<=S())":
        |                ODE('R=="[{x'=v,v'=0&v>=0&x+v^2/(2*B())<=S()}](v>=0&x+v^2/(2*B())<=S())"),
        |              "[{x'=v,v'=0&v>=0&x+v^2/(2*B())>=S()}](v>=0&x+v^2/(2*B())<=S())":
        |                ODE('R=="[{x'=v,v'=0&v>=0&x+v^2/(2*B())>=S()}](v>=0&x+v^2/(2*B())<=S())")
        |            ),
        |          "[a:=-B();][{x'=v,v'=a&v>=0&x+v^2/(2*B())<=S()}++{x'=v,v'=a&v>=0&x+v^2/(2*B())>=S()}](v>=0&x+v^2/(2*B())<=S())":
        |            assignb('R=="[a:=-B();][{x'=v,v'=a&v>=0&x+v^2/(2*B())<=S()}++{x'=v,v'=a&v>=0&x+v^2/(2*B())>=S()}](v>=0&x+v^2/(2*B())<=S())");
        |            choiceb('R=="[{x'=v,v'=-B()&v>=0&x+v^2/(2*B())<=S()}++{x'=v,v'=-B()&v>=0&x+v^2/(2*B())>=S()}](v>=0&x+v^2/(2*B())<=S())");
        |            andR('R=="[{x'=v,v'=-B()&v>=0&x+v^2/(2*B())<=S()}](v>=0&x+v^2/(2*B())<=S())&[{x'=v,v'=-B()&v>=0&x+v^2/(2*B())>=S()}](v>=0&x+v^2/(2*B())<=S())"); <(
        |              "[{x'=v,v'=-B()&v>=0&x+v^2/(2*B())<=S()}](v>=0&x+v^2/(2*B())<=S())":
        |                ODE('R=="[{x'=v,v'=-B()&v>=0&x+v^2/(2*B())<=S()}](v>=0&x+v^2/(2*B())<=S())"),
        |              "[{x'=v,v'=-B()&v>=0&x+v^2/(2*B())>=S()}](v>=0&x+v^2/(2*B())<=S())":
        |                ODE('R=="[{x'=v,v'=-B()&v>=0&x+v^2/(2*B())>=S()}](v>=0&x+v^2/(2*B())<=S())")
        |            )
        |        )
        |     )
        |)""".stripMargin)
  }}

  it should "record STTT tutorial example 4a steps" taggedAs SlowTest in withMathematica { _ => withDatabase { db =>
    val entry = ArchiveParser.getEntry("STTT16/Tutorial Example 4a", io.Source.fromInputStream(
      getClass.getResourceAsStream("/examples/tutorials/sttt/sttt.kyx")).mkString).get
    val modelContent = entry.fileContent
    val proofId = db.createProof(modelContent)
    val interpreter = createInterpreter(proofId, db.db)

    val tactic = entry.tactics.head._3
    interpreter(tactic, BelleProvable.plain(ProvableSig.startProof(ArchiveParser.parseAsFormula(modelContent))))

    val tree = DbProofTree(db.db, proofId.toString)
    tree.tactic shouldBe BelleParser(
      """implyR('R=="v<=V()&A()>0->[{{?v=V();a:=0;++?v!=V();a:=A();}{x'=v,v'=a&v<=V()}}*]v<=V()");
        |andL('L=="v<=V()&A()>0");
        |loop("v<=V()", 'R=="[{{?v=V();a:=0;++?v!=V();a:=A();}{x'=v,v'=a&v<=V()}}*]v<=V()"); <(
        |  "Init": QE,
        |  "Post": QE,
        |  "Step":
        |    composeb('R=="[{?v=V();a:=0;++?v!=V();a:=A();}{x'=v,v'=a&v<=V()}]v<=V()");
        |    choiceb('R=="[?v=V();a:=0;++?v!=V();a:=A();][{x'=v,v'=a&v<=V()}]v<=V()");
        |    andR('R=="[?v=V();a:=0;][{x'=v,v'=a&v<=V()}]v<=V()&[?v!=V();a:=A();][{x'=v,v'=a&v<=V()}]v<=V()"); <(
        |      "[?v=V();a:=0;][{x'=v,v'=a&v<=V()}]v<=V()":
        |        composeb('R=="[?v=V();a:=0;][{x'=v,v'=a&v<=V()}]v<=V()");
        |        testb('R=="[?v=V();][a:=0;][{x'=v,v'=a&v<=V()}]v<=V()");
        |        implyR('R=="v=V()->[a:=0;][{x'=v,v'=a&v<=V()}]v<=V()");
        |        assignb('R=="[a:=0;][{x'=v,v'=a&v<=V()}]v<=V()");
        |        ODE('R=="[{x'=v,v'=0&v<=V()}]v<=V()"),
        |      "[?v!=V();a:=A();][{x'=v,v'=a&v<=V()}]v<=V()":
        |        composeb('R=="[?v!=V();a:=A();][{x'=v,v'=a&v<=V()}]v<=V()");
        |        testb('R=="[?v!=V();][a:=A();][{x'=v,v'=a&v<=V()}]v<=V()");
        |        implyR('R=="v!=V()->[a:=A();][{x'=v,v'=a&v<=V()}]v<=V()");
        |        assignb('R=="[a:=A();][{x'=v,v'=a&v<=V()}]v<=V()");
        |        ODE('R=="[{x'=v,v'=A()&v<=V()}]v<=V()")
        |    )
        |)""".stripMargin)
  }}

  it should "record STTT tutorial example 4b steps" taggedAs SlowTest in withMathematica { _ => withDatabase { db =>
    val entry = ArchiveParser.getEntry("STTT16/Tutorial Example 4b", io.Source.fromInputStream(
      getClass.getResourceAsStream("/examples/tutorials/sttt/sttt.kyx")).mkString).get
    val modelContent = entry.fileContent
    val proofId = db.createProof(modelContent)
    val interpreter = createInterpreter(proofId, db.db)

    val tactic = entry.tactics.head._3
    interpreter(tactic, BelleProvable.plain(ProvableSig.startProof(ArchiveParser.parseAsFormula(modelContent))))

    val tree = DbProofTree(db.db, proofId.toString)
    tree.nodes should have size 11
    tree.nodes.head.makerShortName shouldBe None
    tree.nodes.tail.map(_.makerShortName.value) should contain theSameElementsInOrderAs "implyR(1)"::"andL('L)"::
      """loop("v<=V()", 1)"""::"""loop("v<=V()", 1)"""::"""loop("v<=V()", 1)"""::
      "composeb(1)"::"assignb(1)"::"ODE(1)"::"QE"::"QE"::Nil
    tree.tactic shouldBe BelleParser(
      """implyR('R=="v<=V()&A()>0->[{a:=A();{x'=v,v'=a&v<=V()}}*]v<=V()");
        |andL('L=="v<=V()&A()>0");
        |loop("v<=V()", 'R=="[{a:=A();{x'=v,v'=a&v<=V()}}*]v<=V()"); <(
        |  "Init": QE,
        |  "Post": QE,
        |  "Step":
        |    composeb('R=="[a:=A();{x'=v,v'=a&v<=V()}]v<=V()");
        |    assignb('R=="[a:=A();][{x'=v,v'=a&v<=V()}]v<=V()");
        |    ODE('R=="[{x'=v,v'=A()&v<=V()}]v<=V()")
        |)""".stripMargin)
  }}

  it should "record STTT tutorial example 9b steps" taggedAs SlowTest in withMathematica { _ => withDatabase { db =>
    val entry = ArchiveParser.getEntry("STTT16/Tutorial Example 9b", io.Source.fromInputStream(
      getClass.getResourceAsStream("/examples/tutorials/sttt/sttt.kyx")).mkString).get
    val modelContent = entry.fileContent
    val proofId = db.createProof(modelContent)
    val interpreter = createInterpreter(proofId, db.db)

    val tactic = entry.tactics.head._3
    interpreter(tactic, BelleProvable.plain(ProvableSig.startProof(ArchiveParser.parseAsFormula(modelContent))))

    val tree = DbProofTree(db.db, proofId.toString)
    tree.tacticString(new VerboseTraceToTacticConverter(tree.info.defs(db.db)))
    tree.tactic shouldBe BelleParser(
      """implyR('R=="v>=0&xm<=x&x<=S()&xr=(xm+S())/2&Kp()=2&Kd()=3&5/4*(x-xr)^2+(x-xr)*v/2+v^2/4 < ((S()-xm)/2)^2->[{{xm:=x;xr:=(xm+S())/2;?5/4*(x-xr)^2+(x-xr)*v/2+v^2/4 < ((S()-xm)/2)^2;++?true;}{x'=v,v'=-Kp()*(x-xr)-Kd()*v&v>=0}}*]x<=S()");
        |andL('L=="v>=0&xm<=x&x<=S()&xr=(xm+S())/2&Kp()=2&Kd()=3&5/4*(x-xr)^2+(x-xr)*v/2+v^2/4 < ((S()-xm)/2)^2");
        |andL('L=="xm<=x&x<=S()&xr=(xm+S())/2&Kp()=2&Kd()=3&5/4*(x-xr)^2+(x-xr)*v/2+v^2/4 < ((S()-xm)/2)^2");
        |andL('L=="x<=S()&xr=(xm+S())/2&Kp()=2&Kd()=3&5/4*(x-xr)^2+(x-xr)*v/2+v^2/4 < ((S()-xm)/2)^2");
        |andL('L=="xr=(xm+S())/2&Kp()=2&Kd()=3&5/4*(x-xr)^2+(x-xr)*v/2+v^2/4 < ((S()-xm)/2)^2");
        |andL('L=="Kp()=2&Kd()=3&5/4*(x-xr)^2+(x-xr)*v/2+v^2/4 < ((S()-xm)/2)^2");
        |andL('L=="Kd()=3&5/4*(x-xr)^2+(x-xr)*v/2+v^2/4 < ((S()-xm)/2)^2");
        |loop("v>=0&xm<=x&xr=(xm+S())/2&5/4*(x-xr)^2+(x-xr)*v/2+v^2/4 < ((S()-xm)/2)^2", 'R=="[{{xm:=x;xr:=(xm+S())/2;?5/4*(x-xr)^2+(x-xr)*v/2+v^2/4 < ((S()-xm)/2)^2;++?true;}{x'=v,v'=-Kp()*(x-xr)-Kd()*v&v>=0}}*]x<=S()"); <(
        |  "Init": QE,
        |  "Post": QE,
        |  "Step":
        |    andL('L=="v>=0&xm<=x&xr=(xm+S())/2&5/4*(x-xr)^2+(x-xr)*v/2+v^2/4 < ((S()-xm)/2)^2");
        |    andL('L=="xm<=x&xr=(xm+S())/2&5/4*(x-xr)^2+(x-xr)*v/2+v^2/4 < ((S()-xm)/2)^2");
        |    andL('L=="xr=(xm+S())/2&5/4*(x-xr)^2+(x-xr)*v/2+v^2/4 < ((S()-xm)/2)^2");
        |    composeb('R=="[{xm:=x;xr:=(xm+S())/2;?5/4*(x-xr)^2+(x-xr)*v/2+v^2/4 < ((S()-xm)/2)^2;++?true;}{x'=v,v'=-Kp()*(x-xr)-Kd()*v&v>=0}](v>=0&xm<=x&xr=(xm+S())/2&5/4*(x-xr)^2+(x-xr)*v/2+v^2/4 < ((S()-xm)/2)^2)");
        |    choiceb('R=="[xm:=x;xr:=(xm+S())/2;?5/4*(x-xr)^2+(x-xr)*v/2+v^2/4 < ((S()-xm)/2)^2;++?true;][{x'=v,v'=-Kp()*(x-xr)-Kd()*v&v>=0}](v>=0&xm<=x&xr=(xm+S())/2&5/4*(x-xr)^2+(x-xr)*v/2+v^2/4 < ((S()-xm)/2)^2)");
        |    andR('R=="[xm:=x;xr:=(xm+S())/2;?5/4*(x-xr)^2+(x-xr)*v/2+v^2/4 < ((S()-xm)/2)^2;][{x'=v,v'=-Kp()*(x-xr)-Kd()*v&v>=0}](v>=0&xm<=x&xr=(xm+S())/2&5/4*(x-xr)^2+(x-xr)*v/2+v^2/4 < ((S()-xm)/2)^2)&[?true;][{x'=v,v'=-Kp()*(x-xr)-Kd()*v&v>=0}](v>=0&xm<=x&xr=(xm+S())/2&5/4*(x-xr)^2+(x-xr)*v/2+v^2/4 < ((S()-xm)/2)^2)"); <(
        |      "[xm:=x;xr:=(xm+S())/2;?5/4*(x-xr)^2+(x-xr)*v/2+v^2/4 < ((S()-xm)/2)^2;][{x'=v,v'=-Kp()*(x-xr)-Kd()*v&v>=0}](v>=0&xm<=x&xr=(xm+S())/2&5/4*(x-xr)^2+(x-xr)*v/2+v^2/4 < ((S()-xm)/2)^2)":
        |        composeb('R=="[xm:=x;xr:=(xm+S())/2;?5/4*(x-xr)^2+(x-xr)*v/2+v^2/4 < ((S()-xm)/2)^2;][{x'=v,v'=-Kp()*(x-xr)-Kd()*v&v>=0}](v>=0&xm<=x&xr=(xm+S())/2&5/4*(x-xr)^2+(x-xr)*v/2+v^2/4 < ((S()-xm)/2)^2)");
        |        assignb('R=="[xm:=x;][xr:=(xm+S())/2;?5/4*(x-xr)^2+(x-xr)*v/2+v^2/4 < ((S()-xm)/2)^2;][{x'=v,v'=-Kp()*(x-xr)-Kd()*v&v>=0}](v>=0&xm<=x&xr=(xm+S())/2&5/4*(x-xr)^2+(x-xr)*v/2+v^2/4 < ((S()-xm)/2)^2)");
        |        composeb('R=="[xr:=(xm+S())/2;?5/4*(x-xr)^2+(x-xr)*v/2+v^2/4 < ((S()-xm)/2)^2;][{x'=v,v'=-Kp()*(x-xr)-Kd()*v&v>=0}](v>=0&xm<=x&xr=(xm+S())/2&5/4*(x-xr)^2+(x-xr)*v/2+v^2/4 < ((S()-xm)/2)^2)");
        |        assignb('R=="[xr:=(xm+S())/2;][?5/4*(x-xr)^2+(x-xr)*v/2+v^2/4 < ((S()-xm)/2)^2;][{x'=v,v'=-Kp()*(x-xr)-Kd()*v&v>=0}](v>=0&xm<=x&xr=(xm+S())/2&5/4*(x-xr)^2+(x-xr)*v/2+v^2/4 < ((S()-xm)/2)^2)");
        |        testb('R=="[?5/4*(x-(xm+S())/2)^2+(x-(xm+S())/2)*v/2+v^2/4 < ((S()-xm)/2)^2;][{x'=v,v'=-Kp()*(x-(xm+S())/2)-Kd()*v&v>=0}](v>=0&xm<=x&(xm+S())/2=(xm+S())/2&5/4*(x-(xm+S())/2)^2+(x-(xm+S())/2)*v/2+v^2/4 < ((S()-xm)/2)^2)");
        |        implyR('R=="5/4*(x-(xm+S())/2)^2+(x-(xm+S())/2)*v/2+v^2/4 < ((S()-xm)/2)^2->[{x'=v,v'=-Kp()*(x-(xm+S())/2)-Kd()*v&v>=0}](v>=0&xm<=x&(xm+S())/2=(xm+S())/2&5/4*(x-(xm+S())/2)^2+(x-(xm+S())/2)*v/2+v^2/4 < ((S()-xm)/2)^2)");
        |        dC("xm<=x", 'R=="[{x'=v,v'=-Kp()*(x-(xm+S())/2)-Kd()*v&v>=0}](v>=0&xm<=x&(xm+S())/2=(xm+S())/2&5/4*(x-(xm+S())/2)^2+(x-(xm+S())/2)*v/2+v^2/4 < ((S()-xm)/2)^2)"); <(
        |          "Use":
        |            dC("5/4*(x-(xm+S())/2)^2+(x-(xm+S())/2)*v/2+v^2/4 < ((S()-xm)/2)^2", 'R=="[{x'=v,v'=-Kp()*(x-(xm+S())/2)-Kd()*v&v>=0&xm<=x}](v>=0&xm<=x&(xm+S())/2=(xm+S())/2&5/4*(x-(xm+S())/2)^2+(x-(xm+S())/2)*v/2+v^2/4 < ((S()-xm)/2)^2)"); <(
        |              "Use":
        |                dW('R=="[{x'=v,v'=-Kp()*(x-(xm+S())/2)-Kd()*v&(v>=0&xm<=x)&5/4*(x-(xm+S())/2)^2+(x-(xm+S())/2)*v/2+v^2/4 < ((S()-xm)/2)^2}](v>=0&xm<=x&(xm+S())/2=(xm+S())/2&5/4*(x-(xm+S())/2)^2+(x-(xm+S())/2)*v/2+v^2/4 < ((S()-xm)/2)^2)");
        |                QE,
        |              "Show":
        |                dI('R=="[{x'=v,v'=-Kp()*(x-(xm+S())/2)-Kd()*v&v>=0&xm<=x}]5/4*(x-(xm+S())/2)^2+(x-(xm+S())/2)*v/2+v^2/4 < ((S()-xm)/2)^2")
        |            ),
        |          "Show":
        |            dI('R=="[{x'=v,v'=-Kp()*(x-(xm+S())/2)-Kd()*v&v>=0}]xm<=x")
        |        ),
        |      "[?true;][{x'=v,v'=-Kp()*(x-xr)-Kd()*v&v>=0}](v>=0&xm<=x&xr=(xm+S())/2&5/4*(x-xr)^2+(x-xr)*v/2+v^2/4 < ((S()-xm)/2)^2)":
        |        testb('R=="[?true;][{x'=v,v'=-Kp()*(x-xr)-Kd()*v&v>=0}](v>=0&xm<=x&xr=(xm+S())/2&5/4*(x-xr)^2+(x-xr)*v/2+v^2/4 < ((S()-xm)/2)^2)");
        |        implyR('R=="true->[{x'=v,v'=-Kp()*(x-xr)-Kd()*v&v>=0}](v>=0&xm<=x&xr=(xm+S())/2&5/4*(x-xr)^2+(x-xr)*v/2+v^2/4 < ((S()-xm)/2)^2)");
        |        dC("xm<=x", 'R=="[{x'=v,v'=-Kp()*(x-xr)-Kd()*v&v>=0}](v>=0&xm<=x&xr=(xm+S())/2&5/4*(x-xr)^2+(x-xr)*v/2+v^2/4 < ((S()-xm)/2)^2)"); <(
        |          "Use":
        |            dC("5/4*(x-(xm+S())/2)^2+(x-(xm+S())/2)*v/2+v^2/4 < ((S()-xm)/2)^2", 'R=="[{x'=v,v'=-Kp()*(x-xr)-Kd()*v&v>=0&xm<=x}](v>=0&xm<=x&xr=(xm+S())/2&5/4*(x-xr)^2+(x-xr)*v/2+v^2/4 < ((S()-xm)/2)^2)"); <(
        |              "Use":
        |                dW('R=="[{x'=v,v'=-Kp()*(x-xr)-Kd()*v&(v>=0&xm<=x)&5/4*(x-(xm+S())/2)^2+(x-(xm+S())/2)*v/2+v^2/4 < ((S()-xm)/2)^2}](v>=0&xm<=x&xr=(xm+S())/2&5/4*(x-xr)^2+(x-xr)*v/2+v^2/4 < ((S()-xm)/2)^2)");
        |                QE,
        |              "Show":
        |                dI('R=="[{x'=v,v'=-Kp()*(x-xr)-Kd()*v&v>=0&xm<=x}]5/4*(x-(xm+S())/2)^2+(x-(xm+S())/2)*v/2+v^2/4 < ((S()-xm)/2)^2")
        |            ),
        |          "Show":
        |            dI('R=="[{x'=v,v'=-Kp()*(x-xr)-Kd()*v&v>=0}]xm<=x")
        |        )
        |     )
        |)""".stripMargin)
  }}

  it should "record STTT tutorial example 10 steps" taggedAs SlowTest in withMathematica { _ => withDatabase { db =>
    val entry = ArchiveParser.getEntry("STTT16/Tutorial Example 10", io.Source.fromInputStream(
      getClass.getResourceAsStream("/examples/tutorials/sttt/sttt.kyx")).mkString).get
    val modelContent = entry.fileContent
    val proofId = db.createProof(modelContent)
    val interpreter = createInterpreter(proofId, db.db)

    val tactic = entry.tactics.head._3
    interpreter(tactic, BelleProvable.plain(ProvableSig.startProof(ArchiveParser.parseAsFormula(modelContent))))

    //db.extractTactic(proofId) shouldBe tactic //@note not exactly the same, because repetitions are unrolled etc.
    val tree = DbProofTree(db.db, proofId.toString)
    tree.tacticString(new VerboseTraceToTacticConverter(tree.info.defs(db.db)))
    tree.tactic shouldBe BelleParser(
      """implyR('R=="v>=0&A()>0&B()>=b()&b()>0&ep()>0&lw()>0&y=ly()&r!=0&dx^2+dy^2=1&abs(y-ly())+v^2/(2*b()) < lw()->[{{?abs(y-ly())+v^2/(2*b())+(A()/b()+1)*(A()/2*ep()^2+ep()*v) < lw();a:=*;?-B()<=a&a<=A();w:=*;r:=*;?r!=0&w*r=v;++?v=0;a:=0;w:=0;++a:=*;?-B()<=a&a<=-b();}c:=0;{x'=v*dx,y'=v*dy,v'=a,dx'=-dy*w,dy'=dx*w,w'=a/r,c'=1&v>=0&c<=ep()}}*]abs(y-ly()) < lw()");
        |andL('L=="v>=0&A()>0&B()>=b()&b()>0&ep()>0&lw()>0&y=ly()&r!=0&dx^2+dy^2=1&abs(y-ly())+v^2/(2*b()) < lw()");
        |andL('L=="A()>0&B()>=b()&b()>0&ep()>0&lw()>0&y=ly()&r!=0&dx^2+dy^2=1&abs(y-ly())+v^2/(2*b()) < lw()");
        |andL('L=="B()>=b()&b()>0&ep()>0&lw()>0&y=ly()&r!=0&dx^2+dy^2=1&abs(y-ly())+v^2/(2*b()) < lw()");
        |andL('L=="b()>0&ep()>0&lw()>0&y=ly()&r!=0&dx^2+dy^2=1&abs(y-ly())+v^2/(2*b()) < lw()");
        |andL('L=="ep()>0&lw()>0&y=ly()&r!=0&dx^2+dy^2=1&abs(y-ly())+v^2/(2*b()) < lw()");
        |andL('L=="lw()>0&y=ly()&r!=0&dx^2+dy^2=1&abs(y-ly())+v^2/(2*b()) < lw()");
        |andL('L=="y=ly()&r!=0&dx^2+dy^2=1&abs(y-ly())+v^2/(2*b()) < lw()");
        |andL('L=="r!=0&dx^2+dy^2=1&abs(y-ly())+v^2/(2*b()) < lw()");
        |andL('L=="dx^2+dy^2=1&abs(y-ly())+v^2/(2*b()) < lw()");
        |loop("v>=0&dx^2+dy^2=1&r!=0&abs(y-ly())+v^2/(2*b()) < lw()", 'R=="[{{?abs(y-ly())+v^2/(2*b())+(A()/b()+1)*(A()/2*ep()^2+ep()*v) < lw();a:=*;?-B()<=a&a<=A();w:=*;r:=*;?r!=0&w*r=v;++?v=0;a:=0;w:=0;++a:=*;?-B()<=a&a<=-b();}c:=0;{x'=v*dx,y'=v*dy,v'=a,dx'=-dy*w,dy'=dx*w,w'=a/r,c'=1&v>=0&c<=ep()}}*]abs(y-ly()) < lw()"); <(
        |  "Init": QE,
        |  "Post": QE,
        |  "Step":
        |    chase('R=="[{?abs(y-ly())+v^2/(2*b())+(A()/b()+1)*(A()/2*ep()^2+ep()*v) < lw();a:=*;?-B()<=a&a<=A();w:=*;r:=*;?r!=0&w*r=v;++?v=0;a:=0;w:=0;++a:=*;?-B()<=a&a<=-b();}c:=0;{x'=v*dx,y'=v*dy,v'=a,dx'=-dy*w,dy'=dx*w,w'=a/r,c'=1&v>=0&c<=ep()}](v>=0&dx^2+dy^2=1&r!=0&abs(y-ly())+v^2/(2*b()) < lw())");
        |    normalize; <(
        |      "abs(y-ly())+v^2/(2*b())+(A()/b()+1)*(A()/2*ep()^2+ep()*v) < lw()->\forall a (-B()<=a&a<=A()->\forall w \forall r (r!=0&w*r=v->\forall c (c=0->[{x'=v*dx,y'=v*dy,v'=a,dx'=-dy*w,dy'=dx*w,w'=a/r,c'=1&v>=0&c<=ep()}](v>=0&dx^2+dy^2=1&r!=0&abs(y-ly())+v^2/(2*b()) < lw()))))":
        |        hideL('L=="abs(y-ly())+v^2/(2*b()) < lw()");
        |        dC("c>=0", 'R=="[{x'=v*dx,y'=v*dy,v'=a,dx'=-dy*w,dy'=dx*w,w'=a/r,c'=1&v>=0&c<=ep()}](v>=0&dx^2+dy^2=1&r!=0&abs(y-ly())+v^2/(2*b()) < lw())"); <(
        |          "Use":
        |            dC("dx^2+dy^2=1", 'R=="[{x'=v*dx,y'=v*dy,v'=a,dx'=-dy*w,dy'=dx*w,w'=a/r,c'=1&(v>=0&c<=ep())&c>=0}](v>=0&dx^2+dy^2=1&r!=0&abs(y-ly())+v^2/(2*b()) < lw())"); <(
        |              "Use":
        |                dC("v=old(v)+a*c", 'R=="[{x'=v*dx,y'=v*dy,v'=a,dx'=-dy*w,dy'=dx*w,w'=a/r,c'=1&((v>=0&c<=ep())&c>=0)&dx^2+dy^2=1}](v>=0&dx^2+dy^2=1&r!=0&abs(y-ly())+v^2/(2*b()) < lw())"); <(
        |                  "Use":
        |                    dC("-c*(v-a/2*c)<=y-old(y)&y-old(y)<=c*(v-a/2*c)", 'R=="[{x'=v*dx,y'=v*dy,v'=a,dx'=-dy*w,dy'=dx*w,w'=a/r,c'=1&(((v>=0&c<=ep())&c>=0)&dx^2+dy^2=1)&v=v_0+a*c}](v>=0&dx^2+dy^2=1&r!=0&abs(y-ly())+v^2/(2*b()) < lw())"); <(
        |                      "Use":
        |                        dW('R=="[{x'=v*dx,y'=v*dy,v'=a,dx'=-dy*w,dy'=dx*w,w'=a/r,c'=1&((((v>=0&c<=ep())&c>=0)&dx^2+dy^2=1)&v=v_0+a*c)&-c*(v-a/2*c)<=y-y_0&y-y_0<=c*(v-a/2*c)}](v>=0&dx^2+dy^2=1&r!=0&abs(y-ly())+v^2/(2*b()) < lw())");
        |                        andL('L=="(((((v>=0&c<=ep())&c>=0)&dx^2+dy^2=1)&v=v_0+a*c)&-c*(v-a/2*c)<=y-y_0&y-y_0<=c*(v-a/2*c))&A()>0&B()>=b()&b()>0&ep()>0&lw()>0&abs(y_0-ly())+v_0^2/(2*b())+(A()/b()+1)*(A()/2*ep()^2+ep()*v_0) < lw()&-B()<=a&a<=A()&r!=0&v_0>=0&r_0!=0");
        |                        andL('L=="((((v>=0&c<=ep())&c>=0)&dx^2+dy^2=1)&v=v_0+a*c)&-c*(v-a/2*c)<=y-y_0&y-y_0<=c*(v-a/2*c)");
        |                        andL('L=="A()>0&B()>=b()&b()>0&ep()>0&lw()>0&abs(y_0-ly())+v_0^2/(2*b())+(A()/b()+1)*(A()/2*ep()^2+ep()*v_0) < lw()&-B()<=a&a<=A()&r!=0&v_0>=0&r_0!=0");
        |                        andL('L=="(((v>=0&c<=ep())&c>=0)&dx^2+dy^2=1)&v=v_0+a*c");
        |                        andL('L=="-c*(v-a/2*c)<=y-y_0&y-y_0<=c*(v-a/2*c)");
        |                        andL('L=="B()>=b()&b()>0&ep()>0&lw()>0&abs(y_0-ly())+v_0^2/(2*b())+(A()/b()+1)*(A()/2*ep()^2+ep()*v_0) < lw()&-B()<=a&a<=A()&r!=0&v_0>=0&r_0!=0");
        |                        andL('L=="((v>=0&c<=ep())&c>=0)&dx^2+dy^2=1");
        |                        andL('L=="b()>0&ep()>0&lw()>0&abs(y_0-ly())+v_0^2/(2*b())+(A()/b()+1)*(A()/2*ep()^2+ep()*v_0) < lw()&-B()<=a&a<=A()&r!=0&v_0>=0&r_0!=0");
        |                        andL('L=="(v>=0&c<=ep())&c>=0");
        |                        andL('L=="ep()>0&lw()>0&abs(y_0-ly())+v_0^2/(2*b())+(A()/b()+1)*(A()/2*ep()^2+ep()*v_0) < lw()&-B()<=a&a<=A()&r!=0&v_0>=0&r_0!=0");
        |                        andL('L=="v>=0&c<=ep()");
        |                        andL('L=="lw()>0&abs(y_0-ly())+v_0^2/(2*b())+(A()/b()+1)*(A()/2*ep()^2+ep()*v_0) < lw()&-B()<=a&a<=A()&r!=0&v_0>=0&r_0!=0");
        |                        andL('L=="abs(y_0-ly())+v_0^2/(2*b())+(A()/b()+1)*(A()/2*ep()^2+ep()*v_0) < lw()&-B()<=a&a<=A()&r!=0&v_0>=0&r_0!=0");
        |                        andL('L=="-B()<=a&a<=A()&r!=0&v_0>=0&r_0!=0");
        |                        andL('L=="a<=A()&r!=0&v_0>=0&r_0!=0");
        |                        andL('L=="r!=0&v_0>=0&r_0!=0");
        |                        andL('L=="v_0>=0&r_0!=0");
        |                        transformEquality("ep()=c", 'L=="abs(y_0-ly())+v_0^2/(2*b())+(A()/b()+1)*(A()/2*ep()^2+ep()*v_0) < lw()");
        |                        prop;
        |                        smartQE,
        |                      "Show":
        |                        dI('R=="[{x'=v*dx,y'=v*dy,v'=a,dx'=-dy*w,dy'=dx*w,w'=a/r,c'=1&(((v>=0&c<=ep())&c>=0)&dx^2+dy^2=1)&v=v_0+a*c}](-c*(v-a/2*c)<=y-y_0&y-y_0<=c*(v-a/2*c))")
        |                    ),
        |                  "Show":
        |                    dI('R=="[{x'=v*dx,y'=v*dy,v'=a,dx'=-dy*w,dy'=dx*w,w'=a/r,c'=1&((v>=0&c<=ep())&c>=0)&dx^2+dy^2=1}]v=v_0+a*c")
        |                ),
        |              "Show":
        |                dI('R=="[{x'=v*dx,y'=v*dy,v'=a,dx'=-dy*w,dy'=dx*w,w'=a/r,c'=1&(v>=0&c<=ep())&c>=0}]dx^2+dy^2=1")
        |            ),
        |          "Show":
        |            dI('R=="[{x'=v*dx,y'=v*dy,v'=a,dx'=-dy*w,dy'=dx*w,w'=a/r,c'=1&v>=0&c<=ep()}]c>=0")
        |        ),
        |      "v=0->\forall w (w=0->\forall c (c=0->[{x'=v*dx,y'=v*dy,v'=0,dx'=-dy*w,dy'=dx*w,w'=0/r,c'=1&v>=0&c<=ep()}](v>=0&dx^2+dy^2=1&r!=0&abs(y-ly())+v^2/(2*b()) < lw())))":
        |        dC("c>=0", 'R=="[{x'=v*dx,y'=v*dy,v'=0,dx'=-dy*w,dy'=dx*w,w'=0/r,c'=1&v>=0&c<=ep()}](v>=0&dx^2+dy^2=1&r!=0&abs(y-ly())+v^2/(2*b()) < lw())"); <(
        |          "Use":
        |            dC("dx^2+dy^2=1", 'R=="[{x'=v*dx,y'=v*dy,v'=0,dx'=-dy*w,dy'=dx*w,w'=0/r,c'=1&(v>=0&c<=ep())&c>=0}](v>=0&dx^2+dy^2=1&r!=0&abs(y-ly())+v^2/(2*b()) < lw())"); <(
        |              "Use":
        |                dC("v=old(v)", 'R=="[{x'=v*dx,y'=v*dy,v'=0,dx'=-dy*w,dy'=dx*w,w'=0/r,c'=1&((v>=0&c<=ep())&c>=0)&dx^2+dy^2=1}](v>=0&dx^2+dy^2=1&r!=0&abs(y-ly())+v^2/(2*b()) < lw())"); <(
        |                  "Use":
        |                    dC("-c*v<=y-old(y)&y-old(y)<=c*v", 'R=="[{x'=v*dx,y'=v*dy,v'=0,dx'=-dy*w,dy'=dx*w,w'=0/r,c'=1&(((v>=0&c<=ep())&c>=0)&dx^2+dy^2=1)&v=v_0}](v>=0&dx^2+dy^2=1&r!=0&abs(y-ly())+v^2/(2*b()) < lw())"); <(
        |                      "Use":
        |                        dW('R=="[{x'=v*dx,y'=v*dy,v'=0,dx'=-dy*w,dy'=dx*w,w'=0/r,c'=1&((((v>=0&c<=ep())&c>=0)&dx^2+dy^2=1)&v=v_0)&-c*v<=y-y_0&y-y_0<=c*v}](v>=0&dx^2+dy^2=1&r!=0&abs(y-ly())+v^2/(2*b()) < lw())");
        |                        prop;
        |                        smartQE,
        |                      "Show":
        |                        dI('R=="[{x'=v*dx,y'=v*dy,v'=0,dx'=-dy*w,dy'=dx*w,w'=0/r,c'=1&(((v>=0&c<=ep())&c>=0)&dx^2+dy^2=1)&v=v_0}](-c*v<=y-y_0&y-y_0<=c*v)")
        |                    ),
        |                  "Show":
        |                    dI('R=="[{x'=v*dx,y'=v*dy,v'=0,dx'=-dy*w,dy'=dx*w,w'=0/r,c'=1&((v>=0&c<=ep())&c>=0)&dx^2+dy^2=1}]v=v_0")
        |                ),
        |              "Show":
        |                dI('R=="[{x'=v*dx,y'=v*dy,v'=0,dx'=-dy*w,dy'=dx*w,w'=0/r,c'=1&(v>=0&c<=ep())&c>=0}]dx^2+dy^2=1")
        |            ),
        |          "Show":
        |            dI('R=="[{x'=v*dx,y'=v*dy,v'=0,dx'=-dy*w,dy'=dx*w,w'=0/r,c'=1&v>=0&c<=ep()}]c>=0")
        |        ),
        |      "\forall a (-B()<=a&a<=-b()->\forall c (c=0->[{x'=v*dx,y'=v*dy,v'=a,dx'=-dy*w,dy'=dx*w,w'=a/r,c'=1&v>=0&c<=ep()}](v>=0&dx^2+dy^2=1&r!=0&abs(y-ly())+v^2/(2*b()) < lw())))":
        |        dC("c>=0", 'R=="[{x'=v*dx,y'=v*dy,v'=a,dx'=-dy*w,dy'=dx*w,w'=a/r,c'=1&v>=0&c<=ep()}](v>=0&dx^2+dy^2=1&r!=0&abs(y-ly())+v^2/(2*b()) < lw())"); <(
        |          "Use":
        |            dC("dx^2+dy^2=1", 'R=="[{x'=v*dx,y'=v*dy,v'=a,dx'=-dy*w,dy'=dx*w,w'=a/r,c'=1&(v>=0&c<=ep())&c>=0}](v>=0&dx^2+dy^2=1&r!=0&abs(y-ly())+v^2/(2*b()) < lw())"); <(
        |              "Use":
        |                dC("v=old(v)+a*c", 'R=="[{x'=v*dx,y'=v*dy,v'=a,dx'=-dy*w,dy'=dx*w,w'=a/r,c'=1&((v>=0&c<=ep())&c>=0)&dx^2+dy^2=1}](v>=0&dx^2+dy^2=1&r!=0&abs(y-ly())+v^2/(2*b()) < lw())"); <(
        |                  "Use":
        |                    dC("-c*(v-a/2*c)<=y-old(y)&y-old(y)<=c*(v-a/2*c)", 'R=="[{x'=v*dx,y'=v*dy,v'=a,dx'=-dy*w,dy'=dx*w,w'=a/r,c'=1&(((v>=0&c<=ep())&c>=0)&dx^2+dy^2=1)&v=v_0+a*c}](v>=0&dx^2+dy^2=1&r!=0&abs(y-ly())+v^2/(2*b()) < lw())"); <(
        |                      "Use":
        |                        dW('R=="[{x'=v*dx,y'=v*dy,v'=a,dx'=-dy*w,dy'=dx*w,w'=a/r,c'=1&((((v>=0&c<=ep())&c>=0)&dx^2+dy^2=1)&v=v_0+a*c)&-c*(v-a/2*c)<=y-y_0&y-y_0<=c*(v-a/2*c)}](v>=0&dx^2+dy^2=1&r!=0&abs(y-ly())+v^2/(2*b()) < lw())");
        |                        prop;
        |                        smartQE,
        |                      "Show":
        |                        dI('R=="[{x'=v*dx,y'=v*dy,v'=a,dx'=-dy*w,dy'=dx*w,w'=a/r,c'=1&(((v>=0&c<=ep())&c>=0)&dx^2+dy^2=1)&v=v_0+a*c}](-c*(v-a/2*c)<=y-y_0&y-y_0<=c*(v-a/2*c))")
        |                    ),
        |                  "Show":
        |                    dI('R=="[{x'=v*dx,y'=v*dy,v'=a,dx'=-dy*w,dy'=dx*w,w'=a/r,c'=1&((v>=0&c<=ep())&c>=0)&dx^2+dy^2=1}]v=v_0+a*c")
        |                ),
        |              "Show":
        |                dI('R=="[{x'=v*dx,y'=v*dy,v'=a,dx'=-dy*w,dy'=dx*w,w'=a/r,c'=1&(v>=0&c<=ep())&c>=0}]dx^2+dy^2=1")
        |            ),
        |          "Show":
        |            dI('R=="[{x'=v*dx,y'=v*dy,v'=a,dx'=-dy*w,dy'=dx*w,w'=a/r,c'=1&v>=0&c<=ep()}]c>=0")
        |        )
        |    )
        |)""".stripMargin)
  }}

  it should "work for branching tactic that results in a sole open goal" in withMathematica { _ => withDatabase { db =>
    val problem = "x>=0 -> [{x'=1}]x>=0"
    val modelContent = s"ProgramVariables. R x. End. Problem. $problem End."
    val proofId = db.createProof(modelContent)

    val interpreter = createInterpreter(proofId, db.db)
    val tactic = BelleParser("""implyR(1); dC("x>=old(x)", 1); <(nil, dI(1))""")
    interpreter(tactic, BelleProvable.plain(ProvableSig.startProof(problem.asFormula)))

    val tree = DbProofTree(db.db, proofId.toString)
    tree.tactic shouldBe BelleParser(
      """implyR('R=="x>=0->[{x'=1}]x>=0");
        |dC("x>=old(x)", 'R=="[{x'=1}]x>=0"); <(
        |  "Use": nil,
        |  "Show": dI('R=="[{x'=1}]x>=x_0")
        |)""".stripMargin)
  }}

  it should "work for branching tactic when following sole open goal" in withMathematica { _ => withDatabase { db =>
    val problem = "x>=0 -> [{x'=1}]x>=0"
    val modelContent = s"ProgramVariables. R x. End. Problem. $problem End."
    val proofId = db.createProof(modelContent)

    val interpreter = createInterpreter(proofId, db.db)
    val tactic = BelleParser("""implyR(1); dC("x>=old(x)", 1); <(nil, dI(1)); dW(1); QE""")
    interpreter(tactic, BelleProvable.plain(ProvableSig.startProof(problem.asFormula)))

    val tree = DbProofTree(db.db, proofId.toString)
    tree.tactic shouldBe BelleParser(
      """implyR('R=="x>=0->[{x'=1}]x>=0");
        |dC("x>=old(x)", 'R=="[{x'=1}]x>=0"); <(
        |  "Use":
        |    dW('R=="[{x'=1&true&x>=x_0}]x>=0");
        |    QE,
        |  "Show": dI('R=="[{x'=1}]x>=x_0")
        |)""".stripMargin)
  }}

  it should "work for branching tactic when continuing on sole open goal" in withMathematica { _ => withDatabase { db =>
    val problem = "x>=0 -> [{x'=1}]x>=0"
    val modelContent = s"ProgramVariables. R x. End. Problem. $problem End."
    val proofId = db.createProof(modelContent)

    val interpreter = createInterpreter(proofId, db.db)
    val tactic = BelleParser("""implyR(1); dC("x>=old(x)", 1); <(dW(1), dI(1)); QE""")
    interpreter(tactic, BelleProvable.plain(ProvableSig.startProof(problem.asFormula)))

    val tree = DbProofTree(db.db, proofId.toString)
    tree.tactic shouldBe BelleParser(
      """implyR('R=="x>=0->[{x'=1}]x>=0");
        |dC("x>=old(x)", 'R=="[{x'=1}]x>=0"); <(
        |  "Use": dW('R=="[{x'=1&true&x>=x_0}]x>=0"); QE,
        |  "Show": dI('R=="[{x'=1}]x>=x_0")
        |)""".stripMargin)
  }}

  it should "work for branching tactic when continuing on sole open goal of a nested branching tactic" in withMathematica { _ => withDatabase { db =>
    val problem = "x>=0 -> [{x'=1}]x>=0"
    val modelContent = s"ProgramVariables. R x. End. Problem. $problem End."
    val proofId = db.createProof(modelContent)

    val interpreter = createInterpreter(proofId, db.db)
    val tactic = BelleParser("""implyR(1); dC("x>=old(x)", 1); <(cut("0<=1"); <(dW(1), cohideR(2); QE), dI(1)); QE""")
    interpreter(tactic, BelleProvable.plain(ProvableSig.startProof(problem.asFormula)))

    val tree = DbProofTree(db.db, proofId.toString)
    tree.tactic shouldBe BelleParser(
      """implyR('R=="x>=0->[{x'=1}]x>=0");
        |dC("x>=old(x)", 'R=="[{x'=1}]x>=0"); <(
        |  "Use":
        |    cut("0<=1"); <(
        |      "Use": dW('R=="[{x'=1&true&x>=x_0}]x>=0"); QE,
        |      "Show": cohideR('R=="0<=1"); QE
        |    ),
        |  "Show": dI('R=="[{x'=1}]x>=x_0")
        |)""".stripMargin)
  }}

  it should "work for branching tactic when following sole second open goal" in withMathematica { _ => withDatabase { db =>
    val problem = "x>=0 -> [{x'=1}]x>=0"
    val modelContent = s"ProgramVariables. R x. End. Problem. $problem End."
    val proofId = db.createProof(modelContent)

    val interpreter = createInterpreter(proofId, db.db)
    val tactic = BelleParser("""implyR(1); dC("x>=old(x)", 1); <(dW(1); QE, nil); dI(1)""")
    interpreter(tactic, BelleProvable.plain(ProvableSig.startProof(problem.asFormula)))

    val tree = DbProofTree(db.db, proofId.toString)
    tree.tactic shouldBe BelleParser(
      """implyR('R=="x>=0->[{x'=1}]x>=0");
        |dC("x>=old(x)", 'R=="[{x'=1}]x>=0"); <(
        |  "Use": dW('R=="[{x'=1&true&x>=x_0}]x>=0"); QE,
        |  "Show": dI('R=="[{x'=1}]x>=x_0")
        |)""".stripMargin)
  }}

  it should "work for branching tactic when following sole middle open goal" in withMathematica { _ => withDatabase { db =>
    val problem = "x>=0 -> [{x:=x+1;}*]x>=0"
    val modelContent = s"ProgramVariables. R x. End. Problem. $problem End."
    val proofId = db.createProof(modelContent)

    val interpreter = createInterpreter(proofId, db.db)
    val tactic = BelleParser("""implyR(1); loop("x>=0", 1); <(QE, nil, master); QE""")
    interpreter(tactic, BelleProvable.plain(ProvableSig.startProof(problem.asFormula)))

    val tree = DbProofTree(db.db, proofId.toString)
    tree.nodes
    tree.tactic shouldBe BelleParser(
      """implyR('R=="x>=0->[{x:=x+1;}*]x>=0");
        |loop("x>=0", 'R=="[{x:=x+1;}*]x>=0"); <(
        |  "Init": QE,
        |  "Post": QE,
        |  "Step": master
        |)""".stripMargin)
  }}

  "Continuing a proof" should "work for atomic tactic" in withMathematica { _ => withDatabase { db =>
    val problem = "x>=0 -> [{x'=1}]x>=0"
    val modelContent = s"ProgramVariables. R x. End. Problem. $problem End."
    val proofId = db.createProof(modelContent)

    val tree = DbProofTree(db.db, proofId.toString)
    tree.locate("()") match {
      case Some(n) => n.runTactic(db.user.userName, ExhaustiveSequentialInterpreter(_, throwWithDebugInfo = false), implyR(1), "implyR(1)", wait=true)
    }

    tree.locate("(1,0)") match {
      case Some(n) =>
        val startStepIndex = n.id match {
          case DbStepPathNodeId(id, _) => db.db.getExecutionSteps(proofId).indexWhere(_.stepId == id)
        }
        val interpreter = registerInterpreter(SpoonFeedingInterpreter(proofId, startStepIndex, db.db.createProof, Declaration(Map.empty),
          listener(db.db), ExhaustiveSequentialInterpreter(_, throwWithDebugInfo = false), 0, strict=false, convertPending=true))
        val tactic = BelleParser("""dC("x>=old(x)", 1)""")
        n.stepTactic(db.user.userName, interpreter, tactic, wait=true)
    }

    tree.tactic shouldBe BelleParser(
      """implyR('R=="x>=0->[{x'=1}]x>=0");
        |dC("x>=old(x)", 'R=="[{x'=1}]x>=0"); <(
        |  "Use": nil,
        |  "Show": nil
        |)""".stripMargin)
  }}

  "Revealing internal steps" should "work for diffInvariant" in withMathematica { _ => withDatabase { db =>
    val problem = "x>=0 -> [{x'=1}]x>=0"
    val modelContent = s"ProgramVariables. R x. End. Problem. $problem End."
    val proofId = db.createProof(modelContent)
<<<<<<< HEAD
    val interpreter = registerInterpreter(SpoonFeedingInterpreter(proofId, -1, db.db.createProof, listener(db.db),
      ExhaustiveSequentialInterpreter(_, throwWithDebugInfo = false), 1))
    val res = interpreter(implyR('R) & diffInvariant("x>=old(x)".asFormula)(1), BelleProvable.plain(ProvableSig.startProof(problem.asFormula)))
=======
    val interpreter = registerInterpreter(SpoonFeedingInterpreter(proofId, -1, db.db.createProof, Declaration(Map.empty), listener(db.db),
      ExhaustiveSequentialInterpreter(_, throwWithDebugInfo = false), 1, strict=true, convertPending=true))
    val res = interpreter(implyR('R) & diffInvariant("x>=old(x)".asFormula)(1), BelleProvable(ProvableSig.startProof(problem.asFormula)))
>>>>>>> 3610058f

    val tree = DbProofTree(db.db, proofId.toString)
    tree.tactic shouldBe BelleParser(
      """implyR('R=="x>=0->[{x'=1}]x>=0");
        |dC("x>=old(x)", 'R=="[{x'=1}]x>=0"); <(
        |  "Use": nil,
        |  "Show": dI('R=="[{x'=1}]x>=x_0")
        |)""".stripMargin)
  }}

  it should "work for multiple levels of diffInvariant without let" in withZ3 { _ => withDatabase { db =>
    val problem = "x>=0 -> [{x'=1}]x>=0"
    val modelContent = s"ProgramVariables. R x. End.\n\n Problem. $problem End."
    val proofId = db.createProof(modelContent)
    val interpreter = registerInterpreter(SpoonFeedingInterpreter(proofId, -1, db.db.createProof, Declaration(Map.empty), listener(db.db),
      ExhaustiveSequentialInterpreter(_, throwWithDebugInfo = false), 2, strict=true, convertPending=true))
    val fml = problem.asFormula
    val tactic = implyR('R) & diffInvariant("x>=0".asFormula)(1)
    interpreter(tactic, BelleProvable.plain(ProvableSig.startProof(fml)))

    val tree = DbProofTree(db.db, proofId.toString)
    tree.tactic shouldBe BelleParser(
      """implyR('R=="x>=0->[{x'=1}]x>=0");
        |DC("x>=0", 'R=="[{x'=1}]x>=0"); <(
        |  "Use": nil,
        |  "Show":
        |    DI('R=="[{x'=1}]x>=0");
        |    implyR('R=="true->x>=0&[{x'=1}](x>=0)'");
        |    andR('Rlast); <(
        |      "x>=0": QE,
        |      "[{x'=1}](x>=0)'":
        |        derive('Rlast.1);
        |        DE('Rlast);
        |        Dassignb('Rlast.1);
        |        GV('Rlast);
        |        QE
        |    )
        |)""".stripMargin)
    proveBy(fml, tree.tactic) shouldBe proveBy(fml, tactic)
  }}

  it should "FEATURE_REQUEST: work for multiple levels of diffInvariant" taggedAs TodoTest in withZ3 { _ => withDatabase { db =>
    val problem = "x>=0 -> [{x'=1}]x>=0"
    val modelContent = s"ProgramVariables. R x. End. Problem. $problem End."
    val proofId = db.createProof(modelContent)
    val interpreter = registerInterpreter(SpoonFeedingInterpreter(proofId, -1, db.db.createProof, Declaration(Map.empty), listener(db.db),
      ExhaustiveSequentialInterpreter(_, throwWithDebugInfo = false), 2, strict=true, convertPending=true))
    val fml = problem.asFormula
    val tactic = implyR('R) & diffInvariant("x>=old(x)".asFormula)(1)
    interpreter(tactic, BelleProvable.plain(ProvableSig.startProof(fml)))

    //@todo let does not serialize
    val extractedTactic = db.extractTactic(proofId)
    extractedTactic shouldBe BelleParser(
      """
        |implyR('R) ; discreteGhost("x","x_0", 1) ; DC("x>=x_0", 1) ; <(
        |  nil,
        |  /* let x_0=x_0() in */
        |  DI(1) ; implyR(1) ; andR('Rlast) ; <(
        |    QE,
        |    derive('Rlast.1) ; DE('Rlast) ; Dassignb('Rlast.1) ; GV('Rlast) ; QE
        |  )
        |)""".stripMargin)
    proveBy(fml, extractedTactic) shouldBe proveBy(fml, tactic)
  }}

  it should "work for simple diffWeaken" in withZ3 { _ => withDatabase { db =>
    val problem = "x>=0 -> [{x'=1 & x>0}]x>=0"
    val modelContent = s"ProgramVariables Real x; End. Problem $problem End."
    val proofId = db.createProof(modelContent)
    val interpreter = registerInterpreter(SpoonFeedingInterpreter(proofId, -1, db.db.createProof, Declaration(Map.empty), listener(db.db),
      ExhaustiveSequentialInterpreter(_, throwWithDebugInfo = false), 1, strict=true, convertPending=true))
    val fml = problem.asFormula
    val tactic = implyR(1) & dW(1)
    interpreter(tactic, BelleProvable.plain(ProvableSig.startProof(fml)))

    val tree = DbProofTree(db.db, proofId.toString)
    val trace = db.db.getExecutionTrace(proofId)
    trace.steps should have size 5
    trace.steps.head.rule shouldBe "implyR(1)"
    tree.tactic shouldBe BelleParser(
      """implyR('R=="x>=0->[{x'=1&x>0}]x>=0");
        |DW('R=="[{x'=1&x>0}]x>=0");
        |G('R=="[{x'=1&x>0}](x>0->x>=0)");
        |implyR('R=="x>0->x>=0")""".stripMargin)
    proveBy(fml, tree.tactic).subgoals shouldBe proveBy(fml, tactic).subgoals
  }}

  it should "work for diffWeaken" in withZ3 { _ => withDatabase { db =>
    val problem = "x>=0 & y>=0 & z>=0 -> [{x'=y+z & x>=0}]x>=0"
    val modelContent = s"ProgramVariables Real x, y, z; End. Problem $problem End."
    val proofId = db.createProof(modelContent)
    val interpreter = registerInterpreter(SpoonFeedingInterpreter(proofId, -1, db.db.createProof, Declaration(Map.empty), listener(db.db),
      ExhaustiveSequentialInterpreter(_, throwWithDebugInfo = false), 1, strict=true, convertPending=true))
    val fml = problem.asFormula
    val tactic = implyR(1) & SaturateTactic(andL('Llast)) & dW(1)
    interpreter(tactic, BelleProvable.plain(ProvableSig.startProof(fml)))

    val tree = DbProofTree(db.db, proofId.toString)
    val trace = db.db.getExecutionTrace(proofId)
    trace.steps.map(_.rule) should contain theSameElementsInOrderAs List("implyR(1)", "andL('Llast)", "andL('Llast)",
      "dC(\"y>=0&z>=0\", 1)", "V('Rlast)", "prop", "skip", "DW(1)", "G(1)", "implyR('R==\"x>=0&y>=0&z>=0->x>=0\")")

    tree.tactic shouldBe BelleParser(
      """implyR('R=="x>=0&y>=0&z>=0->[{x'=y+z&x>=0}]x>=0");
        |andL('Llast);
        |andL('Llast);
        |dC("y>=0&z>=0", 'R=="[{x'=y+z&x>=0}]x>=0"); <(
        |  "Use":
        |    DW('R=="[{x'=y+z&x>=0&y>=0&z>=0}]x>=0");
        |    G('R=="[{x'=y+z&x>=0&y>=0&z>=0}](x>=0&y>=0&z>=0->x>=0)");
        |    implyR('R=="x>=0&y>=0&z>=0->x>=0"),
        |  "Show":
        |    V('Rlast);
        |    prop
        |)""".stripMargin)
    proveBy(fml, tree.tactic).subgoals shouldBe proveBy(fml, tactic).subgoals
  }}

  it should "work for Bouncing Ball diffWeaken" in withZ3 { _ => withDatabase { db =>
    val problem = "2*g*x<=2*g*H-v_0^2 & x>=0 & g>0 & 1>=c & c>=0 & r>=0 & x=0 & v=-c*v_0 -> [{x'=v,v'=-g-r*v^2 & x>=0&v>=0}](2*g*x<=2*g*H-v^2 & x>=0)"
    val modelContent = s"Definitions Real c, g, r, H; End. ProgramVariables Real x, v, v_0; End. Problem $problem End."
    val proofId = db.createProof(modelContent)
    val interpreter = registerInterpreter(SpoonFeedingInterpreter(proofId, -1, db.db.createProof, Declaration(Map.empty), listener(db.db),
      ExhaustiveSequentialInterpreter(_, throwWithDebugInfo = false), 1, strict=true, convertPending=true))
    val fml = ArchiveParser.parseAsFormula(modelContent)
    val tactic = implyR(1) & SaturateTactic(andL('Llast)) & dW(1)
    interpreter(tactic, BelleProvable.plain(ProvableSig.startProof(fml)))

    val tree = DbProofTree(db.db, proofId.toString)
    val trace = db.db.getExecutionTrace(proofId)

    trace.steps.map(_.rule) should contain theSameElementsInOrderAs List("implyR(1)", "andL('Llast)", "andL('Llast)",
      "andL('Llast)", "andL('Llast)", "andL('Llast)", "andL('Llast)", "andL('Llast)", "dC(\"g()>0&1>=c()&c()>=0&r()>=0\", 1)",
      "V('Rlast)", "prop", "skip", "DW(1)", "G(1)", "implyR('R==\"(x>=0&v>=0)&g()>0&1>=c()&c()>=0&r()>=0->2*g()*x<=2*g()*H()-v^2&x>=0\")")
    tree.tactic shouldBe BelleParser(
      """implyR('R=="2*g()*x<=2*g()*H()-v_0^2&x>=0&g()>0&1>=c()&c()>=0&r()>=0&x=0&v=-c()*v_0->[{x'=v,v'=-g()-r()*v^2&x>=0&v>=0}](2*g()*x<=2*g()*H()-v^2&x>=0)");
        |andL('Llast);andL('Llast);andL('Llast);andL('Llast);andL('Llast);andL('Llast);andL('Llast);
        |dC("g()>0&1>=c()&c()>=0&r()>=0", 'R=="[{x'=v,v'=-g()-r()*v^2&x>=0&v>=0}](2*g()*x<=2*g()*H()-v^2&x>=0)"); <(
        |  "Use":
        |    DW('R=="[{x'=v,v'=-g()-r()*v^2&(x>=0&v>=0)&g()>0&1>=c()&c()>=0&r()>=0}](2*g()*x<=2*g()*H()-v^2&x>=0)");
        |    G('R=="[{x'=v,v'=-g()-r()*v^2&(x>=0&v>=0)&g()>0&1>=c()&c()>=0&r()>=0}]((x>=0&v>=0)&g()>0&1>=c()&c()>=0&r()>=0->2*g()*x<=2*g()*H()-v^2&x>=0)");
        |    implyR('R=="(x>=0&v>=0)&g()>0&1>=c()&c()>=0&r()>=0->2*g()*x<=2*g()*H()-v^2&x>=0"),
        |  "Show": V('Rlast); prop
        |)""".stripMargin)
    proveBy(fml, tree.tactic).subgoals shouldBe proveBy(fml, tactic).subgoals
  }}

  it should "work with assertions/print/debug on multi-subgoal provables" in withDatabase { db => withMathematica { _ =>
    val problem = "x>=0|!x<0 -> x>=0"
    val modelContent = s"ProgramVariables. R x. R y. End.\n\n Problem. $problem End."
    val proofId = db.createProof(modelContent, "proof1")
    val interpreter = createInterpreter(proofId, db.db)
    interpreter(implyR(1) & orL(-1) & DebuggingTactics.assertProvableSize(2) <(id, nil),
      BelleProvable.plain(ProvableSig.startProof(problem.asFormula)))

    val tree = DbProofTree(db.db, proofId.toString)
    tree.tactic shouldBe BelleParser(
      """implyR('R=="x>=0|!x < 0->x>=0");
        |orL('L=="x>=0|!x < 0"); <(
        |  "x>=0": id,
        |  "!x < 0": nil
        |)""".stripMargin)

    val proofId2 = db.createProof(modelContent, "proof2")
<<<<<<< HEAD
    registerInterpreter(SpoonFeedingInterpreter(proofId2, -1, db.db.createProof, listener(db.db),
      ExhaustiveSequentialInterpreter(_, throwWithDebugInfo = false), 1, strict=false))(
      prop, BelleProvable.plain(ProvableSig.startProof(problem.asFormula)))
=======
    registerInterpreter(SpoonFeedingInterpreter(proofId2, -1, db.db.createProof, Declaration(Map.empty), listener(db.db),
      ExhaustiveSequentialInterpreter(_, throwWithDebugInfo = false), 1, strict=false, convertPending=true))(
      prop, BelleProvable(ProvableSig.startProof(problem.asFormula)))
>>>>>>> 3610058f

    DbProofTree(db.db, proofId2.toString).tactic shouldBe BelleParser(
      """implyR('R=="x>=0|!x < 0->x>=0");
        |orL('L=="x>=0|!x < 0"); <(
        |  "x>=0": closeId(-1,1),
        |  "!x < 0": notL('L=="!x < 0")
        |)""".stripMargin)
  }}

  it should "work for prop on a simple example" in withDatabase { db => withMathematica { _ =>
    val problem = "x>=0 -> x>=0"
    val modelContent = s"ProgramVariables. R x. R y. End.\n\n Problem. $problem End."
    val proofId = db.createProof(modelContent, "proof1")
<<<<<<< HEAD
    val interpreter = registerInterpreter(SpoonFeedingInterpreter(proofId, -1, db.db.createProof, listener(db.db),
      ExhaustiveSequentialInterpreter(_, throwWithDebugInfo = false), 1))
    interpreter(prop, BelleProvable.plain(ProvableSig.startProof(problem.asFormula)))
=======
    val interpreter = registerInterpreter(SpoonFeedingInterpreter(proofId, -1, db.db.createProof, Declaration(Map.empty), listener(db.db),
      ExhaustiveSequentialInterpreter(_, throwWithDebugInfo = false), 1, strict=true, convertPending=true))
    interpreter(prop, BelleProvable(ProvableSig.startProof(problem.asFormula)))
>>>>>>> 3610058f

    //@todo tactic extraction must be strict too (now removes nil)
    val tree = DbProofTree(db.db, proofId.toString)
    tree.tactic shouldBe BelleParser("implyR('R==\"x>=0->x>=0\"); closeId(-1,1)")

    val proofId2 = db.createProof(modelContent, "proof2")
<<<<<<< HEAD
    registerInterpreter(SpoonFeedingInterpreter(proofId2, -1, db.db.createProof, listener(db.db),
      ExhaustiveSequentialInterpreter(_, throwWithDebugInfo = false), 2, strict=false))(
      prop, BelleProvable.plain(ProvableSig.startProof(problem.asFormula)))
=======
    registerInterpreter(SpoonFeedingInterpreter(proofId2, -1, db.db.createProof, Declaration(Map.empty), listener(db.db),
      ExhaustiveSequentialInterpreter(_, throwWithDebugInfo = false), 2, strict=false, convertPending=true))(
      prop, BelleProvable(ProvableSig.startProof(problem.asFormula)))
>>>>>>> 3610058f

    DbProofTree(db.db, proofId2.toString).tactic shouldBe BelleParser("implyR('R==\"x>=0->x>=0\"); closeId(-1,1)")
  }}

  it should "work with onAll without branches" in withDatabase { db => withMathematica { _ =>
    val problem = "x>=0 -> x>=0"
    val modelContent = s"ProgramVariables. R x. R y. End.\n\n Problem. $problem End."
    val proofId = db.createProof(modelContent, "proof1")
<<<<<<< HEAD
    val interpreter = registerInterpreter(SpoonFeedingInterpreter(proofId, -1, db.db.createProof, listener(db.db),
      ExhaustiveSequentialInterpreter(_, throwWithDebugInfo = false), 1, strict=false))
    interpreter(implyR(1) & id & onAll(nil), BelleProvable.plain(ProvableSig.startProof(problem.asFormula)))
=======
    val interpreter = registerInterpreter(SpoonFeedingInterpreter(proofId, -1, db.db.createProof, Declaration(Map.empty), listener(db.db),
      ExhaustiveSequentialInterpreter(_, throwWithDebugInfo = false), 1, strict=false, convertPending=true))
    interpreter(implyR(1) & id & onAll(nil), BelleProvable(ProvableSig.startProof(problem.asFormula)))
>>>>>>> 3610058f
    val tree = DbProofTree(db.db, proofId.toString)
    tree.tactic shouldBe BelleParser("implyR('R==\"x>=0->x>=0\"); id")
  }}

  it should "work for master on a simple example" in withDatabase { db => withMathematica { _ =>
    val problem = "x>=0 -> x>=0"
    val modelContent = s"ProgramVariables. R x. R y. End.\n\n Problem. $problem End."
    val proofId = db.createProof(modelContent, "proof1")
<<<<<<< HEAD
    val interpreter = registerInterpreter(SpoonFeedingInterpreter(proofId, -1, db.db.createProof, listener(db.db),
      ExhaustiveSequentialInterpreter(_, throwWithDebugInfo = false), 2, strict=false))
    interpreter(master(), BelleProvable.plain(ProvableSig.startProof(problem.asFormula)))
=======
    val interpreter = registerInterpreter(SpoonFeedingInterpreter(proofId, -1, db.db.createProof, Declaration(Map.empty), listener(db.db),
      ExhaustiveSequentialInterpreter(_, throwWithDebugInfo = false), 2, strict=false, convertPending=true))
    interpreter(master(), BelleProvable(ProvableSig.startProof(problem.asFormula)))
>>>>>>> 3610058f

    val tree = DbProofTree(db.db, proofId.toString)
    tree.tactic shouldBe BelleParser("implyR('R==\"x>=0->x>=0\"); closeId(-1,1)")
  }}

  it should "work for prop on a left-branching example" in withDatabase { db => withMathematica { _ =>
    val problem = "x>=0|!x<y -> x>=0"
    val modelContent = s"ProgramVariables. R x. R y. End.\n\n Problem. $problem End."
    val proofId = db.createProof(modelContent, "proof1")
<<<<<<< HEAD
    val interpreter = registerInterpreter(SpoonFeedingInterpreter(proofId, -1, db.db.createProof, listener(db.db),
      ExhaustiveSequentialInterpreter(_, throwWithDebugInfo = false), 1, convertPending=false))
    interpreter(prop, BelleProvable.plain(ProvableSig.startProof(problem.asFormula))) match {
      case BelleProvable(p, l, _) =>
=======
    val interpreter = registerInterpreter(SpoonFeedingInterpreter(proofId, -1, db.db.createProof, Declaration(Map.empty), listener(db.db),
      ExhaustiveSequentialInterpreter(_, throwWithDebugInfo = false), 1, strict=true, convertPending=false))
    interpreter(prop, BelleProvable(ProvableSig.startProof(problem.asFormula))) match {
      case BelleProvable(p, l) =>
>>>>>>> 3610058f
        p.subgoals should contain theSameElementsAs List("==> x>=0, x<y".asSequent)
        l.value should contain theSameElementsAs List("!x<y".asFormula.prettyString.asLabel)
    }

    val tree = DbProofTree(db.db, proofId.toString)
    tree.tactic shouldBe BelleParser(
      """implyR('R=="x>=0|!x < y->x>=0");
        |orL('L=="x>=0|!x < y"); <(
        |  "x>=0": closeId(-1,1),
        |  "!x < y": notL('L=="!x < y")
        |)""".stripMargin)

    val proofId2 = db.createProof(modelContent, "proof2")
<<<<<<< HEAD
    registerInterpreter(SpoonFeedingInterpreter(proofId2, -1, db.db.createProof, listener(db.db),
      ExhaustiveSequentialInterpreter(_, throwWithDebugInfo = false), 1, convertPending=false, strict=false))(
      prop, BelleProvable.plain(ProvableSig.startProof(problem.asFormula)))
=======
    registerInterpreter(SpoonFeedingInterpreter(proofId2, -1, db.db.createProof, Declaration(Map.empty), listener(db.db),
      ExhaustiveSequentialInterpreter(_, throwWithDebugInfo = false), 1, strict=true, convertPending=false))(
      prop, BelleProvable(ProvableSig.startProof(problem.asFormula)))
>>>>>>> 3610058f
    DbProofTree(db.db, proofId2.toString).tactic shouldBe BelleParser(
      """implyR('R=="x>=0|!x < y->x>=0");
        |orL('L=="x>=0|!x < y"); <(
        |  "x>=0": closeId(-1,1),
        |  "!x < y": notL('L=="!x < y")
        |)""".stripMargin)
  }}

  it should "FEATURE_REQUEST: work for prop on a left-branching example with depth 2" in withDatabase { db => withMathematica { _ =>
    val problem = "x>=0|!x<y -> x>=0"
    val modelContent = s"ProgramVariables. R x. R y. End.\n\n Problem. $problem End."
    val proofId = db.createProof(modelContent, "proof1")
<<<<<<< HEAD
    val interpreter = registerInterpreter(SpoonFeedingInterpreter(proofId, -1, db.db.createProof, listener(db.db),
      ExhaustiveSequentialInterpreter(_, throwWithDebugInfo = false), 2, convertPending=false))
    interpreter(prop, BelleProvable.plain(ProvableSig.startProof(problem.asFormula))) match {
      case BelleProvable(p, l, _) =>
=======
    val interpreter = registerInterpreter(SpoonFeedingInterpreter(proofId, -1, db.db.createProof, Declaration(Map.empty), listener(db.db),
      ExhaustiveSequentialInterpreter(_, throwWithDebugInfo = false), 2, strict=true, convertPending=false))
    interpreter(prop, BelleProvable(ProvableSig.startProof(problem.asFormula))) match {
      case BelleProvable(p, l) =>
>>>>>>> 3610058f
        p.subgoals should contain theSameElementsAs List("==> x>=0, x<y".asSequent)
        l.value should contain theSameElementsAs List("!x<y".asFormula.prettyString.asLabel)
    }

    val tree = DbProofTree(db.db, proofId.toString)
    //@todo step notL seems to have an incorrect parent (none) instead of label("!x<y")
    //@todo want <(label("x>=0"), label("!x<y"); <("x>=0": closeId(-1,1), "!x<y":notL...)
    tree.tactic shouldBe BelleParser(
      """implyR('R=="x>=0|!x < y->x>=0");
        |orLRule('L=="x>=0|!x < y"); <(
        |  label("x>=0"); closeId(-1,1),
        |  label("!x < y"); notL('L=="!x < y")
        |)""".stripMargin)

    val proofId2 = db.createProof(modelContent, "proof2")
<<<<<<< HEAD
    registerInterpreter(SpoonFeedingInterpreter(proofId2, -1, db.db.createProof, listener(db.db),
      ExhaustiveSequentialInterpreter(_, throwWithDebugInfo = false), 2, convertPending=false, strict=false))(
      prop, BelleProvable.plain(ProvableSig.startProof(problem.asFormula)))
=======
    registerInterpreter(SpoonFeedingInterpreter(proofId2, -1, db.db.createProof, Declaration(Map.empty), listener(db.db),
      ExhaustiveSequentialInterpreter(_, throwWithDebugInfo = false), 2, strict=false, convertPending=false))(
      prop, BelleProvable(ProvableSig.startProof(problem.asFormula)))
>>>>>>> 3610058f
    DbProofTree(db.db, proofId2.toString).tactic shouldBe BelleParser(
      """implyR('R=="x>=0|!x < y->x>=0");
        |orLRule('L=="x>=0|!x < y"); <(
        |  label("x>=0"); closeId(-1,1),
        |  label("!x < y"); notL('L=="!x < y")
        |)""".stripMargin)
  }}

  it should "work for prop with nested branching" in withDatabase { db => withMathematica { _ =>
    val problem = "x>=0|x<y -> x>=0&x<y"
    val modelContent = s"ProgramVariables. R x. R y. End.\n\n Problem. $problem End."
    val proofId = db.createProof(modelContent, "proof")
<<<<<<< HEAD
    val interpreter = registerInterpreter(SpoonFeedingInterpreter(proofId, -1, db.db.createProof, listener(db.db),
      ExhaustiveSequentialInterpreter(_, throwWithDebugInfo = false), 1, strict=false))
    interpreter(prop, BelleProvable.plain(ProvableSig.startProof(problem.asFormula)))
=======
    val interpreter = registerInterpreter(SpoonFeedingInterpreter(proofId, -1, db.db.createProof, Declaration(Map.empty), listener(db.db),
      ExhaustiveSequentialInterpreter(_, throwWithDebugInfo = false), 1, strict=false, convertPending=true))
    interpreter(prop, BelleProvable(ProvableSig.startProof(problem.asFormula)))
>>>>>>> 3610058f

    DbProofTree(db.db, proofId.toString).tactic shouldBe BelleParser(
      """implyR('R=="x>=0|x < y->x>=0&x < y");
        |orL('L=="x>=0|x < y"); <(
        |  "x>=0":
        |    andR('R=="x>=0&x < y"); <(
        |      "x>=0": closeId(-1,1),
        |      "x < y": nil
        |    ),
        |  "x < y":
        |    andR('R=="x>=0&x < y"); <(
        |      "x>=0": nil,
        |      "x < y": closeId(-1,1)
        |    )
        |)""".stripMargin)
  }}

  it should "work for master on failing QE" in withDatabase { db => withMathematica { _ =>
    val problem = "x>=0 -> x>=2"
    val modelContent = s"ProgramVariables Real x; End.\n\n Problem $problem End."
    val proofId = db.createProof(modelContent, "proof")
<<<<<<< HEAD
    val interpreter = registerInterpreter(SpoonFeedingInterpreter(proofId, -1, db.db.createProof, listener(db.db),
      ExhaustiveSequentialInterpreter(_, throwWithDebugInfo = true), 1, strict=false))
    interpreter(master(), BelleProvable.plain(ProvableSig.startProof(problem.asFormula)))
=======
    val interpreter = registerInterpreter(SpoonFeedingInterpreter(proofId, -1, db.db.createProof, Declaration(Map.empty), listener(db.db),
      ExhaustiveSequentialInterpreter(_, throwWithDebugInfo = true), 1, strict=false, convertPending=true))
    interpreter(master(), BelleProvable(ProvableSig.startProof(problem.asFormula)))
>>>>>>> 3610058f

    val tree = DbProofTree(db.db, proofId.toString)
    tree.openGoals.loneElement.goal shouldBe Some("==> false".asSequent)
    tree.tactic shouldBe BelleParser("implyR('R==\"x>=0->x>=2\"); applyEqualities; QE")
  }}

  private def stepInto(node: ProofTreeNode, expectedStep: String, depth: Int = 1)(db: DBAbstraction): (Int, BelleExpr) = {
    val (localProvable, step) = (ProvableSig.startProof(node.conclusion), node.maker.getOrElse("nil"))
    step shouldBe expectedStep
    val localProofId = db.createProof(localProvable)
<<<<<<< HEAD
    val innerInterpreter = registerInterpreter(SpoonFeedingInterpreter(localProofId, -1, db.createProof, listener(db),
      ExhaustiveSequentialInterpreter(_, throwWithDebugInfo = false), depth, strict=false))
    innerInterpreter(BelleParser(step), BelleProvable.plain(localProvable))
=======
    val innerInterpreter = registerInterpreter(SpoonFeedingInterpreter(localProofId, -1, db.createProof, Declaration(Map.empty), listener(db),
      ExhaustiveSequentialInterpreter(_, throwWithDebugInfo = false), depth, strict=false, convertPending=true))
    innerInterpreter(BelleParser(step), BelleProvable(localProvable))
>>>>>>> 3610058f
    val innerId = innerInterpreter.innerProofId.getOrElse(localProofId)
    (localProofId, DbProofTree(db, innerId.toString).tactic)
  }

  it should "work in the middle of a proof" in withDatabase { db => withMathematica { _ =>
    val problem = "x>=0|x<y -> x>=0&x<y"
    val modelContent = s"ProgramVariables. R x. R y. End.\n\n Problem. $problem End."
    val proofId = db.createProof(modelContent, "proof1")
<<<<<<< HEAD
    val interpreter = registerInterpreter(SpoonFeedingInterpreter(proofId, -1, db.db.createProof, listener(db.db),
      ExhaustiveSequentialInterpreter(_, throwWithDebugInfo = false), strict=false))
    interpreter(implyR(1) & prop, BelleProvable.plain(ProvableSig.startProof(problem.asFormula)))
=======
    val interpreter = registerInterpreter(SpoonFeedingInterpreter(proofId, -1, db.db.createProof, Declaration(Map.empty), listener(db.db),
      ExhaustiveSequentialInterpreter(_, throwWithDebugInfo = false), 0, strict=false, convertPending=true))
    interpreter(implyR(1) & prop, BelleProvable(ProvableSig.startProof(problem.asFormula)))
>>>>>>> 3610058f

    val tree = DbProofTree(db.db, proofId.toString).load()
    tree.locate("(2,0)") match {
      case Some(node) =>
        val (_, tactic) = stepInto(node, "prop", 1)(db.db)
        tactic shouldBe BelleParser(
          """andR('R=="x>=0&x < y"); <(
            |  "x>=0":
            |    orL('L=="x>=0|x < y"); <(
            |      "x>=0": closeId(-1,1),
            |      "x < y": nil
            |    ),
            |  "x < y":
            |    orL('L=="x>=0|x < y"); <(
            |      "x>=0": nil,
            |      "x < y": closeId(-1,1)
            |    )
            |)""".stripMargin)
    }
  }}

  it should "work in the middle of a proof with the in-memory DB" in withMathematica { _ =>
    val problem = "x>=0|x<y -> x>=0&x<y"
    val provable = ProvableSig.startProof(problem.asFormula)
    val db = new InMemoryDB()
    val proofId = db.createProof(provable)
<<<<<<< HEAD
    val interpreter = registerInterpreter(SpoonFeedingInterpreter(proofId, -1, db.createProof, listener(db),
      ExhaustiveSequentialInterpreter(_, throwWithDebugInfo = false)))
    interpreter(implyR(1) & prop, BelleProvable.plain(provable))
=======
    val interpreter = createInterpreter(proofId, db)
    interpreter(implyR(1) & prop, BelleProvable(provable))
>>>>>>> 3610058f

    val tree = DbProofTree(db, proofId.toString).load()
    tree.locate("(1,0)") match {
      case Some(node) =>
        val (_, tactic) = stepInto(node, "prop", 1)(db)
        tactic shouldBe BelleParser(
          """andR('R=="x>=0&x < y"); <(
            |  "x>=0":
            |    orL('L=="x>=0|x < y"); <(
            |      "x>=0": closeId(-1,1),
            |      "x < y": nil
            |    ),
            |  "x < y":
            |    orL('L=="x>=0|x < y"); <(
            |      "x>=0": nil,
            |      "x < y": closeId(-1,1)
            |    )
            |)""".stripMargin)
    }
  }

  it should "work on a branch in the middle of a proof" in withMathematica { _ =>
    val problem = "x>=0|x<y -> x>=0&x<y"
    val db = new InMemoryDB()

    val provable = ProvableSig.startProof(problem.asFormula)
    val proofId = db.createProof(provable)

<<<<<<< HEAD
    val interpreter = registerInterpreter(SpoonFeedingInterpreter(proofId, -1, db.createProof, listener(db),
      ExhaustiveSequentialInterpreter(_, throwWithDebugInfo = false)))
    interpreter(implyR(1) & orL(-1) & onAll(prop), BelleProvable.plain(provable))
=======
    val interpreter = createInterpreter(proofId, db)
    interpreter(implyR(1) & orL(-1) & onAll(prop), BelleProvable(provable))
>>>>>>> 3610058f

    val tree = DbProofTree(db, proofId.toString).load()
    tree.locate("(3,0)") match {
      case Some(node) =>
        val (_, tactic) = stepInto(node, "prop", 1)(db)
        tactic shouldBe BelleParser(
          """andR('R=="x>=0&x < y"); <(
            |  "x>=0": closeId(-1,1),
            |  "x < y": nil
            |)""".stripMargin)
    }

    tree.locate("(2,0)") match {
      case Some(node) =>
        val (_, tactic) = stepInto(node, "prop", 1)(db)
        tactic shouldBe BelleParser(
          """andR('R=="x>=0&x < y"); <(
            |  "x>=0": nil,
            |  "x < y": closeId(-1,1)
            |)""".stripMargin)
    }
  }

  it should "FEATURE_REQUEST: work on a typical example" taggedAs TodoTest in withDatabase { db => withZ3 { _ =>
    val problem = "x>=0 & y>=1 & z<=x+y & 3>2  -> [x:=x+y;]x>=z"
    val modelContent = s"ProgramVariables. R x. R y. R z. End.\n\n Problem. $problem End."
    val proofId = db.createProof(modelContent)
<<<<<<< HEAD
    val interpreter = registerInterpreter(SpoonFeedingInterpreter(proofId, -1, db.db.createProof, listener(db.db),
      ExhaustiveSequentialInterpreter(_, throwWithDebugInfo = false)))
    interpreter(prop & unfoldProgramNormalize & QE, BelleProvable.plain(ProvableSig.startProof(problem.asFormula)))
=======
    val interpreter = createInterpreter(proofId, db.db)
    interpreter(prop & unfoldProgramNormalize & QE, BelleProvable(ProvableSig.startProof(problem.asFormula)))
>>>>>>> 3610058f

    val tactic = db.extractTactic(proofId)
    tactic shouldBe BelleParser("prop ; unfold ; QE")

    val tree = DbProofTree(db.db, proofId.toString)
    tree.locate("(1,0)") match {
      case Some(node) =>
        stepInto(node, "prop")(db.db)._2 shouldBe BelleParser(
          """implyR('R=="x>=0&y>=1&z<=x+y&3>2->[x:=x+y;]x>=z");
            |andL('L=="x>=0&y>=1&z<=x+y&3>2");
            |andL('L=="y>=1&z<=x+y&3>2");
            |andL('L=="z<=x+y&3>2")""".stripMargin)
    }

    tree.locate("(2,0)") match {
      case Some(node) =>
        stepInto(node, "unfold")(db.db)._2 shouldBe BelleParser("""step('R=="[x:=x+y;]x>=z")""")
    }

    //@todo QE uses AnonymousLemmas.cacheTacticResult, which is neither serializable nor executes internal steps visible to the spoonfeeding interpreter
    // (either looks up a lemma or starts a new nested proof; would want to re-execute its tactic for spoonfeeding, instead of useLemma)
    tree.locate("(3,0)") match {
      case Some(node) =>
        stepInto(node, "QE")(db.db)._2 shouldBe BelleParser("toSingleFormula ; universalClosure(1) ; rcf")
    }
  }}

  it should "work for dC+DI" in withZ3 { _ =>
    val problem =
      """w()^2*x^2 + y^2 <= c()^2
        |  & d>=0
        |->
        |  [{x'=y, y'=-w()^2*x-2*d*w()*y, d'=7 & w()>=0}]w()^2*x^2 + y^2 <= c()^2
      """.stripMargin
    val p = ProvableSig.startProof(problem.asFormula)
    implicit val db: DBAbstraction = new InMemoryDB()
    val proofId = db.createProof(p)
<<<<<<< HEAD
    val interpreter = registerInterpreter(SpoonFeedingInterpreter(proofId, -1, db.createProof, listener(db),
      ExhaustiveSequentialInterpreter(_, throwWithDebugInfo = false)))
    interpreter(implyR(1) & diffInvariant("d>=0".asFormula)(1), BelleProvable.plain(p))
=======
    val interpreter = createInterpreter(proofId, db)
    interpreter(implyR(1) & diffInvariant("d>=0".asFormula)(1), BelleProvable(p))
>>>>>>> 3610058f

    val tree = DbProofTree(db, proofId.toString)
    tree.locate("(1,0)") match {
      case Some(n1) =>
        val (id1, tactic1) = stepInto(n1, """diffInvariant("d>=0", 1)""")(db)
        tactic1 shouldBe BelleParser(
          """dC("d>=0", 'R=="[{x'=y,y'=-w()^2*x-2*d*w()*y,d'=7&w()>=0}]w()^2*x^2+y^2<=c()^2"); <(
            |  "Use": nil,
            |  "Show": dI('R=="[{x'=y,y'=-w()^2*x-2*d*w()*y,d'=7&w()>=0}]d>=0")
            |)""".stripMargin)
        //diffCut
        DbProofTree(db, id1.toString).locate("(2,0)") match {
          case Some(n2) =>
            val (_, tactic2) = stepInto(n2, """dC("d>=0", 1)""")(db)
            val tacticString =
              """DC("d>=0", 'R=="[{x'=y,y'=-w()^2*x-2*d*w()*y,d'=7&w()>=0}]w()^2*x^2+y^2<=c()^2"); <(
                |  "Use": nil,
                |  "Show": nil
                |)""".stripMargin
            tactic2 shouldBe BelleParser(tacticString)
            BellePrettyPrinter(tactic2) should equal (tacticString) (after being whiteSpaceRemoved)
        }
        //diffInd
        DbProofTree(db, id1.toString).locate("(3,1)") match {
          case Some(n2) =>
            val (_, tactic) = stepInto(n2, "dI(1)")(db)
            val tacticString =
              """DI('R=="[{x'=y,y'=-w()^2*x-2*d*w()*y,d'=7&w()>=0}]d>=0");
                |implyR('R=="w()>=0->d>=0&[{x'=y,y'=-w()^2*x-2*d*w()*y,d'=7&w()>=0}](d>=0)'");
                |andR('Rlast); <(
                |  "d>=0": QE,
                |  "[{x'=y,y'=-w()^2*x-2*d*w()*y,d'=7&w()>=0}](d>=0)'":
                |    derive('Rlast.1);
                |    DE('Rlast);
                |    Dassignb('Rlast.1);Dassignb('Rlast.1);Dassignb('Rlast.1);
                |    DW('Rlast);
                |    GV('Rlast);
                |    QE
                |)""".stripMargin
            tactic shouldBe BelleParser(tacticString)
            BellePrettyPrinter(tactic) should equal (tacticString) (after being whiteSpaceRemoved)
        }
    }
  }

  it should "work for simple dI" in withMathematica { _ =>
    val problem = "x>0 -> [{x'=3}]x>0".asFormula
    val p = ProvableSig.startProof(problem)
    implicit val db: DBAbstraction = new InMemoryDB()
    val proofId = db.createProof(p)
<<<<<<< HEAD
    val interpreter = registerInterpreter(SpoonFeedingInterpreter(proofId, -1, db.createProof, listener(db),
      ExhaustiveSequentialInterpreter(_, throwWithDebugInfo = false)))
    interpreter(implyR(1) & DifferentialEquationCalculus.dIX(1), BelleProvable.plain(p))
=======
    val interpreter = createInterpreter(proofId, db)
    interpreter(implyR(1) & DifferentialEquationCalculus.dIX(1), BelleProvable(p))
>>>>>>> 3610058f

    val tree = DbProofTree(db, proofId.toString)
    tree.locate("(1,0)") match {
      case Some(n1) =>
        val (_, tactic) = stepInto(n1, "dI(1)")(db)
        val tacticString =
          """DI('R=="[{x'=3}]x>0");
            |implyR('R=="true->x>0&[{x'=3}](x>0)'");
            |andR('Rlast); <(
            |  "x>0": QE,
            |  "[{x'=3}](x>0)'":
            |    derive('Rlast.1);
            |    DE('Rlast);
            |    Dassignb('Rlast.1);
            |    GV('Rlast);
            |    QE
            |)""".stripMargin
        tactic shouldBe BelleParser(tacticString)
        BellePrettyPrinter(tactic) should equal (tacticString) (after being whiteSpaceRemoved)
        proveBy(problem, implyR(1) & tactic) shouldBe 'proved
    }
  }

  it should "work for simple dI with constants" in withMathematica { _ =>
    val problem = "x>0 & a>=0 -> [{x'=a}]x>0".asFormula
    val p = ProvableSig.startProof(problem)
    implicit val db: DBAbstraction = new InMemoryDB()
    val proofId = db.createProof(p)
<<<<<<< HEAD
    val interpreter = registerInterpreter(SpoonFeedingInterpreter(proofId, -1, db.createProof, listener(db),
      ExhaustiveSequentialInterpreter(_, throwWithDebugInfo = false)))
    interpreter(implyR(1) & DifferentialEquationCalculus.dIX(1), BelleProvable.plain(p))
=======
    val interpreter = createInterpreter(proofId, db)
    interpreter(implyR(1) & DifferentialEquationCalculus.dIX(1), BelleProvable(p))
>>>>>>> 3610058f

    val tree = DbProofTree(db, proofId.toString)
    tree.locate("(1,0)") match {
      case Some(n1) =>
        val (_, tactic) = stepInto(n1, "dI(1)")(db)
        val tacticString =
          """DI('R=="[{x'=a}]x>0");
            |implyR('R=="true->x>0&[{x'=a}](x>0)'");
            |andR('Rlast); <(
            |  "x>0": QE,
            |  "[{x'=a}](x>0)'":
            |    derive('Rlast.1);
            |    DE('Rlast);
            |    Dassignb('Rlast.1);
            |    GV('Rlast);
            |    QE
            |)""".stripMargin
        tactic shouldBe BelleParser(tacticString)
        BellePrettyPrinter(tactic) should equal (tacticString) (after being whiteSpaceRemoved)
        proveBy(problem, implyR(1) & tactic) shouldBe 'proved
    }
  }

  it should "work for simple dI with non-primed variables in postcondition" in withMathematica { _ =>
    val problem = "x>a -> [{x'=5}]x>a".asFormula
    val p = ProvableSig.startProof(problem)
    implicit val db: DBAbstraction = new InMemoryDB()
    val proofId = db.createProof(p)
<<<<<<< HEAD
    val interpreter = registerInterpreter(SpoonFeedingInterpreter(proofId, -1, db.createProof, listener(db),
      ExhaustiveSequentialInterpreter(_, throwWithDebugInfo = false)))
    interpreter(implyR(1) & DifferentialEquationCalculus.dIX(1), BelleProvable.plain(p))
=======
    val interpreter = createInterpreter(proofId, db)
    interpreter(implyR(1) & DifferentialEquationCalculus.dIX(1), BelleProvable(p))
>>>>>>> 3610058f

    val tree = DbProofTree(db, proofId.toString)
    tree.locate("(1,0)") match {
      case Some(n1) =>
        val (_, tactic) = stepInto(n1, "dI(1)")(db)
        val tacticString =
          """DI('R=="[{x'=5}]x>a()");
            |implyR('R=="true->x>a()&[{x'=5}](x>a())'");
            |andR('Rlast); <(
            |  "x>a()": QE,
            |  "[{x'=5}](x>a())'":
            |    derive('Rlast.1);
            |    DE('Rlast);
            |    Dassignb('Rlast.1);
            |    GV('Rlast);
            |    QE
            |)""".stripMargin
        tactic shouldBe BelleParser(tacticString)
        BellePrettyPrinter(tactic) should equal (tacticString) (after being whiteSpaceRemoved)
    }
  }

  it should "work when dI fails with non-primed variables in postcondition" in withMathematica { _ =>
    val problem = "[{x'=5}]x>a".asFormula
    val p = ProvableSig.startProof(problem)
    implicit val db: DBAbstraction = new InMemoryDB()
    val proofId = db.createProof(p)

<<<<<<< HEAD
    val interpreter = registerInterpreter(SpoonFeedingInterpreter(proofId, -1, db.createProof, listener(db),
      ExhaustiveSequentialInterpreter(_, throwWithDebugInfo = false), 1, strict = false))
    interpreter(DifferentialEquationCalculus.dIX(1), BelleProvable.plain(p))
=======
    val interpreter = registerInterpreter(SpoonFeedingInterpreter(proofId, -1, db.createProof, Declaration(Map.empty), listener(db),
      ExhaustiveSequentialInterpreter(_, throwWithDebugInfo = false), 1, strict=false, convertPending=true))
    interpreter(DifferentialEquationCalculus.dIX(1), BelleProvable(p))
>>>>>>> 3610058f

    val innerId = interpreter.innerProofId.getOrElse(proofId)
    val tree = DbProofTree(db, innerId.toString)
    val tactic = tree.tactic
    val tacticString =
      """DI('R=="[{x'=5}]x>a()");
        |implyR('R=="true->x>a()&[{x'=5}](x>a())'");
        |andR('Rlast); <(
        |  "x>a()": QE,
        |  "[{x'=5}](x>a())'":
        |    derive('Rlast.1);
        |    DE('Rlast);
        |    Dassignb('Rlast.1);
        |    GV('Rlast);
        |    QE
        |)""".stripMargin
    tactic shouldBe BelleParser(tacticString)
    BellePrettyPrinter(tactic) should equal (tacticString) (after being whiteSpaceRemoved)
  }

  it should "work when dI fails with multiple non-primed variables in postcondition" in withMathematica { _ =>
    val problem = "[{x'=5}]x>a+b".asFormula
    val p = ProvableSig.startProof(problem)
    implicit val db: DBAbstraction = new InMemoryDB()
    val proofId = db.createProof(p)

<<<<<<< HEAD
    val interpreter = registerInterpreter(SpoonFeedingInterpreter(proofId, -1, db.createProof, listener(db),
      ExhaustiveSequentialInterpreter(_, throwWithDebugInfo = false), 1, strict = false))
    interpreter(DifferentialEquationCalculus.dIX(1), BelleProvable.plain(p))
=======
    val interpreter = registerInterpreter(SpoonFeedingInterpreter(proofId, -1, db.createProof, Declaration(Map.empty), listener(db),
      ExhaustiveSequentialInterpreter(_, throwWithDebugInfo = false), 1, strict=false, convertPending=true))
    interpreter(DifferentialEquationCalculus.dIX(1), BelleProvable(p))
>>>>>>> 3610058f

    val innerId = interpreter.innerProofId.getOrElse(proofId)
    val tactic = DbProofTree(db, innerId.toString).tactic
    //@todo want pending("QE") or pending("QE & done | done") instead of nil
    val tacticString =
      """DI('R=="[{x'=5}]x>a()+b()");
        |implyR('R=="true->x>a()+b()&[{x'=5}](x>a()+b())'");
        |andR('Rlast); <(
        |  "x>a()+b()": QE,
        |  "[{x'=5}](x>a()+b())'":
        |    derive('Rlast.1);
        |    DE('Rlast);
        |    Dassignb('Rlast.1);
        |    GV('Rlast);
        |    QE
        |)""".stripMargin
    tactic shouldBe BelleParser(tacticString)
    BellePrettyPrinter(tactic) should equal (tacticString) (after being whiteSpaceRemoved)
  }

  it should "work for partial prop" in withMathematica { _ => withDatabase { sql =>
    val problem = "x=1 & y=2 -> x=3".asFormula
    val modelFile = s"ProgramVariables R x. R y. End.\n Problem. $problem End."
    val p = ProvableSig.startProof(problem)
    val pId = sql.createProof(modelFile, "model1")
    val tactic = prop & done
    intercept[BelleThrowable] { proveBy(problem, tactic) }.getMessage should startWith ("expected to have proved, but got open goals")
    sql.extractTactic(pId) shouldBe BelleParser("nil")

    implicit val db: DBAbstraction = new InMemoryDB()
    val proofId = db.createProof(p)
<<<<<<< HEAD
    val interpreter = registerInterpreter(SpoonFeedingInterpreter(proofId, -1, db.createProof, listener(db),
      ExhaustiveSequentialInterpreter(_, throwWithDebugInfo = false), 2, strict=false))
    interpreter(tactic, BelleProvable.plain(p))
=======
    val interpreter = registerInterpreter(SpoonFeedingInterpreter(proofId, -1, db.createProof, Declaration(Map.empty), listener(db),
      ExhaustiveSequentialInterpreter(_, throwWithDebugInfo = false), 2, strict=false, convertPending=true))
    interpreter(tactic, BelleProvable(p))
>>>>>>> 3610058f
    DbProofTree(db, proofId.toString).tactic shouldBe BelleParser("""implyR('R=="x=1&y=2->x=3"); andL('L=="x=1&y=2"); pending("done")""")
  }}

  "Pending" should "execute and record successful tactic" in withQE { _ => withDatabase { db =>
    val problem = "x>0 -> x>0".asFormula
    val modelFile = s"ProgramVariables Real x. End.\n Problem $problem End."
    val p = ProvableSig.startProof(problem)
    val proofId = db.createProof(modelFile, "model1")
    val tactic = BelleParser("""pending("implyR(1) ; id")""")
<<<<<<< HEAD
    val interpreter = registerInterpreter(SpoonFeedingInterpreter(proofId, -1, db.db.createProof, listener(db.db),
      ExhaustiveSequentialInterpreter(_, throwWithDebugInfo = false), 2, strict=false))
    interpreter(tactic, BelleProvable.plain(p))
=======
    val interpreter = registerInterpreter(SpoonFeedingInterpreter(proofId, -1, db.db.createProof, Declaration(Map.empty), listener(db.db),
      ExhaustiveSequentialInterpreter(_, throwWithDebugInfo = false), 2, strict=false, convertPending=true))
    interpreter(tactic, BelleProvable(p))
>>>>>>> 3610058f
    db.extractTactic(proofId) shouldBe BelleParser("implyR('R==\"x>0->x>0\"); id")
  }}

  it should "try execute and record again as pending on failure" in withQE { _ => withDatabase { db =>
    val problem = "x>0 -> x>0".asFormula
    val modelFile = s"ProgramVariables Real x. End.\n Problem $problem End."
    val p = ProvableSig.startProof(problem)
    val proofId = db.createProof(modelFile, "model1")
    val tactic = BelleParser("""pending("implyR(1) ; andR(1)")""")
<<<<<<< HEAD
    val interpreter = registerInterpreter(SpoonFeedingInterpreter(proofId, -1, db.db.createProof, listener(db.db),
      ExhaustiveSequentialInterpreter(_, throwWithDebugInfo = false), 2, strict=false))
    interpreter(tactic, BelleProvable.plain(p))
=======
    val interpreter = registerInterpreter(SpoonFeedingInterpreter(proofId, -1, db.db.createProof, Declaration(Map.empty), listener(db.db),
      ExhaustiveSequentialInterpreter(_, throwWithDebugInfo = false), 2, strict=false, convertPending=true))
    interpreter(tactic, BelleProvable(p))
>>>>>>> 3610058f
    db.extractTactic(proofId) shouldBe BelleParser("""implyR('R=="x>0->x>0"); pending("andR(1)")""")
  }}

  it should "not fail on nested tactic with arguments" in withQE { _ => withDatabase { db =>
    val problem = "x>0 -> [x:=x+1;]x>0".asFormula
    val modelFile = s"ProgramVariables Real x. End.\n Problem $problem End."
    val p = ProvableSig.startProof(problem)
    val proofId = db.createProof(modelFile, "model1")
    val tactic = BelleParser("""pending("implyR(1) ; loop(\"x>0\", 1)")""")
    val interpreter = registerInterpreter(SpoonFeedingInterpreter(proofId, -1, db.db.createProof, Declaration(Map.empty), listener(db.db),
      ExhaustiveSequentialInterpreter(_, throwWithDebugInfo = false), 1, strict=false, convertPending=true))
    interpreter(tactic, BelleProvable.plain(p))
    db.extractTactic(proofId) shouldBe BelleParser("""implyR('R=="x>0->[x:=x+1;]x>0"); pending("loop(\"x>0\", 1)")""")
  }}

  it should "record innermost failed tactic as pending" in withQE { _ => withDatabase { db =>
    val problem = "x>0 -> [x:=x+1;]x>0".asFormula
    val modelFile = s"ProgramVariables Real x. End.\n Problem $problem End."
    val p = ProvableSig.startProof(problem)
    val proofId = db.createProof(modelFile, "model1")
    val tactic = BelleParser("""implyR(1); cut("x>=0"); <("Use": hideL(-1); loop("x>0", 1), "Show": hideR(1); QE)""")
    val interpreter = registerInterpreter(SpoonFeedingInterpreter(proofId, -1, db.db.createProof, Declaration(Map.empty), listener(db.db),
      ExhaustiveSequentialInterpreter(_, throwWithDebugInfo = false), 0, strict=false, convertPending=true))
    interpreter(tactic, BelleProvable.plain(p))
    db.extractTactic(proofId) shouldBe BelleParser(
      """implyR('R=="x>0->[x:=x+1;]x>0");
        |cut("x>=0"); <(
        |  "Use": hideL('L=="x>0"); pending("loop(\"x>0\", 1)"),
        |  "Show": hideR('R=="[x:=x+1;]x>0"); QE
        |)""".stripMargin)
  }}

  it should "record innermost failed tactic as pending (2)" in withQE { _ => withDatabase { db =>
    val problem = "x>0 -> [x:=x+1;]x>0".asFormula
    val modelFile = s"ProgramVariables Real x. End.\n Problem $problem End."
    val p = ProvableSig.startProof(problem)
    val proofId = db.createProof(modelFile, "model1")
    val tactic = BelleParser(
      """implyR(1); cut("x>=0"); <(
        |  "Use": loop("x>0", 1); <("Init": id, "Post": id, "Step": auto),
        |  "Show": hideR(1); QE
        |)""".stripMargin)
    val interpreter = registerInterpreter(SpoonFeedingInterpreter(proofId, -1, db.db.createProof, Declaration(Map.empty), listener(db.db),
      ExhaustiveSequentialInterpreter(_, throwWithDebugInfo = false), 0, strict=false, convertPending=true))
    interpreter(tactic, BelleProvable.plain(p))
    db.extractTactic(proofId) shouldBe BelleParser(
      """implyR('R=="x>0->[x:=x+1;]x>0");
        |cut("x>=0"); <(
        |  "Use": pending("loop(\"x>0\", 1) ; <(
        |    \"Init\": id,
        |    \"Post\": id,
        |    \"Step\": auto
        |  )"),
        |  "Show": hideR('R=="[x:=x+1;]x>0"); QE
        |)""".stripMargin)
  }}

  "Delayed substitution" should "support introducing variables for function symbols of closed provables" in withMathematica { _ => withDatabase { db =>
    val entry = ArchiveParser.parser(
      """ArchiveEntry "Delayed Substitution from dIRule"
        |ProgramVariables Real x, y, r; End.
        |Problem x^2+y^2=r -> [{x'=r*y,y'=-r*x}]x^2+y^2=r End.
        |End.""".stripMargin).head

    val proofId = db.createProof(entry.problemContent)

    val interpreter = createInterpreter(proofId, db.db)
    val tactic = BelleParser(
      """implyR(1); cut("r>0"); <(
        |  dC("x^2+y^2=r", 1); <(
        |    cut("r>1"),
        |    dIRule(1); <(
        |      QE,
        |      unfold; QE
        |    )
        |  ),
        |  ODE(1)
        |)""".stripMargin)
    interpreter(tactic, BelleProvable.plain(ProvableSig.startProof(entry.model.asInstanceOf[Formula]))) match {
      case BelleProvable(p, _, _) =>
        p.subgoals should contain theSameElementsInOrderAs List(
          "x^2+y^2=r, r>0, r>1 ==> [{x'=r*y,y'=-r*x&true&x^2+y^2=r}]x^2+y^2=r".asSequent,
          "x^2+y^2=r, r>0 ==> [{x'=r*y,y'=-r*x&true&x^2+y^2=r}]x^2+y^2=r, r>1".asSequent
        )
    }
  }}

  it should "work if steps modify the subgoal and dIRule constifies after" in withMathematica { _ => withDatabase { db =>
    val entry = ArchiveParser.parser(
      """ArchiveEntry "Delayed Substitution from dIRule"
        |ProgramVariables Real x, y, r; End.
        |Problem x^2+y^2=r -> [{x'=r*y,y'=-r*x}]x^2+y^2=r End.
        |End.""".stripMargin).head

    val proofId = db.createProof(entry.problemContent)

    val interpreter = createInterpreter(proofId, db.db)
    val tactic = BelleParser(
      """implyR(1); cut("r>0"); <(
        |  dC("x^2+y^2=r", 1); <(
        |    cut("r>1"),
        |    /* steps before dIRule need to be merged with dIRule result after dIRule branches are finished */
        |    edit("r>=-7", 'L=="r>0"); hideL('L=="r>=-7"); dIRule(1); <(
        |      QE,
        |      unfold; QE
        |    )
        |  ),
        |  ODE(1)
        |)""".stripMargin)
    interpreter(tactic, BelleProvable(ProvableSig.startProof(entry.model.asInstanceOf[Formula]))) match {
      case BelleProvable(p, _) =>
        p.subgoals should contain theSameElementsInOrderAs List(
          "x^2+y^2=r, r>0, r>1 ==> [{x'=r*y,y'=-r*x&true&x^2+y^2=r}]x^2+y^2=r".asSequent,
          "x^2+y^2=r, r>0 ==> [{x'=r*y,y'=-r*x&true&x^2+y^2=r}]x^2+y^2=r, r>1".asSequent
        )
    }
  }}

  it should "support unfinished dIRule if sole open goal" in withMathematica { _ => withDatabase { db =>
    val entry = ArchiveParser.parser(
      """ArchiveEntry "Delayed Substitution from dIRule"
        |ProgramVariables Real x, y, r; End.
        |Problem x^2+y^2=r -> [{x'=r*y,y'=-r*x}]x^2+y^2=r End.
        |End.""".stripMargin).head

    val proofId = db.createProof(entry.problemContent)

    val interpreter = createInterpreter(proofId, db.db)
    val tactic = BelleParser(
      """implyR(1); dIRule(1); <(
        |  nil,
        |  unfold; QE
        |)""".stripMargin)
    interpreter(tactic, BelleProvable.plain(ProvableSig.startProof(entry.model.asInstanceOf[Formula]))) match {
      case BelleProvable(p, _, _) => p.subgoals.loneElement shouldBe "x^2+y^2=r(), true ==> x^2+y^2=r()".asSequent
    }
  }}

  it should "expand definitions after applying backsubstitutions from constification" in withMathematica { _ => withDatabase { db =>
    val entry = ArchiveParser.parser(
      """ArchiveEntry "Delayed Substitution from dIRule"
        |Definitions Real sqsum(Real x, Real y) = x^2+y^2; End.
        |ProgramVariables Real x, y, r; End.
        |Problem sqsum(x,y)=r -> [{x'=r*y,y'=-r*x}]sqsum(x,y)=r End.
        |End.""".stripMargin).head

    val proofId = db.createProof(entry.problemContent)

    val interpreter = registerInterpreter(
      SpoonFeedingInterpreter(proofId, -1, db.db.createProof, entry.defs, listener(db.db),
        ExhaustiveSequentialInterpreter(_, throwWithDebugInfo = false), 0, strict=true, convertPending=true))
    val tactic = BelleParser.parseWithInvGen(
      """implyR(1); cut("r>0"); <(
        |  dC("sqsum(x, y)=r", 1); <(
        |    nil,
        |    edit("r>=-7", 'L=="r>0"); hideL('L=="r>=-7"); expand "sqsum"; dIRule(1); <(
        |      QE,
        |      unfold; QE
        |    )
        |  ),
        |  expandAllDefs; ODE(1)
        |)""".stripMargin, defs=entry.defs, expandAll=false)
    interpreter(tactic, BelleProvable(ProvableSig.startProof(entry.model.asInstanceOf[Formula]))) match {
      case BelleProvable(p, _) => p.subgoals.loneElement shouldBe "x^2+y^2=r, r>0 ==> [{x'=r*y,y'=-r*x&true&x^2+y^2=r}]x^2+y^2=r".asSequent
    }
  }}

  it should "FEATURE_REQUEST: return delayed substitution on unfinished dIRule when mixed with unconstified branches" taggedAs TodoTest in withMathematica { _ => withDatabase { db =>
    val entry = ArchiveParser.parser(
      """ArchiveEntry "Delayed Substitution from dIRule"
        |ProgramVariables Real x, y, r; End.
        |Problem x^2+y^2=r -> [{x'=r*y,y'=-r*x}]x^2+y^2=r End.
        |End.""".stripMargin).head

    val proofId = db.createProof(entry.problemContent)

    val interpreter = createInterpreter(proofId, db.db)
    val tactic = BelleParser(
      """implyR(1); cut("r>0"); <(
        |  dIRule(1); <(
        |    nil,
        |    unfold; QE
        |  ),
        |  nil
        |)""".stripMargin)
<<<<<<< HEAD
    the [SubstitutionClashException] thrownBy interpreter(tactic, BelleProvable.plain(ProvableSig.startProof(entry.model.asInstanceOf[Formula]))) should
      have message """Substitution clash:
                     |USubstOne{(r()~>r)}
                     |is not (all)-admissible
                     |for r
                     |when substituting in r()
                     |""".stripMargin
=======
    //@todo see Interpreter.applySubDerivation which returns subderivation verbatim without applying to parent (because
    // it can't until constification is backsubstituted)
    interpreter(tactic, BelleProvable(ProvableSig.startProof(entry.model.asInstanceOf[Formula]))) match {
      case p: BelleDelayedSubstProvable => p.p.subgoals should contain theSameElementsInOrderAs List()
    }
>>>>>>> 3610058f
  }}
}<|MERGE_RESOLUTION|>--- conflicted
+++ resolved
@@ -171,14 +171,8 @@
     val modelContent = "ProgramVariables. R x. End. Problem. x>0 -> x>0 End."
     val proofId = db.createProof(modelContent)
 
-<<<<<<< HEAD
-    val interpreter = registerInterpreter(SpoonFeedingInterpreter(proofId, -1, db.db.createProof, listener(db.db),
-      ExhaustiveSequentialInterpreter(_, throwWithDebugInfo = false)))
+    val interpreter = createInterpreter(proofId, db.db)
     interpreter(implyR(1) & (andR(1) | id), BelleProvable.plain(ProvableSig.startProof(ArchiveParser.parseAsFormula(modelContent))))
-=======
-    val interpreter = createInterpreter(proofId, db.db)
-    interpreter(implyR(1) & (andR(1) | id), BelleProvable(ProvableSig.startProof(ArchiveParser.parseAsFormula(modelContent))))
->>>>>>> 3610058f
 
     val tree = DbProofTree(db.db, proofId.toString)
     tree.nodes should have size 3
@@ -203,14 +197,8 @@
     val modelContent = "ProgramVariables. R x. End. Problem. x>0 -> x>0 End."
     val proofId = db.createProof(modelContent)
 
-<<<<<<< HEAD
-    val interpreter = registerInterpreter(SpoonFeedingInterpreter(proofId, -1, db.db.createProof, listener(db.db),
-      ExhaustiveSequentialInterpreter(_, throwWithDebugInfo = false)))
+    val interpreter = createInterpreter(proofId, db.db)
     interpreter(implyR(1) & (andR(1) | orR(1)), BelleProvable.plain(ProvableSig.startProof(ArchiveParser.parseAsFormula(modelContent))))
-=======
-    val interpreter = createInterpreter(proofId, db.db)
-    interpreter(implyR(1) & (andR(1) | orR(1)), BelleProvable(ProvableSig.startProof(ArchiveParser.parseAsFormula(modelContent))))
->>>>>>> 3610058f
 
     val tree = DbProofTree(db.db, proofId.toString)
     tree.nodes should have size 3
@@ -221,14 +209,8 @@
     val modelContent = "ProgramVariables. R x. End. Problem. x>=0 -> x>0 End."
     val proofId = db.createProof(modelContent)
 
-<<<<<<< HEAD
-    val interpreter = registerInterpreter(SpoonFeedingInterpreter(proofId, -1, db.db.createProof, listener(db.db),
-      ExhaustiveSequentialInterpreter(_, throwWithDebugInfo = false)))
+    val interpreter = createInterpreter(proofId, db.db)
     interpreter(implyR(1) & (prop & done | done), BelleProvable.plain(ProvableSig.startProof(ArchiveParser.parseAsFormula(modelContent))))
-=======
-    val interpreter = createInterpreter(proofId, db.db)
-    interpreter(implyR(1) & (prop & done | done), BelleProvable(ProvableSig.startProof(ArchiveParser.parseAsFormula(modelContent))))
->>>>>>> 3610058f
 
     val tree = DbProofTree(db.db, proofId.toString)
     tree.nodes should have size 3
@@ -900,14 +882,8 @@
     val modelContent = "ProgramVariables. R x. End. Problem. x>0&x>1&x>2 -> x>0 End."
     val proofId = db.createProof(modelContent)
 
-<<<<<<< HEAD
-    val interpreter = registerInterpreter(SpoonFeedingInterpreter(proofId, -1, db.db.createProof, listener(db.db),
-      ExhaustiveSequentialInterpreter(_, throwWithDebugInfo = false)))
+    val interpreter = createInterpreter(proofId, db.db)
     interpreter(implyR(1) & SaturateTactic(andL('L)), BelleProvable.plain(ProvableSig.startProof(ArchiveParser.parseAsFormula(modelContent))))
-=======
-    val interpreter = createInterpreter(proofId, db.db)
-    interpreter(implyR(1) & SaturateTactic(andL('L)), BelleProvable(ProvableSig.startProof(ArchiveParser.parseAsFormula(modelContent))))
->>>>>>> 3610058f
 
     val tree = DbProofTree(db.db, proofId.toString)
     tree.nodes should have size 4
@@ -936,14 +912,8 @@
     val modelContent = "ProgramVariables. R x. End. Problem. x>0 -> x>1 End."
     val proofId = db.createProof(modelContent)
 
-<<<<<<< HEAD
-    val interpreter = registerInterpreter(SpoonFeedingInterpreter(proofId, -1, db.db.createProof, listener(db.db),
-      ExhaustiveSequentialInterpreter(_, throwWithDebugInfo = false)))
+    val interpreter = createInterpreter(proofId, db.db)
     interpreter(SaturateTactic(nil), BelleProvable.plain(ProvableSig.startProof(ArchiveParser.parseAsFormula(modelContent))))
-=======
-    val interpreter = createInterpreter(proofId, db.db)
-    interpreter(SaturateTactic(nil), BelleProvable(ProvableSig.startProof(ArchiveParser.parseAsFormula(modelContent))))
->>>>>>> 3610058f
 
     val tree = DbProofTree(db.db, proofId.toString)
     tree.nodes should have size 2
@@ -961,14 +931,8 @@
     val modelContent = "ProgramVariables. R x. End. Problem. x>0 -> x>1 End."
     val proofId = db.createProof(modelContent)
 
-<<<<<<< HEAD
-    val interpreter = registerInterpreter(SpoonFeedingInterpreter(proofId, -1, db.db.createProof, listener(db.db),
-      ExhaustiveSequentialInterpreter(_, throwWithDebugInfo = false)))
+    val interpreter = createInterpreter(proofId, db.db)
     interpreter(SaturateTactic(Idioms.?(QE)), BelleProvable.plain(ProvableSig.startProof(ArchiveParser.parseAsFormula(modelContent))))
-=======
-    val interpreter = createInterpreter(proofId, db.db)
-    interpreter(SaturateTactic(Idioms.?(QE)), BelleProvable(ProvableSig.startProof(ArchiveParser.parseAsFormula(modelContent))))
->>>>>>> 3610058f
 
     val tree = DbProofTree(db.db, proofId.toString)
     tree.nodes should have size 3
@@ -990,14 +954,8 @@
     val modelContent = "ProgramVariables. R x. End. Problem. x>0&x>1&x>2&x>3 -> x>0 End."
     val proofId = db.createProof(modelContent)
 
-<<<<<<< HEAD
-    val interpreter = registerInterpreter(SpoonFeedingInterpreter(proofId, -1, db.db.createProof, listener(db.db),
-      ExhaustiveSequentialInterpreter(_, throwWithDebugInfo = false)))
+    val interpreter = createInterpreter(proofId, db.db)
     interpreter(implyR(1) & (andL('L)*2), BelleProvable.plain(ProvableSig.startProof(ArchiveParser.parseAsFormula(modelContent))))
-=======
-    val interpreter = createInterpreter(proofId, db.db)
-    interpreter(implyR(1) & (andL('L)*2), BelleProvable(ProvableSig.startProof(ArchiveParser.parseAsFormula(modelContent))))
->>>>>>> 3610058f
 
     val tree = DbProofTree(db.db, proofId.toString)
     tree.nodes should have size 4
@@ -1586,15 +1544,9 @@
     val problem = "x>=0 -> [{x'=1}]x>=0"
     val modelContent = s"ProgramVariables. R x. End. Problem. $problem End."
     val proofId = db.createProof(modelContent)
-<<<<<<< HEAD
-    val interpreter = registerInterpreter(SpoonFeedingInterpreter(proofId, -1, db.db.createProof, listener(db.db),
-      ExhaustiveSequentialInterpreter(_, throwWithDebugInfo = false), 1))
-    val res = interpreter(implyR('R) & diffInvariant("x>=old(x)".asFormula)(1), BelleProvable.plain(ProvableSig.startProof(problem.asFormula)))
-=======
     val interpreter = registerInterpreter(SpoonFeedingInterpreter(proofId, -1, db.db.createProof, Declaration(Map.empty), listener(db.db),
       ExhaustiveSequentialInterpreter(_, throwWithDebugInfo = false), 1, strict=true, convertPending=true))
-    val res = interpreter(implyR('R) & diffInvariant("x>=old(x)".asFormula)(1), BelleProvable(ProvableSig.startProof(problem.asFormula)))
->>>>>>> 3610058f
+    val res = interpreter(implyR('R) & diffInvariant("x>=old(x)".asFormula)(1), BelleProvable.plain(ProvableSig.startProof(problem.asFormula)))
 
     val tree = DbProofTree(db.db, proofId.toString)
     tree.tactic shouldBe BelleParser(
@@ -1760,15 +1712,9 @@
         |)""".stripMargin)
 
     val proofId2 = db.createProof(modelContent, "proof2")
-<<<<<<< HEAD
-    registerInterpreter(SpoonFeedingInterpreter(proofId2, -1, db.db.createProof, listener(db.db),
-      ExhaustiveSequentialInterpreter(_, throwWithDebugInfo = false), 1, strict=false))(
-      prop, BelleProvable.plain(ProvableSig.startProof(problem.asFormula)))
-=======
     registerInterpreter(SpoonFeedingInterpreter(proofId2, -1, db.db.createProof, Declaration(Map.empty), listener(db.db),
       ExhaustiveSequentialInterpreter(_, throwWithDebugInfo = false), 1, strict=false, convertPending=true))(
-      prop, BelleProvable(ProvableSig.startProof(problem.asFormula)))
->>>>>>> 3610058f
+      prop, BelleProvable.plain(ProvableSig.startProof(problem.asFormula)))
 
     DbProofTree(db.db, proofId2.toString).tactic shouldBe BelleParser(
       """implyR('R=="x>=0|!x < 0->x>=0");
@@ -1782,30 +1728,18 @@
     val problem = "x>=0 -> x>=0"
     val modelContent = s"ProgramVariables. R x. R y. End.\n\n Problem. $problem End."
     val proofId = db.createProof(modelContent, "proof1")
-<<<<<<< HEAD
-    val interpreter = registerInterpreter(SpoonFeedingInterpreter(proofId, -1, db.db.createProof, listener(db.db),
-      ExhaustiveSequentialInterpreter(_, throwWithDebugInfo = false), 1))
-    interpreter(prop, BelleProvable.plain(ProvableSig.startProof(problem.asFormula)))
-=======
     val interpreter = registerInterpreter(SpoonFeedingInterpreter(proofId, -1, db.db.createProof, Declaration(Map.empty), listener(db.db),
       ExhaustiveSequentialInterpreter(_, throwWithDebugInfo = false), 1, strict=true, convertPending=true))
-    interpreter(prop, BelleProvable(ProvableSig.startProof(problem.asFormula)))
->>>>>>> 3610058f
+    interpreter(prop, BelleProvable.plain(ProvableSig.startProof(problem.asFormula)))
 
     //@todo tactic extraction must be strict too (now removes nil)
     val tree = DbProofTree(db.db, proofId.toString)
     tree.tactic shouldBe BelleParser("implyR('R==\"x>=0->x>=0\"); closeId(-1,1)")
 
     val proofId2 = db.createProof(modelContent, "proof2")
-<<<<<<< HEAD
-    registerInterpreter(SpoonFeedingInterpreter(proofId2, -1, db.db.createProof, listener(db.db),
-      ExhaustiveSequentialInterpreter(_, throwWithDebugInfo = false), 2, strict=false))(
-      prop, BelleProvable.plain(ProvableSig.startProof(problem.asFormula)))
-=======
     registerInterpreter(SpoonFeedingInterpreter(proofId2, -1, db.db.createProof, Declaration(Map.empty), listener(db.db),
       ExhaustiveSequentialInterpreter(_, throwWithDebugInfo = false), 2, strict=false, convertPending=true))(
-      prop, BelleProvable(ProvableSig.startProof(problem.asFormula)))
->>>>>>> 3610058f
+      prop, BelleProvable.plain(ProvableSig.startProof(problem.asFormula)))
 
     DbProofTree(db.db, proofId2.toString).tactic shouldBe BelleParser("implyR('R==\"x>=0->x>=0\"); closeId(-1,1)")
   }}
@@ -1814,15 +1748,9 @@
     val problem = "x>=0 -> x>=0"
     val modelContent = s"ProgramVariables. R x. R y. End.\n\n Problem. $problem End."
     val proofId = db.createProof(modelContent, "proof1")
-<<<<<<< HEAD
-    val interpreter = registerInterpreter(SpoonFeedingInterpreter(proofId, -1, db.db.createProof, listener(db.db),
-      ExhaustiveSequentialInterpreter(_, throwWithDebugInfo = false), 1, strict=false))
-    interpreter(implyR(1) & id & onAll(nil), BelleProvable.plain(ProvableSig.startProof(problem.asFormula)))
-=======
     val interpreter = registerInterpreter(SpoonFeedingInterpreter(proofId, -1, db.db.createProof, Declaration(Map.empty), listener(db.db),
       ExhaustiveSequentialInterpreter(_, throwWithDebugInfo = false), 1, strict=false, convertPending=true))
-    interpreter(implyR(1) & id & onAll(nil), BelleProvable(ProvableSig.startProof(problem.asFormula)))
->>>>>>> 3610058f
+    interpreter(implyR(1) & id & onAll(nil), BelleProvable.plain(ProvableSig.startProof(problem.asFormula)))
     val tree = DbProofTree(db.db, proofId.toString)
     tree.tactic shouldBe BelleParser("implyR('R==\"x>=0->x>=0\"); id")
   }}
@@ -1831,15 +1759,9 @@
     val problem = "x>=0 -> x>=0"
     val modelContent = s"ProgramVariables. R x. R y. End.\n\n Problem. $problem End."
     val proofId = db.createProof(modelContent, "proof1")
-<<<<<<< HEAD
-    val interpreter = registerInterpreter(SpoonFeedingInterpreter(proofId, -1, db.db.createProof, listener(db.db),
-      ExhaustiveSequentialInterpreter(_, throwWithDebugInfo = false), 2, strict=false))
-    interpreter(master(), BelleProvable.plain(ProvableSig.startProof(problem.asFormula)))
-=======
     val interpreter = registerInterpreter(SpoonFeedingInterpreter(proofId, -1, db.db.createProof, Declaration(Map.empty), listener(db.db),
       ExhaustiveSequentialInterpreter(_, throwWithDebugInfo = false), 2, strict=false, convertPending=true))
-    interpreter(master(), BelleProvable(ProvableSig.startProof(problem.asFormula)))
->>>>>>> 3610058f
+    interpreter(master(), BelleProvable.plain(ProvableSig.startProof(problem.asFormula)))
 
     val tree = DbProofTree(db.db, proofId.toString)
     tree.tactic shouldBe BelleParser("implyR('R==\"x>=0->x>=0\"); closeId(-1,1)")
@@ -1849,17 +1771,10 @@
     val problem = "x>=0|!x<y -> x>=0"
     val modelContent = s"ProgramVariables. R x. R y. End.\n\n Problem. $problem End."
     val proofId = db.createProof(modelContent, "proof1")
-<<<<<<< HEAD
-    val interpreter = registerInterpreter(SpoonFeedingInterpreter(proofId, -1, db.db.createProof, listener(db.db),
-      ExhaustiveSequentialInterpreter(_, throwWithDebugInfo = false), 1, convertPending=false))
+    val interpreter = registerInterpreter(SpoonFeedingInterpreter(proofId, -1, db.db.createProof, Declaration(Map.empty), listener(db.db),
+      ExhaustiveSequentialInterpreter(_, throwWithDebugInfo = false), 1, strict=true, convertPending=false))
     interpreter(prop, BelleProvable.plain(ProvableSig.startProof(problem.asFormula))) match {
       case BelleProvable(p, l, _) =>
-=======
-    val interpreter = registerInterpreter(SpoonFeedingInterpreter(proofId, -1, db.db.createProof, Declaration(Map.empty), listener(db.db),
-      ExhaustiveSequentialInterpreter(_, throwWithDebugInfo = false), 1, strict=true, convertPending=false))
-    interpreter(prop, BelleProvable(ProvableSig.startProof(problem.asFormula))) match {
-      case BelleProvable(p, l) =>
->>>>>>> 3610058f
         p.subgoals should contain theSameElementsAs List("==> x>=0, x<y".asSequent)
         l.value should contain theSameElementsAs List("!x<y".asFormula.prettyString.asLabel)
     }
@@ -1873,15 +1788,9 @@
         |)""".stripMargin)
 
     val proofId2 = db.createProof(modelContent, "proof2")
-<<<<<<< HEAD
-    registerInterpreter(SpoonFeedingInterpreter(proofId2, -1, db.db.createProof, listener(db.db),
-      ExhaustiveSequentialInterpreter(_, throwWithDebugInfo = false), 1, convertPending=false, strict=false))(
-      prop, BelleProvable.plain(ProvableSig.startProof(problem.asFormula)))
-=======
     registerInterpreter(SpoonFeedingInterpreter(proofId2, -1, db.db.createProof, Declaration(Map.empty), listener(db.db),
       ExhaustiveSequentialInterpreter(_, throwWithDebugInfo = false), 1, strict=true, convertPending=false))(
-      prop, BelleProvable(ProvableSig.startProof(problem.asFormula)))
->>>>>>> 3610058f
+      prop, BelleProvable.plain(ProvableSig.startProof(problem.asFormula)))
     DbProofTree(db.db, proofId2.toString).tactic shouldBe BelleParser(
       """implyR('R=="x>=0|!x < y->x>=0");
         |orL('L=="x>=0|!x < y"); <(
@@ -1894,17 +1803,10 @@
     val problem = "x>=0|!x<y -> x>=0"
     val modelContent = s"ProgramVariables. R x. R y. End.\n\n Problem. $problem End."
     val proofId = db.createProof(modelContent, "proof1")
-<<<<<<< HEAD
-    val interpreter = registerInterpreter(SpoonFeedingInterpreter(proofId, -1, db.db.createProof, listener(db.db),
-      ExhaustiveSequentialInterpreter(_, throwWithDebugInfo = false), 2, convertPending=false))
+    val interpreter = registerInterpreter(SpoonFeedingInterpreter(proofId, -1, db.db.createProof, Declaration(Map.empty), listener(db.db),
+      ExhaustiveSequentialInterpreter(_, throwWithDebugInfo = false), 2, strict=true, convertPending=false))
     interpreter(prop, BelleProvable.plain(ProvableSig.startProof(problem.asFormula))) match {
       case BelleProvable(p, l, _) =>
-=======
-    val interpreter = registerInterpreter(SpoonFeedingInterpreter(proofId, -1, db.db.createProof, Declaration(Map.empty), listener(db.db),
-      ExhaustiveSequentialInterpreter(_, throwWithDebugInfo = false), 2, strict=true, convertPending=false))
-    interpreter(prop, BelleProvable(ProvableSig.startProof(problem.asFormula))) match {
-      case BelleProvable(p, l) =>
->>>>>>> 3610058f
         p.subgoals should contain theSameElementsAs List("==> x>=0, x<y".asSequent)
         l.value should contain theSameElementsAs List("!x<y".asFormula.prettyString.asLabel)
     }
@@ -1920,15 +1822,9 @@
         |)""".stripMargin)
 
     val proofId2 = db.createProof(modelContent, "proof2")
-<<<<<<< HEAD
-    registerInterpreter(SpoonFeedingInterpreter(proofId2, -1, db.db.createProof, listener(db.db),
-      ExhaustiveSequentialInterpreter(_, throwWithDebugInfo = false), 2, convertPending=false, strict=false))(
-      prop, BelleProvable.plain(ProvableSig.startProof(problem.asFormula)))
-=======
     registerInterpreter(SpoonFeedingInterpreter(proofId2, -1, db.db.createProof, Declaration(Map.empty), listener(db.db),
       ExhaustiveSequentialInterpreter(_, throwWithDebugInfo = false), 2, strict=false, convertPending=false))(
-      prop, BelleProvable(ProvableSig.startProof(problem.asFormula)))
->>>>>>> 3610058f
+      prop, BelleProvable.plain(ProvableSig.startProof(problem.asFormula)))
     DbProofTree(db.db, proofId2.toString).tactic shouldBe BelleParser(
       """implyR('R=="x>=0|!x < y->x>=0");
         |orLRule('L=="x>=0|!x < y"); <(
@@ -1941,15 +1837,9 @@
     val problem = "x>=0|x<y -> x>=0&x<y"
     val modelContent = s"ProgramVariables. R x. R y. End.\n\n Problem. $problem End."
     val proofId = db.createProof(modelContent, "proof")
-<<<<<<< HEAD
-    val interpreter = registerInterpreter(SpoonFeedingInterpreter(proofId, -1, db.db.createProof, listener(db.db),
-      ExhaustiveSequentialInterpreter(_, throwWithDebugInfo = false), 1, strict=false))
-    interpreter(prop, BelleProvable.plain(ProvableSig.startProof(problem.asFormula)))
-=======
     val interpreter = registerInterpreter(SpoonFeedingInterpreter(proofId, -1, db.db.createProof, Declaration(Map.empty), listener(db.db),
       ExhaustiveSequentialInterpreter(_, throwWithDebugInfo = false), 1, strict=false, convertPending=true))
-    interpreter(prop, BelleProvable(ProvableSig.startProof(problem.asFormula)))
->>>>>>> 3610058f
+    interpreter(prop, BelleProvable.plain(ProvableSig.startProof(problem.asFormula)))
 
     DbProofTree(db.db, proofId.toString).tactic shouldBe BelleParser(
       """implyR('R=="x>=0|x < y->x>=0&x < y");
@@ -1971,15 +1861,9 @@
     val problem = "x>=0 -> x>=2"
     val modelContent = s"ProgramVariables Real x; End.\n\n Problem $problem End."
     val proofId = db.createProof(modelContent, "proof")
-<<<<<<< HEAD
-    val interpreter = registerInterpreter(SpoonFeedingInterpreter(proofId, -1, db.db.createProof, listener(db.db),
-      ExhaustiveSequentialInterpreter(_, throwWithDebugInfo = true), 1, strict=false))
-    interpreter(master(), BelleProvable.plain(ProvableSig.startProof(problem.asFormula)))
-=======
     val interpreter = registerInterpreter(SpoonFeedingInterpreter(proofId, -1, db.db.createProof, Declaration(Map.empty), listener(db.db),
       ExhaustiveSequentialInterpreter(_, throwWithDebugInfo = true), 1, strict=false, convertPending=true))
-    interpreter(master(), BelleProvable(ProvableSig.startProof(problem.asFormula)))
->>>>>>> 3610058f
+    interpreter(master(), BelleProvable.plain(ProvableSig.startProof(problem.asFormula)))
 
     val tree = DbProofTree(db.db, proofId.toString)
     tree.openGoals.loneElement.goal shouldBe Some("==> false".asSequent)
@@ -1990,15 +1874,9 @@
     val (localProvable, step) = (ProvableSig.startProof(node.conclusion), node.maker.getOrElse("nil"))
     step shouldBe expectedStep
     val localProofId = db.createProof(localProvable)
-<<<<<<< HEAD
-    val innerInterpreter = registerInterpreter(SpoonFeedingInterpreter(localProofId, -1, db.createProof, listener(db),
-      ExhaustiveSequentialInterpreter(_, throwWithDebugInfo = false), depth, strict=false))
-    innerInterpreter(BelleParser(step), BelleProvable.plain(localProvable))
-=======
     val innerInterpreter = registerInterpreter(SpoonFeedingInterpreter(localProofId, -1, db.createProof, Declaration(Map.empty), listener(db),
       ExhaustiveSequentialInterpreter(_, throwWithDebugInfo = false), depth, strict=false, convertPending=true))
-    innerInterpreter(BelleParser(step), BelleProvable(localProvable))
->>>>>>> 3610058f
+    innerInterpreter(BelleParser(step), BelleProvable.plain(localProvable))
     val innerId = innerInterpreter.innerProofId.getOrElse(localProofId)
     (localProofId, DbProofTree(db, innerId.toString).tactic)
   }
@@ -2007,15 +1885,9 @@
     val problem = "x>=0|x<y -> x>=0&x<y"
     val modelContent = s"ProgramVariables. R x. R y. End.\n\n Problem. $problem End."
     val proofId = db.createProof(modelContent, "proof1")
-<<<<<<< HEAD
-    val interpreter = registerInterpreter(SpoonFeedingInterpreter(proofId, -1, db.db.createProof, listener(db.db),
-      ExhaustiveSequentialInterpreter(_, throwWithDebugInfo = false), strict=false))
-    interpreter(implyR(1) & prop, BelleProvable.plain(ProvableSig.startProof(problem.asFormula)))
-=======
     val interpreter = registerInterpreter(SpoonFeedingInterpreter(proofId, -1, db.db.createProof, Declaration(Map.empty), listener(db.db),
       ExhaustiveSequentialInterpreter(_, throwWithDebugInfo = false), 0, strict=false, convertPending=true))
-    interpreter(implyR(1) & prop, BelleProvable(ProvableSig.startProof(problem.asFormula)))
->>>>>>> 3610058f
+    interpreter(implyR(1) & prop, BelleProvable.plain(ProvableSig.startProof(problem.asFormula)))
 
     val tree = DbProofTree(db.db, proofId.toString).load()
     tree.locate("(2,0)") match {
@@ -2042,14 +1914,8 @@
     val provable = ProvableSig.startProof(problem.asFormula)
     val db = new InMemoryDB()
     val proofId = db.createProof(provable)
-<<<<<<< HEAD
-    val interpreter = registerInterpreter(SpoonFeedingInterpreter(proofId, -1, db.createProof, listener(db),
-      ExhaustiveSequentialInterpreter(_, throwWithDebugInfo = false)))
+    val interpreter = createInterpreter(proofId, db)
     interpreter(implyR(1) & prop, BelleProvable.plain(provable))
-=======
-    val interpreter = createInterpreter(proofId, db)
-    interpreter(implyR(1) & prop, BelleProvable(provable))
->>>>>>> 3610058f
 
     val tree = DbProofTree(db, proofId.toString).load()
     tree.locate("(1,0)") match {
@@ -2078,14 +1944,8 @@
     val provable = ProvableSig.startProof(problem.asFormula)
     val proofId = db.createProof(provable)
 
-<<<<<<< HEAD
-    val interpreter = registerInterpreter(SpoonFeedingInterpreter(proofId, -1, db.createProof, listener(db),
-      ExhaustiveSequentialInterpreter(_, throwWithDebugInfo = false)))
+    val interpreter = createInterpreter(proofId, db)
     interpreter(implyR(1) & orL(-1) & onAll(prop), BelleProvable.plain(provable))
-=======
-    val interpreter = createInterpreter(proofId, db)
-    interpreter(implyR(1) & orL(-1) & onAll(prop), BelleProvable(provable))
->>>>>>> 3610058f
 
     val tree = DbProofTree(db, proofId.toString).load()
     tree.locate("(3,0)") match {
@@ -2113,14 +1973,8 @@
     val problem = "x>=0 & y>=1 & z<=x+y & 3>2  -> [x:=x+y;]x>=z"
     val modelContent = s"ProgramVariables. R x. R y. R z. End.\n\n Problem. $problem End."
     val proofId = db.createProof(modelContent)
-<<<<<<< HEAD
-    val interpreter = registerInterpreter(SpoonFeedingInterpreter(proofId, -1, db.db.createProof, listener(db.db),
-      ExhaustiveSequentialInterpreter(_, throwWithDebugInfo = false)))
+    val interpreter = createInterpreter(proofId, db.db)
     interpreter(prop & unfoldProgramNormalize & QE, BelleProvable.plain(ProvableSig.startProof(problem.asFormula)))
-=======
-    val interpreter = createInterpreter(proofId, db.db)
-    interpreter(prop & unfoldProgramNormalize & QE, BelleProvable(ProvableSig.startProof(problem.asFormula)))
->>>>>>> 3610058f
 
     val tactic = db.extractTactic(proofId)
     tactic shouldBe BelleParser("prop ; unfold ; QE")
@@ -2158,14 +2012,8 @@
     val p = ProvableSig.startProof(problem.asFormula)
     implicit val db: DBAbstraction = new InMemoryDB()
     val proofId = db.createProof(p)
-<<<<<<< HEAD
-    val interpreter = registerInterpreter(SpoonFeedingInterpreter(proofId, -1, db.createProof, listener(db),
-      ExhaustiveSequentialInterpreter(_, throwWithDebugInfo = false)))
+    val interpreter = createInterpreter(proofId, db)
     interpreter(implyR(1) & diffInvariant("d>=0".asFormula)(1), BelleProvable.plain(p))
-=======
-    val interpreter = createInterpreter(proofId, db)
-    interpreter(implyR(1) & diffInvariant("d>=0".asFormula)(1), BelleProvable(p))
->>>>>>> 3610058f
 
     val tree = DbProofTree(db, proofId.toString)
     tree.locate("(1,0)") match {
@@ -2216,14 +2064,8 @@
     val p = ProvableSig.startProof(problem)
     implicit val db: DBAbstraction = new InMemoryDB()
     val proofId = db.createProof(p)
-<<<<<<< HEAD
-    val interpreter = registerInterpreter(SpoonFeedingInterpreter(proofId, -1, db.createProof, listener(db),
-      ExhaustiveSequentialInterpreter(_, throwWithDebugInfo = false)))
+    val interpreter = createInterpreter(proofId, db)
     interpreter(implyR(1) & DifferentialEquationCalculus.dIX(1), BelleProvable.plain(p))
-=======
-    val interpreter = createInterpreter(proofId, db)
-    interpreter(implyR(1) & DifferentialEquationCalculus.dIX(1), BelleProvable(p))
->>>>>>> 3610058f
 
     val tree = DbProofTree(db, proofId.toString)
     tree.locate("(1,0)") match {
@@ -2252,14 +2094,8 @@
     val p = ProvableSig.startProof(problem)
     implicit val db: DBAbstraction = new InMemoryDB()
     val proofId = db.createProof(p)
-<<<<<<< HEAD
-    val interpreter = registerInterpreter(SpoonFeedingInterpreter(proofId, -1, db.createProof, listener(db),
-      ExhaustiveSequentialInterpreter(_, throwWithDebugInfo = false)))
+    val interpreter = createInterpreter(proofId, db)
     interpreter(implyR(1) & DifferentialEquationCalculus.dIX(1), BelleProvable.plain(p))
-=======
-    val interpreter = createInterpreter(proofId, db)
-    interpreter(implyR(1) & DifferentialEquationCalculus.dIX(1), BelleProvable(p))
->>>>>>> 3610058f
 
     val tree = DbProofTree(db, proofId.toString)
     tree.locate("(1,0)") match {
@@ -2288,14 +2124,8 @@
     val p = ProvableSig.startProof(problem)
     implicit val db: DBAbstraction = new InMemoryDB()
     val proofId = db.createProof(p)
-<<<<<<< HEAD
-    val interpreter = registerInterpreter(SpoonFeedingInterpreter(proofId, -1, db.createProof, listener(db),
-      ExhaustiveSequentialInterpreter(_, throwWithDebugInfo = false)))
+    val interpreter = createInterpreter(proofId, db)
     interpreter(implyR(1) & DifferentialEquationCalculus.dIX(1), BelleProvable.plain(p))
-=======
-    val interpreter = createInterpreter(proofId, db)
-    interpreter(implyR(1) & DifferentialEquationCalculus.dIX(1), BelleProvable(p))
->>>>>>> 3610058f
 
     val tree = DbProofTree(db, proofId.toString)
     tree.locate("(1,0)") match {
@@ -2324,15 +2154,9 @@
     implicit val db: DBAbstraction = new InMemoryDB()
     val proofId = db.createProof(p)
 
-<<<<<<< HEAD
-    val interpreter = registerInterpreter(SpoonFeedingInterpreter(proofId, -1, db.createProof, listener(db),
-      ExhaustiveSequentialInterpreter(_, throwWithDebugInfo = false), 1, strict = false))
-    interpreter(DifferentialEquationCalculus.dIX(1), BelleProvable.plain(p))
-=======
     val interpreter = registerInterpreter(SpoonFeedingInterpreter(proofId, -1, db.createProof, Declaration(Map.empty), listener(db),
       ExhaustiveSequentialInterpreter(_, throwWithDebugInfo = false), 1, strict=false, convertPending=true))
-    interpreter(DifferentialEquationCalculus.dIX(1), BelleProvable(p))
->>>>>>> 3610058f
+    interpreter(DifferentialEquationCalculus.dIX(1), BelleProvable.plain(p))
 
     val innerId = interpreter.innerProofId.getOrElse(proofId)
     val tree = DbProofTree(db, innerId.toString)
@@ -2359,15 +2183,9 @@
     implicit val db: DBAbstraction = new InMemoryDB()
     val proofId = db.createProof(p)
 
-<<<<<<< HEAD
-    val interpreter = registerInterpreter(SpoonFeedingInterpreter(proofId, -1, db.createProof, listener(db),
-      ExhaustiveSequentialInterpreter(_, throwWithDebugInfo = false), 1, strict = false))
-    interpreter(DifferentialEquationCalculus.dIX(1), BelleProvable.plain(p))
-=======
     val interpreter = registerInterpreter(SpoonFeedingInterpreter(proofId, -1, db.createProof, Declaration(Map.empty), listener(db),
       ExhaustiveSequentialInterpreter(_, throwWithDebugInfo = false), 1, strict=false, convertPending=true))
-    interpreter(DifferentialEquationCalculus.dIX(1), BelleProvable(p))
->>>>>>> 3610058f
+    interpreter(DifferentialEquationCalculus.dIX(1), BelleProvable.plain(p))
 
     val innerId = interpreter.innerProofId.getOrElse(proofId)
     val tactic = DbProofTree(db, innerId.toString).tactic
@@ -2399,15 +2217,9 @@
 
     implicit val db: DBAbstraction = new InMemoryDB()
     val proofId = db.createProof(p)
-<<<<<<< HEAD
-    val interpreter = registerInterpreter(SpoonFeedingInterpreter(proofId, -1, db.createProof, listener(db),
-      ExhaustiveSequentialInterpreter(_, throwWithDebugInfo = false), 2, strict=false))
-    interpreter(tactic, BelleProvable.plain(p))
-=======
     val interpreter = registerInterpreter(SpoonFeedingInterpreter(proofId, -1, db.createProof, Declaration(Map.empty), listener(db),
       ExhaustiveSequentialInterpreter(_, throwWithDebugInfo = false), 2, strict=false, convertPending=true))
-    interpreter(tactic, BelleProvable(p))
->>>>>>> 3610058f
+    interpreter(tactic, BelleProvable.plain(p))
     DbProofTree(db, proofId.toString).tactic shouldBe BelleParser("""implyR('R=="x=1&y=2->x=3"); andL('L=="x=1&y=2"); pending("done")""")
   }}
 
@@ -2417,15 +2229,9 @@
     val p = ProvableSig.startProof(problem)
     val proofId = db.createProof(modelFile, "model1")
     val tactic = BelleParser("""pending("implyR(1) ; id")""")
-<<<<<<< HEAD
-    val interpreter = registerInterpreter(SpoonFeedingInterpreter(proofId, -1, db.db.createProof, listener(db.db),
-      ExhaustiveSequentialInterpreter(_, throwWithDebugInfo = false), 2, strict=false))
-    interpreter(tactic, BelleProvable.plain(p))
-=======
     val interpreter = registerInterpreter(SpoonFeedingInterpreter(proofId, -1, db.db.createProof, Declaration(Map.empty), listener(db.db),
       ExhaustiveSequentialInterpreter(_, throwWithDebugInfo = false), 2, strict=false, convertPending=true))
-    interpreter(tactic, BelleProvable(p))
->>>>>>> 3610058f
+    interpreter(tactic, BelleProvable.plain(p))
     db.extractTactic(proofId) shouldBe BelleParser("implyR('R==\"x>0->x>0\"); id")
   }}
 
@@ -2435,15 +2241,9 @@
     val p = ProvableSig.startProof(problem)
     val proofId = db.createProof(modelFile, "model1")
     val tactic = BelleParser("""pending("implyR(1) ; andR(1)")""")
-<<<<<<< HEAD
-    val interpreter = registerInterpreter(SpoonFeedingInterpreter(proofId, -1, db.db.createProof, listener(db.db),
-      ExhaustiveSequentialInterpreter(_, throwWithDebugInfo = false), 2, strict=false))
-    interpreter(tactic, BelleProvable.plain(p))
-=======
     val interpreter = registerInterpreter(SpoonFeedingInterpreter(proofId, -1, db.db.createProof, Declaration(Map.empty), listener(db.db),
       ExhaustiveSequentialInterpreter(_, throwWithDebugInfo = false), 2, strict=false, convertPending=true))
-    interpreter(tactic, BelleProvable(p))
->>>>>>> 3610058f
+    interpreter(tactic, BelleProvable.plain(p))
     db.extractTactic(proofId) shouldBe BelleParser("""implyR('R=="x>0->x>0"); pending("andR(1)")""")
   }}
 
@@ -2553,8 +2353,8 @@
         |  ),
         |  ODE(1)
         |)""".stripMargin)
-    interpreter(tactic, BelleProvable(ProvableSig.startProof(entry.model.asInstanceOf[Formula]))) match {
-      case BelleProvable(p, _) =>
+    interpreter(tactic, BelleProvable.plain(ProvableSig.startProof(entry.model.asInstanceOf[Formula]))) match {
+      case BelleProvable(p, _, _) =>
         p.subgoals should contain theSameElementsInOrderAs List(
           "x^2+y^2=r, r>0, r>1 ==> [{x'=r*y,y'=-r*x&true&x^2+y^2=r}]x^2+y^2=r".asSequent,
           "x^2+y^2=r, r>0 ==> [{x'=r*y,y'=-r*x&true&x^2+y^2=r}]x^2+y^2=r, r>1".asSequent
@@ -2606,8 +2406,8 @@
         |  ),
         |  expandAllDefs; ODE(1)
         |)""".stripMargin, defs=entry.defs, expandAll=false)
-    interpreter(tactic, BelleProvable(ProvableSig.startProof(entry.model.asInstanceOf[Formula]))) match {
-      case BelleProvable(p, _) => p.subgoals.loneElement shouldBe "x^2+y^2=r, r>0 ==> [{x'=r*y,y'=-r*x&true&x^2+y^2=r}]x^2+y^2=r".asSequent
+    interpreter(tactic, BelleProvable.plain(ProvableSig.startProof(entry.model.asInstanceOf[Formula]))) match {
+      case BelleProvable(p, _, _) => p.subgoals.loneElement shouldBe "x^2+y^2=r, r>0 ==> [{x'=r*y,y'=-r*x&true&x^2+y^2=r}]x^2+y^2=r".asSequent
     }
   }}
 
@@ -2629,20 +2429,10 @@
         |  ),
         |  nil
         |)""".stripMargin)
-<<<<<<< HEAD
-    the [SubstitutionClashException] thrownBy interpreter(tactic, BelleProvable.plain(ProvableSig.startProof(entry.model.asInstanceOf[Formula]))) should
-      have message """Substitution clash:
-                     |USubstOne{(r()~>r)}
-                     |is not (all)-admissible
-                     |for r
-                     |when substituting in r()
-                     |""".stripMargin
-=======
     //@todo see Interpreter.applySubDerivation which returns subderivation verbatim without applying to parent (because
     // it can't until constification is backsubstituted)
-    interpreter(tactic, BelleProvable(ProvableSig.startProof(entry.model.asInstanceOf[Formula]))) match {
+    interpreter(tactic, BelleProvable.plain(ProvableSig.startProof(entry.model.asInstanceOf[Formula]))) match {
       case p: BelleDelayedSubstProvable => p.p.subgoals should contain theSameElementsInOrderAs List()
     }
->>>>>>> 3610058f
   }}
 }