--- conflicted
+++ resolved
@@ -1,26 +1,11 @@
 import edu.cmu.cs.ls.keymaerax.bellerophon._
 import edu.cmu.cs.ls.keymaerax.btactics.{PropositionalTactics, ToolTactics}
 import edu.cmu.cs.ls.keymaerax.btactics.TactixLibrary._
-<<<<<<< HEAD
-=======
 import edu.cmu.cs.ls.keymaerax.btactics.DebuggingTactics.print
->>>>>>> 65265d6a
 import edu.cmu.cs.ls.keymaerax.parser.StringConverter._
 import edu.cmu.cs.ls.keymaerax.core.{Formula, QETool}
 
 import scala.language.postfixOps
-
-<<<<<<< HEAD
-class PassiveSafetyAbsTacticGenerator extends (() => BelleExpr) {
-
-  def apply() = {
-
-    val invariant = """v >= 0
-                      | & dx^2+dy^2 = 1
-                      | & r != 0
-                      | & (v = 0 | abs(x-xo) > v^2 / (2*B) + V*(v/B)
-                      |          | abs(y-yo) > v^2 / (2*B) + V*(v/B))""".stripMargin.asFormula
-=======
 
 class PassiveSafetyAbsTacticGenerator extends (() => BelleExpr) {
 
@@ -30,7 +15,6 @@
                       | & r != 0
                       | & (v = 0 | abs(x-xo) > v^2 / (2*B) + V()*(v/B)
                       |          | abs(y-yo) > v^2 / (2*B) + V()*(v/B))""".stripMargin.asFormula
->>>>>>> 65265d6a
 
     def di(a: String): DependentPositionTactic = diffInvariant(
       "t>=0".asFormula,
@@ -38,35 +22,16 @@
       s"v = old(v) + $a*t".asFormula,
       s"-t * (v - $a/2*t) <= x - old(x) & x - old(x) <= t * (v - $a/2*t)".asFormula,
       s"-t * (v - $a/2*t) <= y - old(y) & y - old(y) <= t * (v - $a/2*t)".asFormula,
-<<<<<<< HEAD
-      "-t * V <= xo - old(xo) & xo - old(xo) <= t * V".asFormula,
-      "-t * V <= yo - old(yo) & yo - old(yo) <= t * V".asFormula)
-
-    val dw: BelleExpr = exhaustiveEqR2L(hide=true)('Llast)*5 /* 5 old(...) in DI */ & andL('_)*@TheType() &
-      debug("Before diffWeaken") & diffWeaken(1) & debug("After diffWeaken")
-=======
       "-t * V() <= xo - old(xo) & xo - old(xo) <= t * V()".asFormula,
       "-t * V() <= yo - old(yo) & yo - old(yo) <= t * V()".asFormula)
 
     val dw: BelleExpr = exhaustiveEqR2L(hide=true)('Llast)*5 /* 5 old(...) in DI */ & andL('_)*@TheType() &
       print("Before diffWeaken") & diffWeaken(1) & print("After diffWeaken")
->>>>>>> 65265d6a
 
     val hideIrrelevantAssumptions: BelleExpr =
       OnAll(
         hideL(Find.FindL(0, Some("dx^2+dy^2=1".asFormula))) &
           hideL(Find.FindL(0, Some("r!=0".asFormula))) &
-<<<<<<< HEAD
-          hideL(Find.FindL(0, Some("dxo^2+dyo^2<=V^2".asFormula))) partial)
-
-    val brakeStoppedArith: BelleExpr =
-      hideIrrelevantAssumptions <(
-        hideR(3, "abs(y-yo)>v^2/(2*B)+V*(v/B)".asFormula) & hideR(2, "abs(x-xo)>v^2/(2*B)+V*(v/B)".asFormula) & QE,
-        hideR(3, "abs(y-yo)>v^2/(2*B)+V*(v/B)".asFormula) & QE,
-        hideR(2, "abs(x-xo)>v^2/(2*B)+V*(v/B)".asFormula) & QE)
-
-    def accArithTactic(fml: Formula): BelleExpr = implyR(1) & andL('_)*@TheType() & cutL(fml)(AntePosition(5).top) <(
-=======
           hideL(Find.FindL(0, Some("dxo^2+dyo^2<=V()^2".asFormula))) partial)
 
     val brakeStoppedArith: BelleExpr =
@@ -76,7 +41,6 @@
         hideR(2, "abs(x-xo)>v^2/(2*B)+V()*(v/B)".asFormula) & QE)
 
     def accArithTactic(fml: Formula): BelleExpr = implyR(1) & andL('_)*@TheType() & cutL(fml)(AntePosition.base0(4).top) <(
->>>>>>> 65265d6a
       hideL(-15) & hideL(-4) & abs(1, 0::Nil) & abs(-4, 0::Nil) & orL(-16) & OnAll(orL(-15) partial) &
         OnAll(andL('_)*@TheType() partial) & OnAll(exhaustiveEqL2R(hide=true)('L)*@TheType() partial) <(
         hideL(-11) & hideL(-8) & QE,
@@ -85,37 +49,6 @@
         hideL(-10) & hideL(-9) & QE
         ),
       hideR(1) & (-12 to -6).map(hideL(_)).reduce[BelleExpr](_&_) & implyR(1) & abs(1, 0::Nil) & hideL(-10) & QE
-<<<<<<< HEAD
-      ) & debug("Proved acc arithmetic: " + fml)
-
-    val accArithX = "A>=0 & B>0 & V>=0 & ep>0 & abs(x_0-xo_0)>v_0^2/(2*B)+V*v_0/B+(A/B+1)*(A/2*ep^2+ep*(v_0+V)) & v_0>=0 & -B<=a & a<=A & -t*V<=xo-xo_0 & xo-xo_0<=t*V & v=v_0+a*t & -t*(v-a/2*t)<=x-x_0 & x-x_0<=t*(v-a/2*t) & t>=0 & t<=ep & v>=0 -> abs(x-xo)>v^2/(2*B)+V*(v/B)".asFormula
-    val accArithXLemma = proveBy(accArithX, accArithTactic("abs(x_0-xo_0)>v_0^2/(2*B)+V*v_0/B+(A/B+1)*(A/2*t^2+t*(v_0+V))".asFormula))
-
-    val accArithY = "A>=0 & B>0 & V>=0 & ep>0 & abs(y_0-yo_0)>v_0^2/(2*B)+V*v_0/B+(A/B+1)*(A/2*ep^2+ep*(v_0+V)) & v_0>=0 & -B<=a & a<=A & -t*V<=yo-yo_0 & yo-yo_0<=t*V & -t*(v-a/2*t)<=y-y_0 & y-y_0<=t*(v-a/2*t) & v=v_0+a*t & t>=0 & t<=ep & v>=0 -> abs(y-yo)>v^2/(2*B)+V*(v/B)".asFormula
-    val accArithYLemma = proveBy(accArithY, accArithTactic("abs(y_0-yo_0)>v_0^2/(2*B)+V*v_0/B+(A/B+1)*(A/2*t^2+t*(v_0+V))".asFormula))
-
-    implyR('_) & andL('_)*@TheType() & loop(invariant)('R) <(
-      /* base case */ QE & debug("Base case done"),
-      /* use case */ QE & debug("Use case done"),
-      /* induction step */ chase(1) & allR(1)*2 & implyR(1) & andR(1) <(
-      debug("Braking branch") & allR(1) & implyR(1) & di("-B")(1) & dw & prop & brakeStoppedArith & debug("Braking branch done"),
-      andR(1) <(
-        debug("Stopped branch") & implyR(1) & allR(1) & implyR(1) & allR(1) & implyR(1) & di("0")(1) & dw & prop & brakeStoppedArith & debug("Stopped branch done"),
-        debug("Acceleration branch") & (allR(1) & implyR(1))*3 & allR(1)*2 & implyR(1) & allR(1) & implyR(1) &
-          andL('_)*@TheType() & hideL(Find.FindL(0, Some("v=0|abs(x-xo_0)>v^2/(2*B)+V*(v/B)|abs(y-yo_0)>v^2/(2*B)+V*(v/B)".asFormula))) &
-          di("a")(1) & dw & prop & hideIrrelevantAssumptions <(
-          hideR(3, "abs(y-yo)>v^2/(2*B)+V*(v/B)".asFormula) & hideR(1, "v=0".asFormula) &
-            hideL(-15, "y-y_0<=t*(v-a/2*t)".asFormula) & hideL(-14, "-t*(v-a/2*t)<=y-y_0".asFormula) &
-            hideL(-11, "yo-yo_0<=t*V".asFormula) & hideL(-10, "-t*V<=yo-yo_0".asFormula) &
-            hideL(-9, "r_0!=0".asFormula) & PropositionalTactics.toSingleFormula & by(accArithXLemma),
-          hideR(2, "abs(x-xo)>v^2/(2*B)+V*(v/B)".asFormula) & hideR(1, "v=0".asFormula) &
-            hideL(-18, "x-x_0<=t*(v-a/2*t)".asFormula) & hideL(-17, "-t*(v-a/2*t)<=x-x_0".asFormula) &
-            hideL(-13, "xo-xo_0<=t*V".asFormula) & hideL(-12, "-t*V<=xo-xo_0".asFormula) &
-            hideL(-9, "r_0!=0".asFormula) & PropositionalTactics.toSingleFormula & by(accArithYLemma)) & debug("Acceleration branch done")
-        )
-      ) & debug("Induction step done")
-      ) & debug("Proof done")
-=======
       ) & print("Proved acc arithmetic: " + fml)
 
     val accArithX = "A>=0 & B>0 & V()>=0 & ep>0 & abs(x_0-xo_0)>v_0^2/(2*B)+V()*v_0/B+(A/B+1)*(A/2*ep^2+ep*(v_0+V())) & v_0>=0 & -B<=a & a<=A & -t*V()<=xo-xo_0 & xo-xo_0<=t*V() & v=v_0+a*t & -t*(v-a/2*t)<=x-x_0 & x-x_0<=t*(v-a/2*t) & t>=0 & t<=ep & v>=0 -> abs(x-xo)>v^2/(2*B)+V()*(v/B)".asFormula
@@ -145,6 +78,5 @@
         )
       ) & print("Induction step done")
       ) & print("Proof done")
->>>>>>> 65265d6a
   }
 }