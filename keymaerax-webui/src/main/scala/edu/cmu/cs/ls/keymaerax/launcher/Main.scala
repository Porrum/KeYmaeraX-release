--- conflicted
+++ resolved
@@ -384,11 +384,7 @@
         }
         else {
           //lock file exists but port isn't bound, so another instance of KeYmaera X probably *just* started. Don't even bother with a GUI message -- the user probably double-launched on accident.
-<<<<<<< HEAD
-          launcherLog("ERROR: Another instance of KeYmaera X obtained a lock less than 30 seconds ago.\nIf the problem persists, kill all running versions of KeYmaera X\nand delete ~/.keymaerax/lock if it exists.")
-=======
-          launcherLog(s"ERROR: Another instance of KeYmaera X just obtained a lock.\nIf the problem persists, kill all running versions of KeYmaera X and delete the following file if it exists:\n  ${lockFile}")
->>>>>>> d3c09098
+          launcherLog(s"ERROR: Another instance of KeYmaera X just obtained a lock.\nIf the problem persists, kill all running versions of KeYmaera X and delete the following file if it exists:\n  ${lockFile.getAbsolutePath}")
           lockObtained = false
           SystemWebBrowser(s"http://127.0.0.1:${keymaeraxPort()}/")
           System.exit(-1)
