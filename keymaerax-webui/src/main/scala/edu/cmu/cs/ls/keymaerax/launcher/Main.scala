--- conflicted
+++ resolved
@@ -59,34 +59,10 @@
       IS_RELAUNCH_PROCESS = true
       val java: String = javaLocation
       val keymaeraxjar: String = jarLocation
-<<<<<<< HEAD
-
-      val javaVersion = System.getProperty("java.version")
-      val javaMajor :: javaMinor :: updateVersion :: Nil = try {
-        val javaMajorMinor :: legacyUpdateVersion :: Nil =
-          if (javaVersion.contains("_")) javaVersion.split("_").toList
-          else javaVersion :: "-1" :: Nil
-        val _ :: javaMajor :: javaMinor :: updateVersion :: Nil = {
-          val majorMinor = javaMajorMinor.split("\\.").toList
-          if (majorMinor.length == 1) "1" +: majorMinor :+ "0" :+ legacyUpdateVersion
-          else if (majorMinor.length == 2) majorMinor :+ "0" :+ legacyUpdateVersion
-          else if (Integer.parseInt(majorMinor.head) >= 9) "1" +: majorMinor //@note Java 9 onwards are of the shape 9.0.2
-          else majorMinor.take(3) :+ legacyUpdateVersion
-        }
-        Integer.parseInt(javaMajor) :: Integer.parseInt(javaMinor) :: Integer.parseInt(updateVersion) :: Nil
-      } catch  {
-        case _: Throwable =>
-          println(s"Unexpected Java version format $javaVersion. KeYmaera X requires at least Java version 1.8.0_111. If you experience problems, please double-check the Java version and restart KeYmaera X with the appropriate version.")
-          -1 :: -1 :: -1 :: Nil
-      }
-
-      if (javaMajor >= 0 && javaMajor < 8 || (javaMajor == 8 && javaMinor == 0 && updateVersion < 111)) {
-        println(s"KeYmaera X requires at least Java version 1.8.0_111, but was started with $javaVersion. Please update Java and restart KeYmaera X.")
-=======
+
       val javaVersionCompatibility = javaVersion
       if (javaVersionCompatibility._1 == Some(false)) {
           exitWith("KeYmaera X requires at least Java Virtual Machine version 1.8.0_111. It was started with " + javaVersionCompatibility._2 + ". Please install compatible Java and restart KeYmaera X.")
->>>>>>> 9c7930c7
       } else {
         if (javaVersionCompatibility._1 == None) {
           println("WARNING: Unexpected Java Version not known to be compatible: " + javaVersionCompatibility._2)
