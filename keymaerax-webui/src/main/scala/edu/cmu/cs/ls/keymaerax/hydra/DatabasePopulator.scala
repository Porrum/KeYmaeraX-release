package edu.cmu.cs.ls.keymaerax.hydra

import java.util.Calendar
import edu.cmu.cs.ls.keymaerax.Logging
import edu.cmu.cs.ls.keymaerax.bellerophon.parser.BelleParser
import edu.cmu.cs.ls.keymaerax.bellerophon._
import edu.cmu.cs.ls.keymaerax.pt.ProvableSig
import edu.cmu.cs.ls.keymaerax.parser.{ArchiveParser, Declaration, ParsedArchiveEntry}
import edu.cmu.cs.ls.keymaerax.tacticsinterface.TraceRecordingListener
import spray.json._
import spray.json.DefaultJsonProtocol._

import scala.annotation.tailrec
import scala.collection.immutable._

/**
  * Populates the database from a JSON collection of models and tactics.
  * @author Stefan Mitsch
  */
object DatabasePopulator extends Logging {

  //@todo publish the tutorials and case studies somewhere on the web page, add Web UI functionality to explore tutorials
  // and case studies and import into the database

  private val GITHUB_PROJECTS_RAW_PATH = "https://raw.githubusercontent.com/LS-Lab/KeYmaeraX-projects/master"

  case class TutorialEntry(name: String, model: String, description: Option[String], title: Option[String],
                           link: Option[String], tactic: List[(String, String, Boolean)], kind: String = "Unknown")

  /** Succeeded imports: model name and created Id, failed: model name. */
  case class ImportResult(succeeded: List[(String, Int)], failed: List[String])

  /** Imports an archive from URL. Optionally proves the models when tactics are present. */
  def importKya(db: DBAbstraction, user: String, url: String, prove: Boolean, exclude: List[ModelPOJO]): ImportResult = {
    val result = readKyx(url)
      .filterNot(e => exclude.exists(_.name == e.name))
      .map(DatabasePopulator.importModel(db, user, prove = false))
    ImportResult(result.flatMap(_.left.toOption), result.flatMap(_.right.toOption))
  }

  /** Reads a .kyx archive from the URL `url` as tutorial entries (i.e., one tactic per entry). */
  def readKyx(url: String): List[TutorialEntry] = {
    val entries = url.split('#').toList match {
      case contentUrl :: Nil => ArchiveParser.parse(loadResource(contentUrl))
      case contentUrl :: entryName :: Nil =>
        ArchiveParser.getEntry(entryName, loadResource(contentUrl)).
          getOrElse(throw new IllegalArgumentException("Unknown archive entry " + entryName)) :: Nil
      case _ => throw new IllegalArgumentException("Entry URLs are allowed to contain at most 1 '#', but got " + url)
    }
    entries.map(toTutorialEntry)
  }

  /** Converts a parsed archive entry into a tutorial entry as expected by this importer. */
  def toTutorialEntry(entry: ParsedArchiveEntry): TutorialEntry = {
    TutorialEntry(entry.name, entry.fileContent, entry.info.get("Description"), entry.info.get("Title"),
      entry.info.get("Link"), entry.tactics.map({ case (tname, tacticContent, _) => (tname, tacticContent, true) }),
      entry.kind)
  }

  /** Reads tutorial entries from the specified URL. */
  def readTutorialEntries(url: String): List[TutorialEntry] = {
    val json = loadResource(url)
    val modelRepo = json.parseJson.asJsObject
    val entries: JsArray = modelRepo.fields("entries").asInstanceOf[JsArray]
    entries.elements.map(_.asJsObject)
      .map(e => TutorialEntry(
        e.fields("name").asInstanceOf[JsString].value,
        loadResource(e.fields("model").asInstanceOf[JsString].value),
        getOptionalField(e, "description", _.convertTo[String]),
        getOptionalField(e, "title", _.convertTo[String]),
        getOptionalField(e, "link", _.convertTo[String]),
        getOptionalField[String](e, "tactic", v=>loadResource(v.convertTo[String])).map(
          t => ("", t, getOptionalField(e, "proves", _.convertTo[Boolean]).getOrElse(true))).toList))
      .toList
  }

  /** Gets the value of an optional field in object `o`. */
  private def getOptionalField[A](o: JsObject, fieldName: String, converter: JsValue => A): Option[A] = {
    if (o.fields.contains(fieldName)) Some(converter(o.fields(fieldName)))
    else None
  }

  /** Loads the specified resource, either from the JAR if URL starts with 'classpath:' or from the URL. */
  @tailrec
  def loadResource(url: String): String =
    if (url.startsWith("classpath:")) {
      val resource = getClass.getResourceAsStream(url.substring("classpath:".length))
      if (resource != null) io.Source.fromInputStream(resource, "ISO-8859-1").mkString
      else if (url.startsWith("classpath:/keymaerax-projects")) loadResource(GITHUB_PROJECTS_RAW_PATH + url.substring("classpath:/keymaerax-projects".length))
      else throw new Exception(s"Example '$url' neither included in build nor available in projects repository")
    } else if (url.startsWith("file://")) {
      resource.managed(io.Source.fromFile(url.stripPrefix("file://"), "ISO-8859-1")).apply(_.mkString)
    } else {
        resource.managed(io.Source.fromURL(url, "ISO-8859-1")).apply(_.mkString)
    }

  /** Imports a model with info into the database; optionally records a proof obtained using `tactic`.
    * Returns Left(modelName, ID) on success, Right(modelName) on failure */
  def importModel(db: DBAbstraction, user: String, prove: Boolean)(entry: TutorialEntry): Either[(String, Int), String] = {
    val now = Calendar.getInstance()

    def doImport(entry: TutorialEntry): Either[(String, Int), String] = {
      logger.info("Importing model " + entry.name + "...")
      val result = db.createModel(user, entry.name, entry.model, now.getTime.toString, entry.description,
        entry.link, entry.title, entry.tactic.headOption.map(_._2)) match {
        case Some(modelId) =>
          entry.tactic.foreach({ case (tname, ttext, _) =>
            logger.info("Importing proof...")
            val proofId = db.createProofForModel(modelId, tname, "Proof from archive", now.getTime.toString, Some(ttext))
            if (prove) executeTactic(db, entry.model, proofId, ttext)
            logger.info("...done")
          })
          Left(entry.name -> modelId)
        case None => Right(entry.name)
      }
      logger.info("...done")
      result
    }

    db.getModelList(user).find(_.name == entry.name) match {
      case Some(e) =>
        if (backupPriorModel(db, user, e, entry)) doImport(entry)
        else Left(e.name -> e.modelId)
      case None => doImport(entry)
    }
  }

  /** Creates a backup if a different model with the same name as `entry` already exists in the database. Returns false
    * if the entry already exists verbatim in the database, true otherwise. */
  private def backupPriorModel(db: DBAbstraction, user: String, oldEntry: ModelPOJO, newEntry: TutorialEntry): Boolean = {
    val backupName = db.getUniqueModelName(user, newEntry.name)
    val oldContent :: Nil = ArchiveParser.parse(oldEntry.keyFile, parseTactics=false)
    val newContent :: Nil = ArchiveParser.parse(newEntry.model, parseTactics=false)
    // update only on change
    if (oldContent.defs.exhaustiveSubst(oldContent.model) != newContent.defs.exhaustiveSubst(newContent.model) ||
      oldContent.tactics != newContent.tactics) {
      db.updateModel(oldEntry.modelId, backupName,
        if (oldEntry.title != "") Some(oldEntry.title) else None,
        if (oldEntry.description != "") Some(oldEntry.description) else None,
        if (oldEntry.keyFile != "") Some(oldEntry.keyFile) else None)
      true // entry with same name but different model existed, do import
    } else false // entry exists verbatim in the database, do not re-import
  }

  /** Prepares an interpreter for executing tactics. */
  def prepareInterpreter(db: DBAbstraction, proofId: Int, defs: Declaration, listeners: Seq[IOListener] = Nil): Interpreter = {
    def listener(proofId: Int)(tacticName: String, parentInTrace: Int, branch: Int) = {
      val trace = db.getExecutionTrace(proofId, withProvables=false)
      assert(-1 <= parentInTrace && parentInTrace < trace.steps.length, "Unable to record " + tacticName +
        " because invalid parent trace index " + parentInTrace +
        ", expected -1<=i<" + trace.steps.length + " (trace.length) in\n" +
        trace.steps.map(s => s.rule + "@" + s.stepId).mkString(", "))
      val parentStep: Option[Int] = if (parentInTrace < 0) None else Some(trace.steps(parentInTrace).stepId)
      val globalProvable = parentStep match {
        case None => db.getProvable(db.getProofInfo(proofId).provableId.get).provable
        case Some(sId) => db.getExecutionStep(proofId, sId).map(_.local).get
      }
      new TraceRecordingListener(db, proofId, parentStep,
        globalProvable, branch, recursive = false, tacticName) :: Nil
    }
    def interpreter(orig: Seq[IOListener]) = LazySequentialInterpreter(orig ++ listeners, throwWithDebugInfo = false)
    SpoonFeedingInterpreter(proofId, -1, db.createProof, defs, listener, interpreter, 0, strict=true, convertPending=true)
  }

  /** Executes the `tactic` on the `model` and records the tactic steps as proof in the database. */
  def executeTactic(db: DBAbstraction, model: String, proofId: Int, tactic: String): Unit = {
<<<<<<< HEAD
    val interpreter = prepareInterpreter(db, proofId)
    val parsedTactic = BelleParser(tactic)
    interpreter(parsedTactic, BelleProvable.plain(ProvableSig.startProof(ArchiveParser.parseAsFormula(model))))
=======
    val entry = ArchiveParser(model).head
    val interpreter = prepareInterpreter(db, proofId, entry.defs)
    val parsedTactic = BelleParser.parseBackwardsCompatible(tactic, entry.defs)
    interpreter(parsedTactic, BelleProvable(ProvableSig.startProof(ArchiveParser.parseAsFormula(model))))
>>>>>>> 3610058f
    interpreter.kill()
  }

}<|MERGE_RESOLUTION|>--- conflicted
+++ resolved
@@ -164,16 +164,10 @@
 
   /** Executes the `tactic` on the `model` and records the tactic steps as proof in the database. */
   def executeTactic(db: DBAbstraction, model: String, proofId: Int, tactic: String): Unit = {
-<<<<<<< HEAD
-    val interpreter = prepareInterpreter(db, proofId)
-    val parsedTactic = BelleParser(tactic)
-    interpreter(parsedTactic, BelleProvable.plain(ProvableSig.startProof(ArchiveParser.parseAsFormula(model))))
-=======
     val entry = ArchiveParser(model).head
     val interpreter = prepareInterpreter(db, proofId, entry.defs)
     val parsedTactic = BelleParser.parseBackwardsCompatible(tactic, entry.defs)
-    interpreter(parsedTactic, BelleProvable(ProvableSig.startProof(ArchiveParser.parseAsFormula(model))))
->>>>>>> 3610058f
+    interpreter(parsedTactic, BelleProvable.plain(ProvableSig.startProof(ArchiveParser.parseAsFormula(model))))
     interpreter.kill()
   }
 
