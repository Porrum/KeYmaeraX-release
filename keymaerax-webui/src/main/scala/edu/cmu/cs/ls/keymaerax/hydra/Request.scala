--- conflicted
+++ resolved
@@ -45,13 +45,9 @@
 import edu.cmu.cs.ls.keymaerax.codegen.{CControllerGenerator, CGenerator, CMonitorGenerator}
 import edu.cmu.cs.ls.keymaerax.infrastruct._
 import edu.cmu.cs.ls.keymaerax.lemma.{Lemma, LemmaDBFactory}
-<<<<<<< HEAD
 import edu.cmu.cs.ls.keymaerax.btactics.macros._
 import DerivationInfoAugmentors._
-import edu.cmu.cs.ls.keymaerax.parser.KeYmaeraXArchiveParser.{InputSignature, ParsedArchiveEntry, Signature}
-=======
 import edu.cmu.cs.ls.keymaerax.parser.KeYmaeraXArchiveParser.{InputSignature, Name, ParsedArchiveEntry, Signature}
->>>>>>> e47308ed
 import edu.cmu.cs.ls.keymaerax.tools.ext.{Mathematica, QETacticTool, TestSynthesis, WolframScript, Z3}
 import edu.cmu.cs.ls.keymaerax.tools.install.ToolConfiguration
 import edu.cmu.cs.ls.keymaerax.tools.qe.{DefaultSMTConverter, KeYmaeraToMathematica}
@@ -1085,11 +1081,7 @@
   }
 }
 
-<<<<<<< HEAD
-class GetModelListRequest(db: DBAbstraction, userId: String) extends UserRequest(userId, _ => true) with ReadRequest {
-=======
-class GetModelListRequest(db: DBAbstraction, userId: String, folder: Option[String]) extends UserRequest(userId) with ReadRequest {
->>>>>>> e47308ed
+class GetModelListRequest(db: DBAbstraction, userId: String, folder: Option[String]) extends UserRequest(userId, _ => true) with ReadRequest {
   def resultingResponses(): List[Response] = {
     //@todo folders in DB
     val allModels = db.getModelList(userId).filterNot(_.temporary)
@@ -1374,13 +1366,9 @@
   }
 }
 
-<<<<<<< HEAD
-class CreateModelTacticProofRequest(db: DBAbstraction, userId: String, modelId: String)
-  extends UserRequest(userId, _ => true) with WriteRequest {
-=======
 class OpenOrCreateLemmaProofRequest(db: DBAbstraction, userId: String, lemmaName: String,
                                     parentProofId: String, parentTaskId: String)
-  extends UserRequest(userId) with WriteRequest {
+  extends UserRequest(userId, _ => true) with WriteRequest {
   def resultingResponses(): List[Response] = {
     val modelId: Int = db.getModelList(userId).find(_.name == lemmaName) match {
       case Some(model) => model.modelId
@@ -1392,7 +1380,7 @@
           case Some(node) if node.goal.isDefined =>
             def defsStringsOf(defs: Map[Name, Signature]): List[String] = {
               defs.map({
-                case ((name, index), (domain, sort, interpretation, _)) =>
+                case ((name, index), (domain, sort, _, interpretation, _)) =>
                   sort.toString + " " + name +
                     (index match { case Some(i) => "_" + i case None => "" }) +
                     (domain match {
@@ -1446,8 +1434,7 @@
   }
 }
 
-class CreateModelTacticProofRequest(db: DBAbstraction, userId: String, modelId: String) extends UserRequest(userId) with WriteRequest {
->>>>>>> e47308ed
+class CreateModelTacticProofRequest(db: DBAbstraction, userId: String, modelId: String) extends UserRequest(userId, _ => true) with WriteRequest {
   def resultingResponses(): List[Response] = {
     val model = db.getModel(modelId)
     model.tactic match {
@@ -1885,13 +1872,8 @@
         // name, name expression (what), optional repl, optional plaintext definition from the model file
         val expansions: List[(NamedSymbol, Expression, Option[Expression], Option[InputSignature])] = applicable.toList.map({
           // functions, predicates, and programs with definition
-<<<<<<< HEAD
           case (s: Function, ((domain, sort, _, repl, _), insig)) if repl.isDefined =>
-            val arg = insig.map(_._1.map(_.asInstanceOf[Variable]).reduceRightOption(Pair).getOrElse(Nothing)).getOrElse(domain.getOrElse(Unit).toDots(0)._1)
-=======
-          case (s: Function, ((domain, sort, repl, _), insig)) if repl.isDefined =>
             val arg = insig.map(_._1.map(_.asInstanceOf[Term]).reduceRightOption(Pair).getOrElse(Nothing)).getOrElse(domain.getOrElse(Unit).toDots(0)._1)
->>>>>>> e47308ed
             sort match {
               case Real => (s, FuncOf(s, arg), repl, insig)
               case Bool => (s, PredOf(s, arg), repl, insig)
@@ -1923,14 +1905,6 @@
 
         Try(repl.asExpr).toEither match {
           case Left(ex) => BooleanResponse(flag = false, Some("Unable to parse 'repl': " + ex.getMessage)) :: Nil
-<<<<<<< HEAD
-          case Right(r) if r.sort == sort =>
-            session(proofId) = proofSession.copy(defs = proofSession.defs.copy(decls = proofSession.defs.decls +
-              ((name, index) -> (domain, sort, None, Some(r), UnknownLocation))))
-            BooleanResponse(flag = true) :: Nil
-          case Right(r) if r.sort != sort =>
-            BooleanResponse(flag = false, Some("Expected a replacement of sort " + sort + ", but got " + r.sort)) :: Nil
-=======
           case Right(r) =>
             val erepl = elaborate(r, proofSession.defs.asNamedSymbols)
             if (erepl.sort == ewhat.sort) {
@@ -1940,10 +1914,9 @@
                 case c: ProgramConst => Function(c.name, c.index, Unit, Trafo)
               }
               session(proofId) = proofSession.copy(defs = proofSession.defs.copy(decls = proofSession.defs.decls +
-                ((fnwhat.name, fnwhat.index) -> (Some(fnwhat.domain), fnwhat.sort, Some(erepl), UnknownLocation))))
+                ((fnwhat.name, fnwhat.index) -> (Some(fnwhat.domain), fnwhat.sort, None, Some(erepl), UnknownLocation))))
               BooleanResponse(flag = true) :: Nil
             } else BooleanResponse(flag = false, Some("Expected a replacement of sort " + ewhat.sort + ", but got " + erepl.sort)) :: Nil
->>>>>>> e47308ed
         }
     }
   }
